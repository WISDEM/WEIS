--- conflicted
+++ resolved
@@ -16,11 +16,7 @@
   - pip
   - pyhams>=1.3
   #- pyoptsparse
-<<<<<<< HEAD
-  - rosco>=2.9.4
-=======
   - rosco=2.9.5
->>>>>>> 29fcb49a
   - smt
   - wisdem=3.18.1
   - pip:
