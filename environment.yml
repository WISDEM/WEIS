channels:
  - conda-forge
  - defaults

dependencies:
  - dash
  - dill
  - jsonmerge
  - mat4py
  - nlopt
  - numpydoc
  - openfast>=4.0.1
  - openraft>=1.2.4
  - osqp  
  - pcrunch
  - pip
  - pyhams>=1.3
  #- pyoptsparse
  - rosco>=2.9.7
  - smt
  - wisdem>=3.18.1
  - pip:
    - dash-bootstrap-components
    - dash-mantine-components
    - dash-vtk
<<<<<<< HEAD
    - dash[dev, testing]
    - pyvista
    - pytest
    - pytest-mock
    - mock
    - requests-mock
=======
    - pyvista
>>>>>>> 635ffd43
    - dearpygui
    - openfast_io
    - marmot-agents
# Needs to be done outside of environment file:
#  - m2w64-toolchain # [win]
#  - libpython # [win]
#  - compilers # [not win]
#  - petsc4py # [not win]
#  - mpi4py # [not win]<|MERGE_RESOLUTION|>--- conflicted
+++ resolved
@@ -23,16 +23,7 @@
     - dash-bootstrap-components
     - dash-mantine-components
     - dash-vtk
-<<<<<<< HEAD
-    - dash[dev, testing]
     - pyvista
-    - pytest
-    - pytest-mock
-    - mock
-    - requests-mock
-=======
-    - pyvista
->>>>>>> 635ffd43
     - dearpygui
     - openfast_io
     - marmot-agents
