channels:
  - conda-forge
  - defaults

dependencies:
  - dash
  - dill
  - jsonmerge
  - mat4py
  - nlopt
  - numpydoc
<<<<<<< HEAD
  - openfast>=3.5.3
=======
  - openfast==3.5.4
>>>>>>> 375bed11
  - openraft>=1.2.4
  - osqp  
  - pcrunch
  - pip
  - pyhams>=1.3
  #- pyoptsparse
  - rosco>=2.9.4
  - smt
  - wisdem>=3.18
  - pip:
    - dash-bootstrap-components
    - dash-mantine-components
    - dearpygui
    - marmot-agents
# Needs to be done outside of environment file:
#  - m2w64-toolchain # [win]
#  - libpython # [win]
#  - compilers # [not win]
#  - petsc4py # [not win]
#  - mpi4py # [not win]<|MERGE_RESOLUTION|>--- conflicted
+++ resolved
@@ -9,11 +9,7 @@
   - mat4py
   - nlopt
   - numpydoc
-<<<<<<< HEAD
-  - openfast>=3.5.3
-=======
   - openfast==3.5.4
->>>>>>> 375bed11
   - openraft>=1.2.4
   - osqp  
   - pcrunch
