--- conflicted
+++ resolved
@@ -53,23 +53,12 @@
         git checkout branch_name                         # (Only if you want to switch branches, say "develop")
         conda env create --name weis-env -f environment.yml
         conda activate weis-env                          # (if this does not work, try source activate weis-env)
-<<<<<<< HEAD
-=======
-        conda install -y petsc4py mpi4py                 # (Mac / Linux only)   
->>>>>>> 9ec2751c
 
 
 2. Add in final packages and install the software
 
-<<<<<<< HEAD
         conda install -y petsc4py mpi4py pyoptsparse     # (Mac / Linux only)
         pip install -e .
-=======
-        git clone https://github.com/WISDEM/WEIS.git
-        cd WEIS
-        git checkout branch_name                         # (Only if you want to switch branches, say "develop")
-        pip install --no-deps -e . -v
->>>>>>> 9ec2751c
 
 3. Instructions specific for DOE HPC system Eagle.  Before executing the setup script, do:
 
