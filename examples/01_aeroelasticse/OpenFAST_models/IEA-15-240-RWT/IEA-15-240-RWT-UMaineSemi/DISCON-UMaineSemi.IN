! Controller parameter input file for the IEA-15-240-RWT-UMaineSemi wind turbine
<<<<<<< HEAD
!    - File written using ROSCO version 2.8.0 controller tuning logic on 11/13/23

!------- DEBUG ------------------------------------------------------------
1                   ! LoggingLevel		- (0: write no debug files, 1: write standard output .dbg-file, 2: LoggingLevel 1 + ROSCO LocalVars (.dbg2) 3: LoggingLevel 2 + complete avrSWAP-array (.dbg3))
0                   ! Echo		        - (0 - no Echo, 1 - Echo input data to <RootName>.echo)

!------- CONTROLLER FLAGS -------------------------------------------------
2                   ! F_LPFType			- (1: first-order low-pass filter, 2: second-order low-pass filter), [rad/s] (currently filters generator speed and pitch control signals
2                   ! F_NotchType		- Notch on the measured generator speed and/or tower fore-aft motion (for floating) {0: disable, 1: generator speed, 2: tower-top fore-aft motion, 3: generator speed and tower-top fore-aft motion}
0                   ! IPC_ControlMode	- Turn Individual Pitch Control (IPC) for fatigue load reductions (pitch contribution) {0: off, 1: 1P reductions, 2: 1P+2P reductions}
2                   ! VS_ControlMode	- Generator torque control mode in above rated conditions {0: constant torque, 1: constant power, 2: TSR tracking PI control with constant torque, 3: TSR tracking PI control with constant power}
1                   ! PC_ControlMode    - Blade pitch control mode {0: No pitch, fix to fine pitch, 1: active PI blade pitch control}
0                   ! Y_ControlMode		- Yaw control mode {0: no yaw control, 1: yaw rate control, 2: yaw-by-IPC}
1                   ! SS_Mode           - Setpoint Smoother mode {0: no setpoint smoothing, 1: introduce setpoint smoothing}
2                   ! WE_Mode           - Wind speed estimator mode {0: One-second low pass filtered hub height wind speed, 1: Immersion and Invariance Estimator, 2: Extended Kalman Filter}
1                   ! PS_Mode           - Pitch saturation mode {0: no pitch saturation, 1: implement pitch saturation}
0                   ! SD_Mode           - Shutdown mode {0: no shutdown procedure, 1: pitch to max pitch at shutdown}
2                   ! Fl_Mode           - Floating specific feedback mode {0: no nacelle velocity feedback, 1: feed back translational velocity, 2: feed back rotational veloicty}
0                   ! TD_Mode           - Tower damper mode {0: no tower damper, 1: feed back translational nacelle accelleration to pitch angle}
0                   ! Flp_Mode          - Flap control mode {0: no flap control, 1: steady state flap angle, 2: Proportional flap control, 2: Cyclic (1P) flap control}
0                   ! OL_Mode           - Open loop control mode {0: no open loop control, 1: open loop control vs. time}
0                   ! PA_Mode           - Pitch actuator mode {0 - not used, 1 - first order filter, 2 - second order filter}
0                   ! PF_Mode           - Pitch fault mode {0 - not used, 1 - constant offset on one or more blades}
0                   ! AWC_Mode          - Active wake control {0 - not used, 1 - complex number method, 2 - Coleman transform method}
0                   ! Ext_Mode          - External control mode {0 - not used, 1 - call external dynamic library}
0                   ! ZMQ_Mode          - Fuse ZeroMQ interface {0: unused, 1: Yaw Control}
0                   ! CC_Mode           - Cable control mode [0- unused, 1- User defined, 2- Open loop control]
0                   ! StC_Mode          - Structural control mode [0- unused, 1- User defined, 2- Open loop control]
=======
!    - File written using ROSCO version 2.8.0 controller tuning logic on 01/05/24

!------- SIMULATION CONTROL ------------------------------------------------------------
1                   ! LoggingLevel		- {0: write no debug files, 1: write standard output .dbg-file, 2: LoggingLevel 1 + ROSCO LocalVars (.dbg2) 3: LoggingLevel 2 + complete avrSWAP-array (.dbg3)}
0                   ! DT_Out    		  - {Time step to output .dbg* files, or 0 to match sampling period of OpenFAST}
1                   ! Ext_Interface		- (0 - use standard bladed interface, 1 - Use the extened DLL interface introduced in OpenFAST 3.5.0.)
0                   ! Echo		        - (0 - no Echo, 1 - Echo input data to <RootName>.echo)

!------- CONTROLLER FLAGS -------------------------------------------------
2                   ! F_LPFType			  - (1: first-order low-pass filter, 2: second-order low-pass filter), [rad/s] (currently filters generator speed and pitch control signals
0                   ! IPC_ControlMode	- Turn Individual Pitch Control (IPC) for fatigue load reductions (pitch contribution) {0: off, 1: 1P reductions, 2: 1P+2P reductions}
2                   ! VS_ControlMode	- Generator torque control mode in above rated conditions (0- no torque control, 1- k*omega^2 with PI transitions, 2- WSE TSR Tracking, 3- Power-based TSR Tracking)}
0                   ! VS_ConstPower  	- Do constant power torque control, where above rated torque varies, 0 for constant torque}
1                   ! PC_ControlMode  - Blade pitch control mode {0: No pitch, fix to fine pitch, 1: active PI blade pitch control}
0                   ! Y_ControlMode   - Yaw control mode {0: no yaw control, 1: yaw rate control, 2: yaw-by-IPC}
1                   ! SS_Mode         - Setpoint Smoother mode {0: no setpoint smoothing, 1: introduce setpoint smoothing}
0                   ! PRC_Mode        - Power reference tracking mode{0: use standard rotor speed set points, 1: use PRC rotor speed setpoints}
2                   ! WE_Mode         - Wind speed estimator mode {0: One-second low pass filtered hub height wind speed, 1: Immersion and Invariance Estimator, 2: Extended Kalman Filter}
1                   ! PS_Mode         - Pitch saturation mode {0: no pitch saturation, 1: implement pitch saturation}
0                   ! SD_Mode         - Shutdown mode {0: no shutdown procedure, 1: pitch to max pitch at shutdown}
2                   ! Fl_Mode         - Floating specific feedback mode {0: no nacelle velocity feedback, 1: feed back translational velocity, 2: feed back rotational veloicty}
0                   ! TD_Mode         - Tower damper mode (0- no tower damper, 1- feed back translational nacelle accelleration to pitch angle
0                   ! TRA_Mode        - Tower resonance avoidance mode (0- no tower resonsnace avoidance, 1- use torque control setpoints to avoid a specific frequency
0                   ! Flp_Mode        - Flap control mode {0: no flap control, 1: steady state flap angle, 2: Proportional flap control, 2: Cyclic (1P) flap control}
0                   ! OL_Mode         - Open loop control mode {0: no open loop control, 1: open loop control vs. time, 2: rotor position control}
0                   ! PA_Mode         - Pitch actuator mode {0 - not used, 1 - first order filter, 2 - second order filter}
0                   ! PF_Mode         - Pitch fault mode {0 - not used, 1 - constant offset on one or more blades}
0                   ! AWC_Mode        - Active wake control {0 - not used, 1 - complex number method, 2 - Coleman transform method}
0                   ! Ext_Mode        - External control mode {0 - not used, 1 - call external dynamic library}
0                   ! ZMQ_Mode        - Fuse ZeroMQ interface {0: unused, 1: Yaw Control}
0                   ! CC_Mode         - Cable control mode [0- unused, 1- User defined, 2- Open loop control]
0                   ! StC_Mode        - Structural control mode [0- unused, 1- User defined, 2- Open loop control]
>>>>>>> 366c1927

!------- FILTERS ----------------------------------------------------------
1.00810             ! F_LPFCornerFreq	  - Corner frequency (-3dB point) in the low-pass filters, [rad/s]
0.70000             ! F_LPFDamping		  - Damping coefficient {used only when F_FilterType = 2} [-]
1                   ! F_NumNotchFilts   - Number of notch filters placed on sensors
3.3550              ! F_NotchFreqs      - Natural frequency of the notch filters. Array with length F_NumNotchFilts
0.0000              ! F_NotchBetaNum    - Damping value of numerator (determines the width of notch). Array with length F_NumNotchFilts, [-]
0.2500              ! F_NotchBetaDen    - Damping value of denominator (determines the depth of notch). Array with length F_NumNotchFilts, [-]
0                   ! F_GenSpdNotch_N   - Number of notch filters on generator speed
0                   ! F_GenSpdNotch_Ind - Indices of notch filters on generator speed
1                   ! F_TwrTopNotch_N   - Number of notch filters on tower top acceleration signal
1                   ! F_TwrTopNotch_Ind - Indices of notch filters on tower top acceleration signal
0.62830             ! F_SSCornerFreq    - Corner frequency (-3dB point) in the first order low pass filter for the setpoint smoother, [rad/s].
0.20944             ! F_WECornerFreq    - Corner frequency (-3dB point) in the first order low pass filter for the wind speed estimate [rad/s].
0.17952             ! F_YawErr          - Low pass filter corner frequency for yaw controller [rad/s].
0.213000  1.000000  ! F_FlCornerFreq    - Natural frequency and damping in the second order low pass filter of the tower-top fore-aft motion for floating feedback control [rad/s, -].
0.01042             ! F_FlHighPassFreq  - Natural frequency of first-order high-pass filter for nacelle fore-aft motion [rad/s].
10.4616 1.0000      ! F_FlpCornerFreq   - Corner frequency and damping in the second order low pass filter of the blade root bending moment for flap control

!------- BLADE PITCH CONTROL ----------------------------------------------
30                  ! PC_GS_n			- Amount of gain-scheduling table entries
0.060958  0.087644  0.108771  0.127010  0.143396  0.158459  0.172521  0.185791  0.198414  0.210498  0.222123  0.233346  0.244229  0.254796  0.265094  0.275146  0.284969  0.294590  0.304025  0.313288  0.322391  0.331346  0.340162  0.348847  0.357410  0.365858  0.374197  0.382432  0.390570  0.398615                ! PC_GS_angles	    - Gain-schedule table: pitch angles [rad].
-1.217101  -1.057529  -0.925422  -0.814252  -0.719406  -0.637534  -0.566146  -0.503349  -0.447679  -0.397989  -0.353364  -0.313068  -0.276499  -0.243164  -0.212651  -0.184617  -0.158771  -0.134867  -0.112695  -0.092071  -0.072840  -0.054865  -0.038028  -0.022222  -0.007357  0.006650  0.019870  0.032368  0.044201  0.055422                ! PC_GS_KP		- Gain-schedule table: pitch controller kp gains [s].
-0.126778  -0.114841  -0.104957  -0.096641  -0.089545  -0.083420  -0.078080  -0.073382  -0.069217  -0.065500  -0.062161  -0.059147  -0.056411  -0.053917  -0.051634  -0.049537  -0.047604  -0.045815  -0.044157  -0.042614  -0.041175  -0.039830  -0.038571  -0.037388  -0.036276  -0.035228  -0.034239  -0.033304  -0.032419  -0.031580                ! PC_GS_KI		- Gain-schedule table: pitch controller ki gains [-].
0.000000  0.000000  0.000000  0.000000  0.000000  0.000000  0.000000  0.000000  0.000000  0.000000  0.000000  0.000000  0.000000  0.000000  0.000000  0.000000  0.000000  0.000000  0.000000  0.000000  0.000000  0.000000  0.000000  0.000000  0.000000  0.000000  0.000000  0.000000  0.000000  0.000000                ! PC_GS_KD			- Gain-schedule table: pitch controller kd gains
0.000000  0.000000  0.000000  0.000000  0.000000  0.000000  0.000000  0.000000  0.000000  0.000000  0.000000  0.000000  0.000000  0.000000  0.000000  0.000000  0.000000  0.000000  0.000000  0.000000  0.000000  0.000000  0.000000  0.000000  0.000000  0.000000  0.000000  0.000000  0.000000  0.000000                ! PC_GS_TF			- Gain-schedule table: pitch controller tf gains (derivative filter)
1.570000000000      ! PC_MaxPit			- Maximum physical pitch limit, [rad].
0.000000000000      ! PC_MinPit			- Minimum physical pitch limit, [rad].
0.034900000000      ! PC_MaxRat			- Maximum pitch rate (in absolute value) in pitch controller, [rad/s].
-0.03490000000      ! PC_MinRat			- Minimum pitch rate (in absolute value) in pitch controller, [rad/s].
0.791680000000      ! PC_RefSpd			- Desired (reference) HSS speed for pitch controller, [rad/s].
0.000000000000      ! PC_FinePit		- Record 5: Below-rated pitch angle set-point, [rad]
0.017450000000      ! PC_Switch			- Angle above lowest minimum pitch angle for switch, [rad]

!------- INDIVIDUAL PITCH CONTROL -----------------------------------------
8.592000  10.740000  ! IPC_Vramp		- Start and end wind speeds for cut-in ramp function. First entry: IPC inactive, second entry: IPC fully active. [m/s]
2                   ! IPC_SatMode		- IPC Saturation method (0 - no saturation (except by PC_MinPit), 1 - saturate by PS_BldPitchMin, 2 - saturate sotfly (full IPC cycle) by PC_MinPit, 3 - saturate softly by PS_BldPitchMin)
0.3                 ! IPC_IntSat		- Integrator saturation (maximum signal amplitude contribution to pitch from IPC), [rad]
0.000e+00 0.000e+00 ! IPC_KP			- Proportional gain for the individual pitch controller: first parameter for 1P reductions, second for 2P reductions, [-]
0.000e+00 0.000e+00 ! IPC_KI			- Integral gain for the individual pitch controller: first parameter for 1P reductions, second for 2P reductions, [-]
0.000000  0.000000  ! IPC_aziOffset		- Phase offset added to the azimuth angle for the individual pitch controller, [rad]. 
0.0                 ! IPC_CornerFreqAct - Corner frequency of the first-order actuators model, to induce a phase lag in the IPC signal {0: Disable}, [rad/s]

!------- VS TORQUE CONTROL ------------------------------------------------
95.75600000000      ! VS_GenEff			- Generator efficiency mechanical power -> electrical power, [should match the efficiency defined in the generator properties!], [%]
19786767.46773      ! VS_ArSatTq		- Above rated generator torque PI control saturation, [Nm]
4500000.000000      ! VS_MaxRat			- Maximum torque rate (in absolute value) in torque controller, [Nm/s].
21765444.21450      ! VS_MaxTq			- Maximum generator torque in Region 3 (HSS side), [Nm].
0.000000000000      ! VS_MinTq			- Minimum generator torque (HSS side), [Nm].
0.523600000000      ! VS_MinOMSpd		- Minimum generator speed [rad/s]
33627561.08955      ! VS_Rgn2K		- Generator torque constant in Region 2 (HSS side). Only used in VS_ControlMode = 1,3
15000000.00000      ! VS_RtPwr			- Wind turbine rated power [W]
19786767.46773      ! VS_RtTq			- Rated torque, [Nm].
0.791680000000      ! VS_RefSpd			- Rated generator speed [rad/s]
1                   ! VS_n				- Number of generator PI torque controller gains
-37241773.75890      ! VS_KP				- Proportional gain for generator PI torque controller [-]. (Only used in the transitional 2.5 region if VS_ControlMode =/ 2)
-4547763.30240      ! VS_KI				- Integral gain for generator PI torque controller [s]. (Only used in the transitional 2.5 region if VS_ControlMode =/ 2)
9.00                ! VS_TSRopt		    - Power-maximizing region 2 tip-speed-ratio. Only used in VS_ControlMode = 2.
0.314000000000      ! VS_PwrFiltF		- Low pass filter on power used to determine generator speed set point.  Only used in VS_ControlMode = 3.

!------- SETPOINT SMOOTHER ---------------------------------------------
1.00000             ! SS_VSGain         - Variable speed torque controller setpoint smoother gain, [-].
0.00100             ! SS_PCGain         - Collective pitch controller setpoint smoother gain, [-].

!------- POWER REFERENCE TRACKING --------------------------------------
2                   ! PRC_n			    -  Number of elements in PRC_WindSpeeds and PRC_GenSpeeds array
0.07854             ! PRC_LPF_Freq   - Frequency of the low pass filter on the wind speed estimate used to set PRC_GenSpeeds [rad/s]
3.0000 25.0000      ! PRC_WindSpeeds   - Array of wind speeds used in rotor speed vs. wind speed lookup table [m/s]
0.7917 0.7917       ! PRC_GenSpeeds   - Array of generator speeds corresponding to PRC_WindSpeeds [rad/s]

!------- WIND SPEED ESTIMATOR ---------------------------------------------
120.970             ! WE_BladeRadius	- Blade length (distance from hub center to blade tip), [m]
1                   ! WE_CP_n			- Amount of parameters in the Cp array
0.0                 ! WE_CP - Parameters that define the parameterized CP(lambda) function
0.0          		  ! WE_Gamma			- Adaption gain of the wind speed estimator algorithm [m/rad]
1.0                 ! WE_GearboxRatio	- Gearbox ratio [>=1],  [-]
315816896.00000     ! WE_Jtot			- Total drivetrain inertia, including blades, hub and casted generator inertia to LSS, [kg m^2]
1.225               ! WE_RhoAir			- Air density, [kg m^-3]
"../IEA-15-240-RWT/Cp_Ct_Cq.IEA15MW.txt"      ! PerfFileName      - File containing rotor performance tables (Cp,Ct,Cq) (absolute path or relative to this file)
104     72          ! PerfTableSize     - Size of rotor performance tables, first number refers to number of blade pitch angles, second number referse to number of tip-speed ratios
60                  ! WE_FOPoles_N      - Number of first-order system poles used in EKF
3.0000 3.2669 3.5338 3.8007 4.0676 4.3345 4.6014 4.8683 5.1352 5.4021 5.6690 5.9359 6.2028 6.4697 6.7366 7.0034 7.2703 7.5372 7.8041 8.0710 8.3379 8.6048 8.8717 9.1386 9.4055 9.6724 9.9393 10.2062 10.4731 10.7400 11.2153 11.6907 12.1660 12.6413 13.1167 13.5920 14.0673 14.5427 15.0180 15.4933 15.9687 16.4440 16.9193 17.3947 17.8700 18.3453 18.8207 19.2960 19.7713 20.2467 20.7220 21.1973 21.6727 22.1480 22.6233 23.0987 23.5740 24.0493 24.5247 25.0000               ! WE_FOPoles_v      - Wind speeds corresponding to first-order system poles [m/s]
-0.02465686 -0.02685047 -0.02904408 -0.03123769 -0.03343130 -0.03562491 -0.03781853 -0.04001214 -0.04220575 -0.04439936 -0.04659297 -0.04878658 -0.05098019 -0.05317380 -0.05536741 -0.05756102 -0.05975463 -0.06194824 -0.06414185 -0.06633546 -0.06852907 -0.07072268 -0.07291629 -0.07510990 -0.07730351 -0.07949712 -0.08169074 -0.08388435 -0.08607796 -0.08367786 -0.05601496 -0.05845251 -0.06491969 -0.07343523 -0.08331020 -0.09419764 -0.10588646 -0.11825801 -0.13123772 -0.14476398 -0.15881875 -0.17327736 -0.18819599 -0.20358260 -0.21929818 -0.23545859 -0.25196259 -0.26884815 -0.28608407 -0.30367233 -0.32159721 -0.33983661 -0.35840660 -0.37728873 -0.39643034 -0.41591476 -0.43565664 -0.45565512 -0.47592625 -0.49646875               ! WE_FOPoles        - First order system poles [1/s]

!------- YAW CONTROL ------------------------------------------------------
0.00000             ! Y_uSwitch		- Wind speed to switch between Y_ErrThresh. If zero, only the second value of Y_ErrThresh is used [m/s]
4.000000  8.000000  ! Y_ErrThresh    - Yaw error threshold/deadbands. Turbine begins to yaw when it passes this. If Y_uSwitch is zero, only the second value is used. [deg].
0.00870             ! Y_Rate			- Yaw rate [rad/s]
0.00000             ! Y_MErrSet		- Integrator saturation (maximum signal amplitude contribution to pitch from yaw-by-IPC), [rad]
0.00000             ! Y_IPC_IntSat		- Integrator saturation (maximum signal amplitude contribution to pitch from yaw-by-IPC), [rad]
0.00000             ! Y_IPC_KP			- Yaw-by-IPC proportional controller gain Kp
0.00000             ! Y_IPC_KI			- Yaw-by-IPC integral controller gain Ki

!------- TOWER CONTROL ------------------------------------------------------
0.00000             ! TRA_ExclSpeed	    - Rotor speed for exclusion [LSS, rad/s]
0.00000             ! TRA_ExclBand	    - Size of the rotor frequency exclusion band [LSS, rad/s]. Torque controller reference will be TRA_ExclSpeed +/- TRA_ExlBand/2
0.00000e+00         ! TRA_RateLimit	    - Rate limit of change in rotor speed reference [LSS, rad/s].  Suggested to be VS_RefSpd/400.
0.00000             ! FA_KI				- Integral gain for the fore-aft tower damper controller,  [rad*s/m]
0.00000             ! FA_HPFCornerFreq	- Corner frequency (-3dB point) in the high-pass filter on the fore-aft acceleration signal [rad/s]
0.00000             ! FA_IntSat			- Integrator saturation (maximum signal amplitude contribution to pitch from FA damper), [rad]

!------- MINIMUM PITCH SATURATION -------------------------------------------
60                  ! PS_BldPitchMin_N  - Number of values in minimum blade pitch lookup table (should equal number of values in PS_WindSpeeds and PS_BldPitchMin)
3.000 3.267 3.534 3.801 4.068 4.334 4.601 4.868 5.135 5.402 5.669 5.936 6.203 6.470 6.737 7.003 7.270 7.537 7.804 8.071 8.338 8.605 8.872 9.139 9.406 9.672 9.939 10.206 10.473 10.740 11.215 11.691 12.166 12.641 13.117 13.592 14.067 14.543 15.018 15.493 15.969 16.444 16.919 17.395 17.870 18.345 18.821 19.296 19.771 20.247 20.722 21.197 21.673 22.148 22.623 23.099 23.574 24.049 24.525 25.000               ! PS_WindSpeeds     - Wind speeds corresponding to minimum blade pitch angles [m/s]
0.070      0.069      0.068      0.066      0.063      0.060      0.056      0.051      0.046      0.040      0.034      0.027      0.020      0.013      0.006      0.000      0.000      0.000      0.000      0.000      0.000      0.000      0.000      0.000      0.000      0.006      0.021      0.034      0.045      0.054      0.065      0.075      0.085      0.095      0.104      0.113      0.122      0.131      0.140      0.148      0.157      0.165      0.174      0.182      0.190      0.198      0.206      0.214      0.221      0.229      0.237      0.245      0.252      0.260      0.267      0.275      0.282      0.290      0.297      0.305                    ! PS_BldPitchMin    - Minimum blade pitch angles [rad]

!------- SHUTDOWN -----------------------------------------------------------
0.698100000000      ! SD_MaxPit         - Maximum blade pitch angle to initiate shutdown, [rad]
0.418880000000      ! SD_CornerFreq     - Cutoff Frequency for first order low-pass filter for blade pitch angle, [rad/s]

!------- Floating -----------------------------------------------------------
1                   ! Fl_n              - Number of Fl_Kp gains in gain scheduling, optional with default of 1
-9.2868             ! Fl_Kp             - Nacelle pitching proportional feedback gain [s]
11.2770             ! Fl_U              - Wind speeds for scheduling Fl_Kp, optional if Fl_Kp is single value [m/s]

!------- FLAP ACTUATION -----------------------------------------------------
0.000000000000      ! Flp_Angle         - Initial or steady state flap angle [rad]
0.00000000e+00      ! Flp_Kp            - Blade root bending moment proportional gain for flap control [s]
0.00000000e+00      ! Flp_Ki            - Flap displacement integral gain for flap control [-]
0.174500000000      ! Flp_MaxPit        - Maximum (and minimum) flap pitch angle [rad]

!------- Open Loop Control -----------------------------------------------------
"unused"            ! OL_Filename       - Input file with open loop timeseries (absolute path or relative to this file)
0                   ! Ind_Breakpoint    - The column in OL_Filename that contains the breakpoint (time if OL_Mode = 1)
  0   0   0         ! Ind_BldPitch      - The columns in OL_Filename that contains the blade pitch (1,2,3) inputs in rad [array]
0                   ! Ind_GenTq         - The column in OL_Filename that contains the generator torque in Nm
<<<<<<< HEAD
0                   ! Ind_YawRate       - The column in OL_Filename that contains the nacelle yaw rate rad/s
=======
0                   ! Ind_YawRate       - The column in OL_Filename that contains the yaw rate in rad/s
0                   ! Ind_Azimuth       - The column in OL_Filename that contains the desired azimuth position in rad (used if OL_Mode = 2)
0.0000 0.0000 0.0000 0.0000        ! RP_Gains - PID gains and Tf of derivative for rotor position control (used if OL_Mode = 2)
>>>>>>> 366c1927
0                   ! Ind_CableControl  - The column(s) in OL_Filename that contains the cable control inputs in m [Used with CC_Mode = 2, must be the same size as CC_Group_N]
0                   ! Ind_StructControl - The column(s) in OL_Filename that contains the structural control inputs [Used with StC_Mode = 2, must be the same size as StC_Group_N]

!------- Pitch Actuator Model -----------------------------------------------------
3.140000000000       ! PA_CornerFreq     - Pitch actuator bandwidth/cut-off frequency [rad/s]
0.707000000000       ! PA_Damping        - Pitch actuator damping ratio [-, unused if PA_Mode = 1]

!------- Pitch Actuator Faults -----------------------------------------------------
0.00000000 0.00000000 0.00000000                 ! PF_Offsets     - Constant blade pitch offsets for blades 1-3 [rad]

!------- Active Wake Control -----------------------------------------------------
1                   ! AWC_NumModes       - Number of user-defined AWC forcing modes 
1                   ! AWC_n              - Azimuthal mode number(s) (i.e., the number and direction of the lobes of the wake structure)
1                   ! AWC_harmonic       - Harmonic(s) to apply in the AWC Inverse Coleman Transformation (only used when AWC_Mode = 2)
0.0500              ! AWC_freq           - Frequency(s) of forcing mode(s) [Hz]
1.0000              ! AWC_amp            - Pitch amplitude(s) of individual forcing mode(s) [deg]
0.0000              ! AWC_clockangle     - Initial angle(s) of forcing mode(s) [deg]

!------- Pitch Actuator Faults -----------------------------------------------------
0.00000000 0.00000000 0.00000000                 ! PF_Offsets     - Constant blade pitch offsets for blades 1-3 [rad]

!------- Active Wake Control -----------------------------------------------------
1                     ! AWC_NumModes       - Number of user-defined AWC forcing modes 
1                     ! AWC_n              - Azimuthal mode number(s) (i.e., the number and direction of the lobes of the wake structure)
1                     ! AWC_harmonic       - Harmonic(s) to apply in the AWC Inverse Coleman Transformation (only used when AWC_Mode = 2)
0.0500                ! AWC_freq           - Frequency(s) of forcing mode(s) [Hz]
1.0000                ! AWC_amp            - Pitch amplitude(s) of individual forcing mode(s) [deg]
0.0000                ! AWC_clockangle     - Initial angle(s) of forcing mode(s) [deg]

!------- External Controller Interface -----------------------------------------------------
"unused"            ! DLL_FileName        - Name/location of the dynamic library in the Bladed-DLL format
"unused"            ! DLL_InFile          - Name of input file sent to the DLL (-)
"DISCON"            ! DLL_ProcName        - Name of procedure in DLL to be called (-) 

!------- ZeroMQ Interface ---------------------------------------------------------
"tcp://localhost:5555"            ! ZMQ_CommAddress     - Communication address for ZMQ server, (e.g. "tcp://localhost:5555") 
<<<<<<< HEAD
2                   ! ZMQ_UpdatePeriod    - Call ZeroMQ every [x] seconds, [s]

!------- Cable Control ---------------------------------------------------------
1                   ! CC_Group_N        - Number of cable control groups
  0                 ! CC_GroupIndex     - First index for cable control group, should correspond to deltaL
=======
1.000000            ! ZMQ_UpdatePeriod    - Update period at zmq interface to send measurements and wait for setpoint [sec.]
0                   ! ZMQ_ID       - Integer identifier of turbine

!------- Cable Control ---------------------------------------------------------
1                   ! CC_Group_N        - Number of cable control groups
0                   ! CC_GroupIndex     - First index for cable control group, should correspond to deltaL
>>>>>>> 366c1927
20.000000           ! CC_ActTau         - Time constant for line actuator [s]

!------- Structural Controllers ---------------------------------------------------------
1                   ! StC_Group_N       - Number of cable control groups
<<<<<<< HEAD
  0                 ! StC_GroupIndex    - First index for structural control group, options specified in ServoDyn summary output
=======
0                   ! StC_GroupIndex    - First index for structural control group, options specified in ServoDyn summary output
>>>>>>> 366c1927
<|MERGE_RESOLUTION|>--- conflicted
+++ resolved
@@ -1,34 +1,4 @@
 ! Controller parameter input file for the IEA-15-240-RWT-UMaineSemi wind turbine
-<<<<<<< HEAD
-!    - File written using ROSCO version 2.8.0 controller tuning logic on 11/13/23
-
-!------- DEBUG ------------------------------------------------------------
-1                   ! LoggingLevel		- (0: write no debug files, 1: write standard output .dbg-file, 2: LoggingLevel 1 + ROSCO LocalVars (.dbg2) 3: LoggingLevel 2 + complete avrSWAP-array (.dbg3))
-0                   ! Echo		        - (0 - no Echo, 1 - Echo input data to <RootName>.echo)
-
-!------- CONTROLLER FLAGS -------------------------------------------------
-2                   ! F_LPFType			- (1: first-order low-pass filter, 2: second-order low-pass filter), [rad/s] (currently filters generator speed and pitch control signals
-2                   ! F_NotchType		- Notch on the measured generator speed and/or tower fore-aft motion (for floating) {0: disable, 1: generator speed, 2: tower-top fore-aft motion, 3: generator speed and tower-top fore-aft motion}
-0                   ! IPC_ControlMode	- Turn Individual Pitch Control (IPC) for fatigue load reductions (pitch contribution) {0: off, 1: 1P reductions, 2: 1P+2P reductions}
-2                   ! VS_ControlMode	- Generator torque control mode in above rated conditions {0: constant torque, 1: constant power, 2: TSR tracking PI control with constant torque, 3: TSR tracking PI control with constant power}
-1                   ! PC_ControlMode    - Blade pitch control mode {0: No pitch, fix to fine pitch, 1: active PI blade pitch control}
-0                   ! Y_ControlMode		- Yaw control mode {0: no yaw control, 1: yaw rate control, 2: yaw-by-IPC}
-1                   ! SS_Mode           - Setpoint Smoother mode {0: no setpoint smoothing, 1: introduce setpoint smoothing}
-2                   ! WE_Mode           - Wind speed estimator mode {0: One-second low pass filtered hub height wind speed, 1: Immersion and Invariance Estimator, 2: Extended Kalman Filter}
-1                   ! PS_Mode           - Pitch saturation mode {0: no pitch saturation, 1: implement pitch saturation}
-0                   ! SD_Mode           - Shutdown mode {0: no shutdown procedure, 1: pitch to max pitch at shutdown}
-2                   ! Fl_Mode           - Floating specific feedback mode {0: no nacelle velocity feedback, 1: feed back translational velocity, 2: feed back rotational veloicty}
-0                   ! TD_Mode           - Tower damper mode {0: no tower damper, 1: feed back translational nacelle accelleration to pitch angle}
-0                   ! Flp_Mode          - Flap control mode {0: no flap control, 1: steady state flap angle, 2: Proportional flap control, 2: Cyclic (1P) flap control}
-0                   ! OL_Mode           - Open loop control mode {0: no open loop control, 1: open loop control vs. time}
-0                   ! PA_Mode           - Pitch actuator mode {0 - not used, 1 - first order filter, 2 - second order filter}
-0                   ! PF_Mode           - Pitch fault mode {0 - not used, 1 - constant offset on one or more blades}
-0                   ! AWC_Mode          - Active wake control {0 - not used, 1 - complex number method, 2 - Coleman transform method}
-0                   ! Ext_Mode          - External control mode {0 - not used, 1 - call external dynamic library}
-0                   ! ZMQ_Mode          - Fuse ZeroMQ interface {0: unused, 1: Yaw Control}
-0                   ! CC_Mode           - Cable control mode [0- unused, 1- User defined, 2- Open loop control]
-0                   ! StC_Mode          - Structural control mode [0- unused, 1- User defined, 2- Open loop control]
-=======
 !    - File written using ROSCO version 2.8.0 controller tuning logic on 01/05/24
 
 !------- SIMULATION CONTROL ------------------------------------------------------------
@@ -61,7 +31,6 @@
 0                   ! ZMQ_Mode        - Fuse ZeroMQ interface {0: unused, 1: Yaw Control}
 0                   ! CC_Mode         - Cable control mode [0- unused, 1- User defined, 2- Open loop control]
 0                   ! StC_Mode        - Structural control mode [0- unused, 1- User defined, 2- Open loop control]
->>>>>>> 366c1927
 
 !------- FILTERS ----------------------------------------------------------
 1.00810             ! F_LPFCornerFreq	  - Corner frequency (-3dB point) in the low-pass filters, [rad/s]
@@ -188,13 +157,9 @@
 0                   ! Ind_Breakpoint    - The column in OL_Filename that contains the breakpoint (time if OL_Mode = 1)
   0   0   0         ! Ind_BldPitch      - The columns in OL_Filename that contains the blade pitch (1,2,3) inputs in rad [array]
 0                   ! Ind_GenTq         - The column in OL_Filename that contains the generator torque in Nm
-<<<<<<< HEAD
-0                   ! Ind_YawRate       - The column in OL_Filename that contains the nacelle yaw rate rad/s
-=======
 0                   ! Ind_YawRate       - The column in OL_Filename that contains the yaw rate in rad/s
 0                   ! Ind_Azimuth       - The column in OL_Filename that contains the desired azimuth position in rad (used if OL_Mode = 2)
 0.0000 0.0000 0.0000 0.0000        ! RP_Gains - PID gains and Tf of derivative for rotor position control (used if OL_Mode = 2)
->>>>>>> 366c1927
 0                   ! Ind_CableControl  - The column(s) in OL_Filename that contains the cable control inputs in m [Used with CC_Mode = 2, must be the same size as CC_Group_N]
 0                   ! Ind_StructControl - The column(s) in OL_Filename that contains the structural control inputs [Used with StC_Mode = 2, must be the same size as StC_Group_N]
 
@@ -213,17 +178,6 @@
 1.0000              ! AWC_amp            - Pitch amplitude(s) of individual forcing mode(s) [deg]
 0.0000              ! AWC_clockangle     - Initial angle(s) of forcing mode(s) [deg]
 
-!------- Pitch Actuator Faults -----------------------------------------------------
-0.00000000 0.00000000 0.00000000                 ! PF_Offsets     - Constant blade pitch offsets for blades 1-3 [rad]
-
-!------- Active Wake Control -----------------------------------------------------
-1                     ! AWC_NumModes       - Number of user-defined AWC forcing modes 
-1                     ! AWC_n              - Azimuthal mode number(s) (i.e., the number and direction of the lobes of the wake structure)
-1                     ! AWC_harmonic       - Harmonic(s) to apply in the AWC Inverse Coleman Transformation (only used when AWC_Mode = 2)
-0.0500                ! AWC_freq           - Frequency(s) of forcing mode(s) [Hz]
-1.0000                ! AWC_amp            - Pitch amplitude(s) of individual forcing mode(s) [deg]
-0.0000                ! AWC_clockangle     - Initial angle(s) of forcing mode(s) [deg]
-
 !------- External Controller Interface -----------------------------------------------------
 "unused"            ! DLL_FileName        - Name/location of the dynamic library in the Bladed-DLL format
 "unused"            ! DLL_InFile          - Name of input file sent to the DLL (-)
@@ -231,26 +185,14 @@
 
 !------- ZeroMQ Interface ---------------------------------------------------------
 "tcp://localhost:5555"            ! ZMQ_CommAddress     - Communication address for ZMQ server, (e.g. "tcp://localhost:5555") 
-<<<<<<< HEAD
-2                   ! ZMQ_UpdatePeriod    - Call ZeroMQ every [x] seconds, [s]
-
-!------- Cable Control ---------------------------------------------------------
-1                   ! CC_Group_N        - Number of cable control groups
-  0                 ! CC_GroupIndex     - First index for cable control group, should correspond to deltaL
-=======
 1.000000            ! ZMQ_UpdatePeriod    - Update period at zmq interface to send measurements and wait for setpoint [sec.]
 0                   ! ZMQ_ID       - Integer identifier of turbine
 
 !------- Cable Control ---------------------------------------------------------
 1                   ! CC_Group_N        - Number of cable control groups
 0                   ! CC_GroupIndex     - First index for cable control group, should correspond to deltaL
->>>>>>> 366c1927
 20.000000           ! CC_ActTau         - Time constant for line actuator [s]
 
 !------- Structural Controllers ---------------------------------------------------------
 1                   ! StC_Group_N       - Number of cable control groups
-<<<<<<< HEAD
-  0                 ! StC_GroupIndex    - First index for structural control group, options specified in ServoDyn summary output
-=======
-0                   ! StC_GroupIndex    - First index for structural control group, options specified in ServoDyn summary output
->>>>>>> 366c1927
+0                   ! StC_GroupIndex    - First index for structural control group, options specified in ServoDyn summary output