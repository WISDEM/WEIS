! Controller parameter input file for the IEA-15-240-RWT-Monopile wind turbine
<<<<<<< HEAD
!    - File written using ROSCO version 2.5.0 controller tuning logic on 07/01/22
=======
!    - File written using ROSCO version 2.6.0 controller tuning logic on 08/10/22
>>>>>>> e617cfe4

!------- DEBUG ------------------------------------------------------------
1                   ! LoggingLevel		- {0: write no debug files, 1: write standard output .dbg-file, 2: LoggingLevel 1 + ROSCO LocalVars (.dbg2) 3: LoggingLevel 2 + complete avrSWAP-array (.dbg3)}

!------- CONTROLLER FLAGS -------------------------------------------------
2                   ! F_LPFType			- {1: first-order low-pass filter, 2: second-order low-pass filter}, [rad/s] (currently filters generator speed and pitch control signals
0                   ! F_NotchType		- Notch on the measured generator speed and/or tower fore-aft motion (for floating) {0: disable, 1: generator speed, 2: tower-top fore-aft motion, 3: generator speed and tower-top fore-aft motion}
0                   ! IPC_ControlMode	- Turn Individual Pitch Control (IPC) for fatigue load reductions (pitch contribution) {0: off, 1: 1P reductions, 2: 1P+2P reductions}
2                   ! VS_ControlMode	- Generator torque control mode in above rated conditions {0: constant torque, 1: constant power, 2: TSR tracking PI control with constant torque, 3: TSR tracking PI control with constant power}
1                   ! PC_ControlMode    - Blade pitch control mode {0: No pitch, fix to fine pitch, 1: active PI blade pitch control}
0                   ! Y_ControlMode		- Yaw control mode {0: no yaw control, 1: yaw rate control, 2: yaw-by-IPC}
1                   ! SS_Mode           - Setpoint Smoother mode {0: no setpoint smoothing, 1: introduce setpoint smoothing}
2                   ! WE_Mode           - Wind speed estimator mode {0: One-second low pass filtered hub height wind speed, 1: Immersion and Invariance Estimator, 2: Extended Kalman Filter}
1                   ! PS_Mode           - Pitch saturation mode {0: no pitch saturation, 1: implement pitch saturation}
0                   ! SD_Mode           - Shutdown mode {0: no shutdown procedure, 1: pitch to max pitch at shutdown}
0                   ! Fl_Mode           - Floating specific feedback mode {0: no nacelle velocity feedback, 1: feed back translational velocity, 2: feed back rotational veloicty}
0                   ! TD_Mode           - Tower damper mode {0: no tower damper, 1: feed back translational nacelle accelleration to pitch angle}
0                   ! Flp_Mode          - Flap control mode {0: no flap control, 1: steady state flap angle, 2: Proportional flap control, 2: Cyclic (1P) flap control}
0                   ! OL_Mode           - Open loop control mode {0: no open loop control, 1: open loop control vs. time}
0                   ! PA_Mode           - Pitch actuator mode {0 - not used, 1 - first order filter, 2 - second order filter}
0                   ! Ext_Mode          - External control mode {0 - not used, 1 - call external dynamic library}
0                   ! ZMQ_Mode          - Fuse ZeroMQ interaface {0: unused, 1: Yaw Control}

!------- FILTERS ----------------------------------------------------------
1.00810             ! F_LPFCornerFreq	- Corner frequency (-3dB point) in the low-pass filters, [rad/s]
0.70000             ! F_LPFDamping		- Damping coefficient {used only when F_FilterType = 2} [-]
0.00000             ! F_NotchCornerFreq	- Natural frequency of the notch filter, [rad/s]
0.000000  0.250000  ! F_NotchBetaNumDen	- Two notch damping values (numerator and denominator, resp) - determines the width and depth of the notch, [-]
0.62830             ! F_SSCornerFreq    - Corner frequency (-3dB point) in the first order low pass filter for the setpoint smoother, [rad/s].
0.20944             ! F_WECornerFreq    - Corner frequency (-3dB point) in the first order low pass filter for the wind speed estimate [rad/s].
0.17952             ! F_YawErr          - Low pass filter corner frequency for yaw controller [rad/s].
0.000000  1.000000  ! F_FlCornerFreq    - Natural frequency and damping in the second order low pass filter of the tower-top fore-aft motion for floating feedback control [rad/s, -].
0.01042             ! F_FlHighPassFreq    - Natural frequency of first-order high-pass filter for nacelle fore-aft motion [rad/s].
10.461600  1.000000  ! F_FlpCornerFreq   - Corner frequency and damping in the second order low pass filter of the blade root bending moment for flap control [rad/s, -].

!------- BLADE PITCH CONTROL ----------------------------------------------
30                  ! PC_GS_n			- Amount of gain-scheduling table entries
0.063081  0.089712  0.110788  0.128983  0.145330  0.160362  0.174400  0.187648  0.200253  0.212321  0.223938  0.235164  0.246041  0.256619  0.266925  0.276983  0.286823  0.296463  0.305915  0.315196  0.324319  0.333297  0.342137  0.350848  0.359439  0.367917  0.376286  0.384554  0.392725  0.400800                ! PC_GS_angles	    - Gain-schedule table: pitch angles [rad].
-1.231595  -1.067968  -0.932904  -0.819524  -0.722995  -0.639820  -0.567407  -0.503795  -0.447470  -0.397248  -0.352189  -0.311535  -0.274671  -0.241089  -0.210371  -0.182164  -0.156174  -0.132149  -0.109873  -0.089163  -0.069859  -0.051823  -0.034933  -0.019084  -0.004183  0.009853  0.023098  0.035616  0.047466  0.058699                ! PC_GS_KP		- Gain-schedule table: pitch controller kp gains [s].
-0.128059  -0.115813  -0.105705  -0.097219  -0.089995  -0.083770  -0.078350  -0.073589  -0.069374  -0.065615  -0.062243  -0.059200  -0.056441  -0.053928  -0.051629  -0.049518  -0.047573  -0.045775  -0.044108  -0.042558  -0.041113  -0.039763  -0.038499  -0.037313  -0.036198  -0.035147  -0.034156  -0.033219  -0.032332  -0.031491                ! PC_GS_KI		- Gain-schedule table: pitch controller ki gains [-].
0.000000  0.000000  0.000000  0.000000  0.000000  0.000000  0.000000  0.000000  0.000000  0.000000  0.000000  0.000000  0.000000  0.000000  0.000000  0.000000  0.000000  0.000000  0.000000  0.000000  0.000000  0.000000  0.000000  0.000000  0.000000  0.000000  0.000000  0.000000  0.000000  0.000000                ! PC_GS_KD			- Gain-schedule table: pitch controller kd gains
0.000000  0.000000  0.000000  0.000000  0.000000  0.000000  0.000000  0.000000  0.000000  0.000000  0.000000  0.000000  0.000000  0.000000  0.000000  0.000000  0.000000  0.000000  0.000000  0.000000  0.000000  0.000000  0.000000  0.000000  0.000000  0.000000  0.000000  0.000000  0.000000  0.000000                ! PC_GS_TF			- Gain-schedule table: pitch controller tf gains (derivative filter)
1.570000000000      ! PC_MaxPit			- Maximum physical pitch limit, [rad].
0.000000000000      ! PC_MinPit			- Minimum physical pitch limit, [rad].
0.034900000000      ! PC_MaxRat			- Maximum pitch rate (in absolute value) in pitch controller, [rad/s].
-0.03490000000      ! PC_MinRat			- Minimum pitch rate (in absolute value) in pitch controller, [rad/s].
0.791680000000      ! PC_RefSpd			- Desired (reference) HSS speed for pitch controller, [rad/s].
0.000000000000      ! PC_FinePit		- Record 5: Below-rated pitch angle set-point, [rad]
0.017450000000      ! PC_Switch			- Angle above lowest minimum pitch angle for switch, [rad]

!------- INDIVIDUAL PITCH CONTROL -----------------------------------------
8.472000  10.590000  ! IPC_Vramp		- Start and end wind speeds for cut-in ramp function. First entry: IPC inactive, second entry: IPC fully active. [m/s]
0.3                 ! IPC_IntSat		- Integrator saturation (maximum signal amplitude contribution to pitch from IPC), [rad]
0.000e+00 0.000e+00 ! IPC_KP			- Proportional gain for the individual pitch controller: first parameter for 1P reductions, second for 2P reductions, [-]
0.000e+00 0.000e+00 ! IPC_KI			- Integral gain for the individual pitch controller: first parameter for 1P reductions, second for 2P reductions, [-]
0.000000  0.000000  ! IPC_aziOffset		- Phase offset added to the azimuth angle for the individual pitch controller, [rad]. 
0.0                 ! IPC_CornerFreqAct - Corner frequency of the first-order actuators model, to induce a phase lag in the IPC signal {0: Disable}, [rad/s]

!------- VS TORQUE CONTROL ------------------------------------------------
95.75600000000      ! VS_GenEff			- Generator efficiency mechanical power -> electrical power, [should match the efficiency defined in the generator properties!], [%]
19786767.46773      ! VS_ArSatTq		- Above rated generator torque PI control saturation, [Nm]
4500000.000000      ! VS_MaxRat			- Maximum torque rate (in absolute value) in torque controller, [Nm/s].
21765444.21450      ! VS_MaxTq			- Maximum generator torque in Region 3 (HSS side), [Nm].
0.000000000000      ! VS_MinTq			- Minimum generator torque (HSS side), [Nm].
0.523600000000      ! VS_MinOMSpd		- Minimum generator speed [rad/s]
35117967.63602      ! VS_Rgn2K			- Generator torque constant in Region 2 (HSS side), [Nm/(rad/s)^2]
15000000.00000      ! VS_RtPwr			- Wind turbine rated power [W]
19786767.46773      ! VS_RtTq			- Rated torque, [Nm].
0.787880000000      ! VS_RefSpd			- Rated generator speed [rad/s]
1                   ! VS_n				- Number of generator PI torque controller gains
-37617700.48978      ! VS_KP				- Proportional gain for generator PI torque controller [-]. (Only used in the transitional 2.5 region if VS_ControlMode =/ 2)
-4547763.30240      ! VS_KI				- Integral gain for generator PI torque controller [s]. (Only used in the transitional 2.5 region if VS_ControlMode =/ 2)
9.00                ! VS_TSRopt			- Power-maximizing region 2 tip-speed-ratio [rad].

!------- SETPOINT SMOOTHER ---------------------------------------------
1.00000             ! SS_VSGain         - Variable speed torque controller setpoint smoother gain, [-].
0.00100             ! SS_PCGain         - Collective pitch controller setpoint smoother gain, [-].

!------- WIND SPEED ESTIMATOR ---------------------------------------------
120.970             ! WE_BladeRadius	- Blade length (distance from hub center to blade tip), [m]
1                   ! WE_CP_n			- Amount of parameters in the Cp array
0.0                 ! WE_CP - Parameters that define the parameterized CP(lambda) function
0.0          		! WE_Gamma			- Adaption gain of the wind speed estimator algorithm [m/rad]
1.0                 ! WE_GearboxRatio	- Gearbox ratio [>=1],  [-]
315816896.00000       ! WE_Jtot			- Total drivetrain inertia, including blades, hub and casted generator inertia to LSS, [kg m^2]
1.225               ! WE_RhoAir			- Air density, [kg m^-3]
"../IEA-15-240-RWT/Cp_Ct_Cq.IEA15MW.txt"      ! PerfFileName      - File containing rotor performance tables (Cp,Ct,Cq) (absolute path or relative to this file)
104     72          ! PerfTableSize     - Size of rotor performance tables, first number refers to number of blade pitch angles, second number referse to number of tip-speed ratios
60                  ! WE_FOPoles_N      - Number of first-order system poles used in EKF
3.0000 3.2617 3.5234 3.7852 4.0469 4.3086 4.5703 4.8321 5.0938 5.3555 5.6172 5.8790 6.1407 6.4024 6.6641 6.9259 7.1876 7.4493 7.7110 7.9728 8.2345 8.4962 8.7579 9.0197 9.2814 9.5431 9.8048 10.0666 10.3283 10.5900 11.0703 11.5507 12.0310 12.5113 12.9917 13.4720 13.9523 14.4327 14.9130 15.3933 15.8737 16.3540 16.8343 17.3147 17.7950 18.2753 18.7557 19.2360 19.7163 20.1967 20.6770 21.1573 21.6377 22.1180 22.5983 23.0787 23.5590 24.0393 24.5197 25.0000               ! WE_FOPoles_v      - Wind speeds corresponding to first-order system poles [m/s]
-0.02465686 -0.02680796 -0.02895906 -0.03111016 -0.03326126 -0.03541236 -0.03756345 -0.03971455 -0.04186565 -0.04401675 -0.04616785 -0.04831895 -0.05047005 -0.05262115 -0.05477224 -0.05692334 -0.05907444 -0.06122554 -0.06337664 -0.06552774 -0.06767884 -0.06982993 -0.07198103 -0.07413213 -0.07628323 -0.07843433 -0.08058543 -0.08273653 -0.08488763 -0.08437319 -0.05533848 -0.05796693 -0.06461721 -0.07329774 -0.08334692 -0.09440458 -0.10626594 -0.11880543 -0.13196165 -0.14566704 -0.15985206 -0.17448133 -0.18958161 -0.20511150 -0.22101041 -0.23735050 -0.25401237 -0.27107323 -0.28848244 -0.30624857 -0.32435142 -0.34277122 -0.36152503 -0.38058409 -0.39991468 -0.41959174 -0.43951785 -0.45972013 -0.48018912 -0.50091553               ! WE_FOPoles        - First order system poles [1/s]

!------- YAW CONTROL ------------------------------------------------------
0.00000             ! Y_uSwitch		- Wind speed to switch between Y_ErrThresh. If zero, only the first value of Y_ErrThresh is used [m/s]
<<<<<<< HEAD
4.000000  8.000000  ! Y_ErrThresh    - Yaw error threshold. Turbine begins to yaw when it passes this. If Y_uSwitch is zero, only the first value is used. [deg].
=======
4.000000  8.000000  ! Y_ErrThresh    - Yaw error threshold/deadband. Turbine begins to yaw when it passes this. If Y_uSwitch is zero, only the first value is used. [deg].
>>>>>>> e617cfe4
0.00870             ! Y_Rate			- Yaw rate [rad/s]
0.00000             ! Y_MErrSet		- Integrator saturation (maximum signal amplitude contribution to pitch from yaw-by-IPC), [rad]
0.00000             ! Y_IPC_IntSat		- Integrator saturation (maximum signal amplitude contribution to pitch from yaw-by-IPC), [rad]
0.00000             ! Y_IPC_KP			- Yaw-by-IPC proportional controller gain Kp
0.00000             ! Y_IPC_KI			- Yaw-by-IPC integral controller gain Ki

!------- TOWER FORE-AFT DAMPING -------------------------------------------
-1.00000            ! FA_KI				- Integral gain for the fore-aft tower damper controller [rad s/m]
0.0                 ! FA_HPFCornerFreq	- Corner frequency (-3dB point) in the high-pass filter on the fore-aft acceleration signal [rad/s]
0.0                 ! FA_IntSat			- Integrator saturation (maximum signal amplitude contribution to pitch from FA damper), [rad]

!------- MINIMUM PITCH SATURATION -------------------------------------------
60                  ! PS_BldPitchMin_N  - Number of values in minimum blade pitch lookup table (should equal number of values in PS_WindSpeeds and PS_BldPitchMin)
3.0000 3.2617 3.5234 3.7852 4.0469 4.3086 4.5703 4.8321 5.0938 5.3555 5.6172 5.8790 6.1407 6.4024 6.6641 6.9259 7.1876 7.4493 7.7110 7.9728 8.2345 8.4962 8.7579 9.0197 9.2814 9.5431 9.8048 10.0666 10.3283 10.5900 11.0703 11.5507 12.0310 12.5113 12.9917 13.4720 13.9523 14.4327 14.9130 15.3933 15.8737 16.3540 16.8343 17.3147 17.7950 18.2753 18.7557 19.2360 19.7163 20.1967 20.6770 21.1573 21.6377 22.1180 22.5983 23.0787 23.5590 24.0393 24.5197 25.0000               ! PS_WindSpeeds     - Wind speeds corresponding to minimum blade pitch angles [m/s]
0.06961065 0.06925563 0.06822909 0.06634689 0.06368433 0.06026600 0.05631111 0.05184111 0.04683045 0.04122597 0.03506593 0.02849272 0.02166279 0.01463583 0.00752783 0.00045316 0.00000000 0.00000000 0.00000000 0.00000000 0.00000000 0.00000000 0.00000000 0.00000000 0.00000000 0.00000000 0.00000000 0.00000000 0.00000000 0.00000000 0.00000000 0.00000000 0.00000000 0.00000000 0.00000000 0.00000000 0.00000000 0.00000000 0.00000000 0.00000000 0.00000000 0.00000000 0.00000000 0.00000000 0.00000000 0.00000000 0.00000000 0.00000000 0.00000000 0.00000000 0.00000000 0.00000000 0.00000000 0.00000000 0.00000000 0.00000000 0.00000000 0.00000000 0.00000000 0.00000000               ! PS_BldPitchMin    - Minimum blade pitch angles [rad]

!------- SHUTDOWN -----------------------------------------------------------
0.698100000000      ! SD_MaxPit         - Maximum blade pitch angle to initiate shutdown, [rad]
0.418880000000      ! SD_CornerFreq     - Cutoff Frequency for first order low-pass filter for blade pitch angle, [rad/s]

!------- Floating -----------------------------------------------------------
0.000000000000      ! Fl_Kp             - Nacelle velocity proportional feedback gain [s]

!------- FLAP ACTUATION -----------------------------------------------------
0.000000000000      ! Flp_Angle         - Initial or steady state flap angle [rad]
0.00000000e+00      ! Flp_Kp            - Blade root bending moment proportional gain for flap control [s]
0.00000000e+00      ! Flp_Ki            - Flap displacement integral gain for flap control [-]
0.174500000000      ! Flp_MaxPit        - Maximum (and minimum) flap pitch angle [rad]

!------- Open Loop Control -----------------------------------------------------
"unused"            ! OL_Filename       - Input file with open loop timeseries (absolute path or relative to this file)
0                   ! Ind_Breakpoint    - The column in OL_Filename that contains the breakpoint (time if OL_Mode = 1)
0                   ! Ind_BldPitch      - The column in OL_Filename that contains the blade pitch input in rad
0                   ! Ind_GenTq         - The column in OL_Filename that contains the generator torque in Nm
0                   ! Ind_YawRate       - The column in OL_Filename that contains the generator torque in Nm

!------- Pitch Actuator Model -----------------------------------------------------
3.140000000000        ! PA_CornerFreq     - Pitch actuator bandwidth/cut-off frequency [rad/s]
0.707000000000        ! PA_Damping        - Pitch actuator damping ratio [-, unused if PA_Mode = 1]

!------- External Controller Interface -----------------------------------------------------
"unused"            ! DLL_FileName        - Name/location of the dynamic library in the Bladed-DLL format
"unused"            ! DLL_InFile          - Name of input file sent to the DLL (-)
"DISCON"            ! DLL_ProcName        - Name of procedure in DLL to be called (-) 

!------- ZeroMQ Interface ---------------------------------------------------------
"tcp://localhost:5555"            ! ZMQ_CommAddress     - Communication address for ZMQ server, (e.g. "tcp://localhost:5555") 
2                   ! ZMQ_UpdatePeriod    - Call ZeroMQ every [x] seconds, [s]<|MERGE_RESOLUTION|>--- conflicted
+++ resolved
@@ -1,9 +1,5 @@
 ! Controller parameter input file for the IEA-15-240-RWT-Monopile wind turbine
-<<<<<<< HEAD
-!    - File written using ROSCO version 2.5.0 controller tuning logic on 07/01/22
-=======
 !    - File written using ROSCO version 2.6.0 controller tuning logic on 08/10/22
->>>>>>> e617cfe4
 
 !------- DEBUG ------------------------------------------------------------
 1                   ! LoggingLevel		- {0: write no debug files, 1: write standard output .dbg-file, 2: LoggingLevel 1 + ROSCO LocalVars (.dbg2) 3: LoggingLevel 2 + complete avrSWAP-array (.dbg3)}
@@ -98,11 +94,7 @@
 
 !------- YAW CONTROL ------------------------------------------------------
 0.00000             ! Y_uSwitch		- Wind speed to switch between Y_ErrThresh. If zero, only the first value of Y_ErrThresh is used [m/s]
-<<<<<<< HEAD
-4.000000  8.000000  ! Y_ErrThresh    - Yaw error threshold. Turbine begins to yaw when it passes this. If Y_uSwitch is zero, only the first value is used. [deg].
-=======
 4.000000  8.000000  ! Y_ErrThresh    - Yaw error threshold/deadband. Turbine begins to yaw when it passes this. If Y_uSwitch is zero, only the first value is used. [deg].
->>>>>>> e617cfe4
 0.00870             ! Y_Rate			- Yaw rate [rad/s]
 0.00000             ! Y_MErrSet		- Integrator saturation (maximum signal amplitude contribution to pitch from yaw-by-IPC), [rad]
 0.00000             ! Y_IPC_IntSat		- Integrator saturation (maximum signal amplitude contribution to pitch from yaw-by-IPC), [rad]
