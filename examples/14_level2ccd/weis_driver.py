--- conflicted
+++ resolved
@@ -2,19 +2,6 @@
 from weis import weis_main
 
 if __name__ == "__main__":
-<<<<<<< HEAD
-    
-    mydir = os.path.dirname(os.path.realpath(__file__))  # get path to this file
-    
-    # get path to modelling, geometry and analysis files
-    run_dir                = os.path.dirname( os.path.realpath(__file__) ) + os.sep
-    wisdem_examples        = os.path.join(os.path.dirname( os.path.dirname( os.path.dirname( os.path.realpath(__file__) ) ) ), "WISDEM", "examples")
-    fname_wt_input         = os.path.join(wisdem_examples,'09_floating/IEA-15-240-RWT_VolturnUS-S.yaml')
-    fname_analysis_options = mydir + os.sep + "analysis_options.yaml"
-    fname_modeling_options = mydir + os.sep + "modeling_options.yaml"
-    
-    wt_opt, modeling_options, opt_options = run_weis(fname_wt_input, fname_modeling_options, fname_analysis_options)
-=======
 
     ## File management
     run_dir = os.path.dirname( os.path.realpath(__file__) )
@@ -25,5 +12,4 @@
     wt_opt, modeling_options, opt_options = weis_main(fname_wt_input,
                                                       fname_modeling_options,
                                                       fname_analysis_options)
->>>>>>> 1543b3f0
     
