General:
  openfast_configuration:
    save_iterations: True
    save_timeseries: True

Testbench_Options:
    output_directory: outputs/9_test_ramp   # relative to this file
    output_filebase: testbench
    n_cores: 4  # not yet set up
    use_mpi: False

Turbine_Info:  # Can we pull this information from OpenFAST input?
    # used to generate wind inputs
    wind_speed_cut_in: 5
    wind_speed_cut_out: 25
    wind_speed_rated: 11.4  
    hub_height: 148.734         
    rotor_radius:  120.97
    turbine_class: I
    turbulence_class: B
    
    # Determines OpenFAST output channels
    flags:
        offshore: True
        floating: True
        monopile: False
        TMDs: False 
        blade: False  # use to do local blade loading analysis
        tower: False   # same

PostProcessing:
    binning_time: 20


Level3: # Will become OpenFAST once WEIS supports OpenFAST 4.0
    flag: True
    from_openfast: True
    regulation_trajectory: ../02_run_openfast_cases/IEA-15-240-RWT-outputs.yaml
    openfast_file: IEA-15-240-RWT-UMaineSemi.fst
    openfast_dir: ../01_aeroelasticse/OpenFAST_models/IEA-15-240-RWT/IEA-15-240-RWT-UMaineSemi

DLC_driver:
    metocean_conditions:
        wind_speed: [1.,3.,5.,7.,9.,11.,13.,15.,17.,19.,21.,23.,25.,27.,29.]
        wave_height_NSS: [0.84,0.84,0.87,0.99,1.15,1.34,1.58,1.82,2.08,2.34,2.66,2.98,3.28,3.77,3.94]
        wave_period_NSS: [8.3,8.3,8.3,7.7,7.1,6.3,6.1,6.2,6.2,6.7,7.1,7.1,7.7,7.7,7.7]
        wave_height_fatigue: [0.84,0.84,0.87,0.99,1.15,1.34,1.58,1.82,2.08,2.34,2.66,2.98,3.28,3.77,3.94]
        wave_period_fatigue: [8.3,8.3,8.3,7.7,7.1,6.3,6.1,6.2,6.2,6.7,7.1,7.1,7.7,7.7,7.7]
        wave_height_SSS: [9.7,9.7,9.7,9.7,9.7,9.7,9.7,9.7,9.7,9.7,9.7,9.7,9.7,9.7,9.7]
        wave_period_SSS: [13.6,13.6,13.6,13.6,13.6,13.6,13.6,13.6,13.6,13.6,13.6,13.6,13.6,13.6,13.6]
        wave_height1: 5.9
        wave_period1: 11.2
        wave_height50: 9.7
        wave_period50: 13.6
    DLCs:
        - DLC: "1.1"
<<<<<<< HEAD
          n_seeds: 2
          wind_speed: [6,12]
          transient_time: 0
          analysis_time: 400
        # - DLC: "1.3"
        #   n_seeds: 6
        # - DLC: "1.4"
        # - DLC: "1.5"
        # - DLC: "1.6"
        # - DLC: "5.1"
        # - DLC: "AEP"
        #   TI_factor: 0.5
        #   wind_speed: [12]
        # - DLC: "Ramp"   # Up
        #   wind_speed: [5]
        #   analysis_time: 1000.
        #   ramp_speeddelta: 20
        #   ramp_duration: 1000.
        # - DLC: "Ramp"   # Down
        #   wind_speed: [25]
        #   analysis_time: 1000.
        #   ramp_speeddelta: -20
        #   ramp_duration: 1000.
        # - DLC: "Step"   # Down
        #   wind_speed: [18]
        #   analysis_time: 100.
        #   step_speeddelta: 2.0
        #   step_time: 50.0
        # - DLC: "Steady"
        #   wind_speed: [8]
        #   analysis_time: 10.
        #   transient_time: 5.0
=======
          n_seeds: 6
        - DLC: "1.3"
          n_seeds: 6
        - DLC: "1.4"
        - DLC: "1.5"
        - DLC: "1.6"
        - DLC: "5.1"
        - DLC: "AEP"
          TI_factor: 0.5
          wind_speed: [12]
        - DLC: "Ramp"   # 0 to cutin+1
          turbine_status: parked-still
          wind_speed: [0]
          transient_time: 20
          analysis_time: 200.
          ramp_speeddelta: 6
          ramp_duration: 200.
          rot_speed_initial: 0
          pitch_initial: 90
        - DLC: "Ramp"   # Cutin-1 to cutin+1
          turbine_status: parked-still
          wind_speed: [4]
          transient_time: 20
          analysis_time: 200.
          ramp_speeddelta: 2
          ramp_duration: 200.
          rot_speed_initial: 0
          pitch_initial: 90
        - DLC: "Ramp"   # Cutin to rated
          wind_speed: [5]
          transient_time: 20
          analysis_time: 200.
          ramp_speeddelta: 6.4
          ramp_duration: 200.
        - DLC: "Ramp"   # Rated-2 to rated+2
          wind_speed: [9.4]
          transient_time: 20
          analysis_time: 400.
          ramp_speeddelta: 13.4
          ramp_duration: 400.
        - DLC: "Ramp"   # Rated to Cutout + 2
          wind_speed: [11.4]
          transient_time: 20
          analysis_time: 400.
          ramp_speeddelta: 27
          ramp_duration: 400.
>>>>>>> 2c547576
<|MERGE_RESOLUTION|>--- conflicted
+++ resolved
@@ -54,40 +54,6 @@
         wave_period50: 13.6
     DLCs:
         - DLC: "1.1"
-<<<<<<< HEAD
-          n_seeds: 2
-          wind_speed: [6,12]
-          transient_time: 0
-          analysis_time: 400
-        # - DLC: "1.3"
-        #   n_seeds: 6
-        # - DLC: "1.4"
-        # - DLC: "1.5"
-        # - DLC: "1.6"
-        # - DLC: "5.1"
-        # - DLC: "AEP"
-        #   TI_factor: 0.5
-        #   wind_speed: [12]
-        # - DLC: "Ramp"   # Up
-        #   wind_speed: [5]
-        #   analysis_time: 1000.
-        #   ramp_speeddelta: 20
-        #   ramp_duration: 1000.
-        # - DLC: "Ramp"   # Down
-        #   wind_speed: [25]
-        #   analysis_time: 1000.
-        #   ramp_speeddelta: -20
-        #   ramp_duration: 1000.
-        # - DLC: "Step"   # Down
-        #   wind_speed: [18]
-        #   analysis_time: 100.
-        #   step_speeddelta: 2.0
-        #   step_time: 50.0
-        # - DLC: "Steady"
-        #   wind_speed: [8]
-        #   analysis_time: 10.
-        #   transient_time: 5.0
-=======
           n_seeds: 6
         - DLC: "1.3"
           n_seeds: 6
@@ -134,4 +100,3 @@
           analysis_time: 400.
           ramp_speeddelta: 27
           ramp_duration: 400.
->>>>>>> 2c547576
