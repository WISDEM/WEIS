--- conflicted
+++ resolved
@@ -301,20 +301,14 @@
     max_minor_iter: 100   # Maximum number of minor design iterations (SNOPT)
     max_iter: 100         # Maximum number of iterations (SLSQP)
     solver: SLSQP         # Optimization solver. Other options are 'SLSQP' - 'CONMIN'
-<<<<<<< HEAD
-    step_size: 2.5e-2      # Step size for finite differencing
+    step_size: 2.5e-3      # Step size for finite differencing
     form: forward         # Finite differencing mode, either forward or central
-
-=======
-    step_size: 1.e-3      # Step size for finite differencing
-    form: central         # Finite differencing mode, either forward or central
   design_of_experiments:
     flag: False           # Flag to enable design of experiments
     run_parallel: True    # Flag to run using parallel processing
     generator: Uniform    # Type of input generator. (Uniform)
     num_samples: 5            # number of samples for (Uniform only)
     
->>>>>>> 0b6033d1
 recorder:
     flag: True              # Flag to activate OpenMDAO recorder
     file_name: log_opt.sql  # Name of OpenMDAO recorder