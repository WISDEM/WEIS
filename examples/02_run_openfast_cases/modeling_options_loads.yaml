--- conflicted
+++ resolved
@@ -1,12 +1,6 @@
 General:
     verbosity: False  # When set to True, the code prints to screen many infos
     openfast_configuration:
-<<<<<<< HEAD
-        OF_run_fst: IEA15
-        save_timeseries: True
-        save_iterations: True
-=======
->>>>>>> 77512f22
         use_exe: True
 
 WISDEM:
