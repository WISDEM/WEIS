General:
    verbosity: False  # When set to True, the code prints to screen many infos
    openfast_configuration:
        use_exe: True
        allow_fails: True
        fail_value: 9999

WISDEM:
    RotorSE:
        flag: True
        spar_cap_ss: Spar_Cap_SS
        spar_cap_ps: Spar_Cap_PS
        te_ss: TE_reinforcement_SS
        te_ps: TE_reinforcement_PS
        n_span: 60
    DriveSE:
        flag: True
    TowerSE:
        flag: True
        wind: PowerWind  # Wind used
        gamma_f: 1.35    # Safety factor for fatigue loads
        gamma_m: 1.3     # Safety factor for material properties
        gamma_n: 1.0     # Safety factor for ...
        gamma_b: 1.1     # Safety factor for ...
        gamma_fatigue: 1.755  # Safety factor for fatigue loads
        buckling_length: 30    # Buckling parameter
        soil_springs: True
        gravity_foundation: False
        frame3dd:
            shear: True
            geom: True
            tol: 1e-9
    FixedBottomSE:
        flag: True
    FloatingSE:
        flag: True
        rank_and_file: True
    # BOS:
    #     flag: True

Level3: # Options for WEIS fidelity level 3 = nonlinear time domain
    flag: True
    simulation:
        DT: 0.01
        CompElast: 1
        CompInflow: 1
        CompAero: 2
        CompServo: 1
        CompHydro: 1
        CompSub: 0
        CompMooring: 3
        CompIce: 0
        OutFileFmt: 3
        NumCrctn: 1
    linearization:
        Linearize: False
    ElastoDyn:
        FlapDOF1: True
        FlapDOF2: True
        EdgeDOF: True
        TeetDOF: False
        DrTrDOF: False 
        GenDOF: True
        YawDOF: False  
        TwFADOF1 : True
        TwFADOF2 : True
        TwSSDOF1 : True
        TwSSDOF2 : True
        PtfmSgDOF: True
        PtfmSwDOF: True
        PtfmHvDOF: True
        PtfmRDOF : True
        PtfmPDOF : True
        PtfmYDOF : True
    HydroDyn:
        WvLowCOff: 0.15708
        WvHiCOff: 3.2
        WaveSeed1: 123456789
        AddBQuad1: [9.23e5, 0.0, 0.0, 0.0, -8.92e6, 0.0]
        AddBQuad2: [0.0, 9.23e5, 0.0, 8.92e6, 0.0, 0.0]
        AddBQuad3: [0.0, 0.0, 2.3e6, 0.0, 0.0, 0.0]
        AddBQuad4: [0.0, 8.92e6, 0.0, 1.68e10, 0.0, 0.0]
        AddBQuad5: [-8.92e6, 0.0, 0.0, 0.0, 1.68e10, 0.0]
        AddBQuad6: [0.0, 0.0, 0.0, 0.0, 0.0, 4.8e10]
        PotMod: 1
        # WaveMod: 0
        PotFile: ../01_aeroelasticse/OpenFAST_models/IEA-15-240-RWT/IEA-15-240-RWT-UMaineSemi/HydroData/IEA-15-240-RWT-UMaineSemi

Level1:
    flag: False
    potential_model_override: 2

ROSCO:
    flag: True
<<<<<<< HEAD
    tuning_yaml: ../../ROSCO/Tune_Cases/IEA15MW.yaml
=======
    SD_Mode: 0
    PS_Mode: 1
    ps_percent: 0.85
    F_LPFType: 2
    F_NotchType: 2
    Fl_Mode: 2 
    tuning_yaml: ../../ROSCO/Examples/Tune_Cases/IEA15MW.yaml
    zeta_pc: [1,1]
    omega_pc: [0.2,0.2]
    U_pc: [12,18]
    zeta_vs: 0.85                     # Torque controller desired damping ratio [-]
    omega_vs: 0.12  
    twr_freq: 3.2
    ptfm_freq: 0.2
    Kp_float: -10
>>>>>>> 366c1927
    
DLC_driver:
    metocean_conditions:
        wind_speed: [4., 6., 8., 10., 12., 14., 16., 18., 20., 22., 24.]
        wave_height_NSS: [0.83, 0.88, 0.94, 1.03, 1.16, 1.34, 1.57, 1.86, 2.22, 2.62, 3.07]
        wave_period_NSS: [6.9, 6.96, 7.02, 7.12, 7.25, 7.43, 7.66, 7.94, 8.27, 8.63, 9.01]
        wave_height_SSS: [6.3, 8, 8, 8.1, 8.5, 8.5, 9.8, 9.8, 9.8, 9.8, 9.9]
        wave_period_SSS: [11.5, 12.7, 12.7, 12.8, 13.1, 13.1, 14.1, 14.1, 14.1, 14.1, 14.1]
        wave_height1: 6.98
        wave_period1: 11.7
        wave_height50: 10.68
        wave_period50: 14.2
    DLCs:
        # - DLC: "1.1"
        #   wind_speed: [24]
        #   wave_height: [9]
        #   wave_period: [14]
        #   n_seeds: 6
        #   analysis_time: 600
        #   transient_time: 120
        #   turbulent_wind:
        #       HubHt: 140
        #       GridHeight: 300
        #       GridWidth: 300
        # - DLC: "1.3"
        #   n_seeds: 6
        # - DLC: "1.4"
        # - DLC: "1.5"
        - DLC: "1.6"
          wind_speed: [12]
          transient_time: 0.
          analysis_time: 10.
        # - DLC: "6.1"
        #   n_seeds: 6
        # - DLC: "6.3"
        #   n_seeds: 6
<|MERGE_RESOLUTION|>--- conflicted
+++ resolved
@@ -92,25 +92,7 @@
 
 ROSCO:
     flag: True
-<<<<<<< HEAD
-    tuning_yaml: ../../ROSCO/Tune_Cases/IEA15MW.yaml
-=======
-    SD_Mode: 0
-    PS_Mode: 1
-    ps_percent: 0.85
-    F_LPFType: 2
-    F_NotchType: 2
-    Fl_Mode: 2 
     tuning_yaml: ../../ROSCO/Examples/Tune_Cases/IEA15MW.yaml
-    zeta_pc: [1,1]
-    omega_pc: [0.2,0.2]
-    U_pc: [12,18]
-    zeta_vs: 0.85                     # Torque controller desired damping ratio [-]
-    omega_vs: 0.12  
-    twr_freq: 3.2
-    ptfm_freq: 0.2
-    Kp_float: -10
->>>>>>> 366c1927
     
 DLC_driver:
     metocean_conditions:
