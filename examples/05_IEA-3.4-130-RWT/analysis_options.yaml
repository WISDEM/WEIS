--- conflicted
+++ resolved
@@ -160,11 +160,7 @@
 
 driver:
   optimization:
-<<<<<<< HEAD
-    flag: False           # Flag to enable optimization
-=======
     flag: False
->>>>>>> 719dbf4b
     tol: 1.e-2            # Optimality tolerance
     max_major_iter: 10    # Maximum number of major design iterations (SNOPT)
     max_minor_iter: 100   # Maximum number of minor design iterations (SNOPT)
