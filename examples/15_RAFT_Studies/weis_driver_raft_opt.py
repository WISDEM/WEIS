--- conflicted
+++ resolved
@@ -4,12 +4,8 @@
 import subprocess
 
 from weis.glue_code.runWEIS     import run_weis
-<<<<<<< HEAD
-from wisdem.commonse.mpi_tools  import MPI
+from openmdao.utils.mpi  import MPI
 from wisdem.inputs.validation import load_yaml
-=======
-from openmdao.utils.mpi  import MPI
->>>>>>> cc3ac5f1
 
 ## File management
 run_dir                = os.path.dirname( os.path.realpath(__file__) ) + os.sep
