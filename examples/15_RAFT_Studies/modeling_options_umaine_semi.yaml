General:
    verbosity: False  # When set to True, the code prints to screen many infos
    openfast_configuration:
        use_exe: True
        allow_fails: True
        fail_value: 9999

WISDEM:
    RotorSE:
        flag: True
        spar_cap_ss: Spar_Cap_SS
        spar_cap_ps: Spar_Cap_PS
        te_ss: TE_reinforcement_SS
        te_ps: TE_reinforcement_PS
    TowerSE:
        flag: True
    DriveSE:
        flag: True
    FloatingSE:
        flag: True
    # BOS:
    #     flag: True

Level3: # Options for WEIS fidelity level 3 = nonlinear time domain
    flag: False
    simulation:
        DT: 0.01
        CompElast: 1
        CompInflow: 1
        CompAero: 2
        CompServo: 1
        CompHydro: 1
        CompSub: 0
        CompMooring: 3
        CompIce: 0
        OutFileFmt: 3
    linearization:
        Linearize: False
    ElastoDyn:
        FlapDOF1: True
        FlapDOF2: True
        EdgeDOF: True
        TeetDOF: False
        DrTrDOF: False 
        GenDOF: True
        YawDOF: False  
        TwFADOF1 : True
        TwFADOF2 : True
        TwSSDOF1 : True
        TwSSDOF2 : True
        PtfmSgDOF: True
        PtfmSwDOF: True
        PtfmHvDOF: True
        PtfmRDOF : True
        PtfmPDOF : True
        PtfmYDOF : True
    HydroDyn:
        WvLowCOff: 0.15708
        WvHiCOff: 3.2
        WaveSeed1: 123456789
        AddBQuad1: [9.23e5, 0.0, 0.0, 0.0, -8.92e6, 0.0]
        AddBQuad2: [0.0, 9.23e5, 0.0, 8.92e6, 0.0, 0.0]
        AddBQuad3: [0.0, 0.0, 2.3e6, 0.0, 0.0, 0.0]
        AddBQuad4: [0.0, 8.92e6, 0.0, 1.68e10, 0.0, 0.0]
        AddBQuad5: [-8.92e6, 0.0, 0.0, 0.0, 1.68e10, 0.0]
        AddBQuad6: [0.0, 0.0, 0.0, 0.0, 0.0, 4.8e10]
        PotMod: 1
        # WaveMod: 0

Level1:
    flag: True
    potential_model_override: 0
    trim_ballast: 2
    heave_tol: 1
    save_designs: True

ROSCO:
    flag: True
    SD_Mode: 0
    PS_Mode: 1
    ps_percent: 0.85
    F_LPFType: 2
    F_NotchType: 2
    Fl_Mode: 2 
<<<<<<< HEAD
    tuning_yaml: ../../ROSCO/Tune_Cases/IEA15MW.yaml
=======
    tuning_yaml: ../../ROSCO/Examples/Tune_Cases/IEA15MW.yaml
>>>>>>> 366c1927
    zeta_pc: [1]
    omega_pc: [0.2]
    U_pc: [12]
    zeta_vs: 0.85                     # Torque controller desired damping ratio [-]
    omega_vs: 0.12  
    twr_freq: 3.2
    ptfm_freq: 0.2
    Kp_float: -10
    
DLC_driver:
    metocean_conditions:
        wind_speed: [4., 6., 8., 10., 12., 14., 16., 18., 20., 22., 24.]
        wave_height_NSS: [0.83, 0.88, 0.94, 1.03, 1.16, 1.34, 1.57, 1.86, 2.22, 2.62, 3.07]
        wave_period_NSS: [6.9, 6.96, 7.02, 7.12, 7.25, 7.43, 7.66, 7.94, 8.27, 8.63, 9.01]
        wave_height_SSS: [6.3, 8, 8, 8.1, 8.5, 8.5, 9.8, 9.8, 9.8, 9.8, 9.9]
        wave_period_SSS: [11.5, 12.7, 12.7, 12.8, 13.1, 13.1, 14.1, 14.1, 14.1, 14.1, 14.1]
        wave_height1: 6.98
        wave_period1: 11.7
        wave_height50: 10.68
        wave_period50: 14.2
    DLCs:
        - DLC: "1.1"
          n_seeds: 1
        # - DLC: "1.3"
        #   n_seeds: 6
        - DLC: "1.4"
        - DLC: "1.5"
        - DLC: "1.6"
          n_seeds: 1
        - DLC: "6.1"
          n_seeds: 1
        # - DLC: "6.3"
        #   n_seeds: 6
<|MERGE_RESOLUTION|>--- conflicted
+++ resolved
@@ -82,11 +82,7 @@
     F_LPFType: 2
     F_NotchType: 2
     Fl_Mode: 2 
-<<<<<<< HEAD
-    tuning_yaml: ../../ROSCO/Tune_Cases/IEA15MW.yaml
-=======
     tuning_yaml: ../../ROSCO/Examples/Tune_Cases/IEA15MW.yaml
->>>>>>> 366c1927
     zeta_pc: [1]
     omega_pc: [0.2]
     U_pc: [12]
