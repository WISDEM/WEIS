--- conflicted
+++ resolved
@@ -6,10 +6,7 @@
         save_timeseries: True
         save_iterations: True
         use_exe: True
-<<<<<<< HEAD
         FAST_exe: /Users/dzalkind/Tools/openfast-raaw/build/glue-codes/openfast/openfast
-=======
->>>>>>> 9602428b
 
 WISDEM:
     RotorSE:
