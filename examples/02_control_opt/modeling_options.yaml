--- conflicted
+++ resolved
@@ -2,11 +2,7 @@
     verbosity: False  # When set to True, the code prints to screen many infos
     openfast_configuration:
         OF_run_fst: IEA15
-<<<<<<< HEAD
-        OF_run_dir: outputs/control_opt/ts_play
-=======
         OF_run_dir: outputs/02_control_opt
->>>>>>> 8f7ea5c6
         save_timeseries: True
         save_iterations: True
         use_exe: True
