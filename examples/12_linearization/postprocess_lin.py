--- conflicted
+++ resolved
@@ -1,55 +1,53 @@
-import numpy as np
-import openmdao.api as om
-import pickle
-
-<<<<<<< HEAD
-mydir = os.path.dirname(os.path.realpath(__file__))  # get path to this file
-weis_dir = os.path.dirname(os.path.dirname(os.path.dirname(os.path.realpath(__file__))))
-pkl_path = weis_dir + os.sep + "outputs" + os.sep +  "ABCD_matrices.pkl"
-
-with open(pkl_path, 'rb') as handle:
-=======
-
-with open("tower_doe/ABCD_matrices.pkl", 'rb') as handle:
->>>>>>> 848b2406
-    ABCD_list = pickle.load(handle)
-  
-print("Information available in the pickle file:")
-for key in ABCD_list[0]:
-    print(key)
-print()    
-
-
-cr = om.CaseReader("tower_doe/log_opt.sql")
-
-driver_cases = cr.get_cases('driver')
-
-A_plot = []
-DVs = []
-for idx, case in enumerate(driver_cases):
-    print('===================')
-    print('Simulation index:', ABCD_list[idx]['sim_idx'])
-    dvs = case.get_design_vars(scaled=False)
-    for key in dvs.keys():
-        print(key)
-        print(dvs[key])
-    print()
-    print("A matrix")
-    print(ABCD_list[idx]['A'])
-    print()
-    
-    A_plot.append(ABCD_list[idx]['A'][1, 1])
-    DVs.append(dvs[key])
-    
-# import matplotlib.pyplot as plt
-# 
-# A_plot = np.array(A_plot)
-# DVs = np.array(DVs)
-# 
-# plt.scatter(DVs, A_plot[:])
-# 
-# plt.xlabel("Tower Young's Modulus, Pa")
-# plt.ylabel('A[1, 1]')
-# plt.tight_layout()
-# 
+import os
+import numpy as np
+import openmdao.api as om
+import pickle
+
+
+mydir = os.path.dirname(os.path.realpath(__file__))  # get path to this file
+weis_dir = os.path.dirname(os.path.dirname(os.path.dirname(os.path.realpath(__file__))))
+pkl_path = mydir + os.sep + "outputs" + os.sep + "IEA_level2" + os.sep+  "ABCD_matrices.pkl"
+
+with open(pkl_path, 'rb') as handle:
+
+    ABCD_list = pickle.load(handle)
+  
+print("Information available in the pickle file:")
+for key in ABCD_list[0]:
+    print(key)
+print()    
+
+
+cr = om.CaseReader("tower_doe/log_opt.sql")
+
+driver_cases = cr.get_cases('driver')
+
+A_plot = []
+DVs = []
+for idx, case in enumerate(driver_cases):
+    print('===================')
+    print('Simulation index:', ABCD_list[idx]['sim_idx'])
+    dvs = case.get_design_vars(scaled=False)
+    for key in dvs.keys():
+        print(key)
+        print(dvs[key])
+    print()
+    print("A matrix")
+    print(ABCD_list[idx]['A'])
+    print()
+    
+    A_plot.append(ABCD_list[idx]['A'][1, 1])
+    DVs.append(dvs[key])
+    
+# import matplotlib.pyplot as plt
+# 
+# A_plot = np.array(A_plot)
+# DVs = np.array(DVs)
+# 
+# plt.scatter(DVs, A_plot[:])
+# 
+# plt.xlabel("Tower Young's Modulus, Pa")
+# plt.ylabel('A[1, 1]')
+# plt.tight_layout()
+# 
 # plt.show()