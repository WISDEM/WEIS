There are multiple examples in this folder focused on running WEIS at level 2 (linearized OpenFAST) using the IEA 15MW wind turbine as the testbed geometry.

<<<<<<< HEAD
=======
<!-- `weis_driver.py` runs an analysis (not optimization) of the monopile version of the IEA 15MW. -->
<!-- `weis_driver_umaine_semi.py` performs an optimization of the IEA 15MW equipped with the UMaine VolturnUS-S floating platform. -->
<!-- `weis_driver_TMDs.py` performs an optimization of the tuned mass damper (TMD) properties for the floating platform version of IEA 15MW. -->
<!-- `weis_driver_tower_DVs.py` performs a tower sizing optimization of the floating platform version of IEA 15MW with TMDs included. -->
>>>>>>> 366c1927
 


# WEIS Linearizations
To linearize a WEIS model using OpenFAST, run
 ```
 python weis_driver.py
 ```
 
 No `analysis_options.yaml` design variable flags should be active and the analysis drivers should be disabled. 
 In `modeling_options.yaml`, a few linearization options can be set up:
```
Level2:
    flag: True          # Enable to run linearizations
    simulation:        
        flag: True
        TMax: 600.              # for running a linear simulation using the linearized models
    linearization:
        TMax: 700.              # Maximum time that linearization simulation will be run. More states (DOFs) take more time to converge
        DT: 0.01
        TrimGain: 1e-4          # OpenFAST option that affects steady state trim solution convergence
        TrimTol: 1e-3           # OpenFAST option that affects steady state trim solution convergence
        wind_speeds: [14.,16.]  # Wind speeds where linearizations occur
        rated_offset: 0.75      # WEIS computes the rated wind speed assuming a stiff rotor.  When more DOFs are enabled, the rated wind speed could be higher and this value will increase the rated wind speed used to select torque/pitch for trimming the steady state system
        DOFs: ['GenDOF','TwFADOF1','PtfmPDOF']      # DOFs used in OpenFAST simulation.  Will become linear system states
        NLinTimes: 2            # Number of azimuth positions linearizations are peformed (12 is recommended)
```

The class used to set up OpenFAST linearizations is in `weis/aerelasticse/LinearFAST.py`; it can be set up to run more general linearization cases.
The class used to post process and join linearization is in `weis/control/LinearModel.py`; it can be used to run linear simulations.
Linearizations will be generated in the directory specified by the `OF_run_dir` modeling option.
 
 # Linearizations design of experiments
 Parameter sweeps of different turbine model options can be set up and linearized using 
  ```
 python doe_driver.py
  ```
  
The design variables determine the parameters to be swept.<|MERGE_RESOLUTION|>--- conflicted
+++ resolved
@@ -1,12 +1,5 @@
 There are multiple examples in this folder focused on running WEIS at level 2 (linearized OpenFAST) using the IEA 15MW wind turbine as the testbed geometry.
 
-<<<<<<< HEAD
-=======
-<!-- `weis_driver.py` runs an analysis (not optimization) of the monopile version of the IEA 15MW. -->
-<!-- `weis_driver_umaine_semi.py` performs an optimization of the IEA 15MW equipped with the UMaine VolturnUS-S floating platform. -->
-<!-- `weis_driver_TMDs.py` performs an optimization of the tuned mass damper (TMD) properties for the floating platform version of IEA 15MW. -->
-<!-- `weis_driver_tower_DVs.py` performs a tower sizing optimization of the floating platform version of IEA 15MW with TMDs included. -->
->>>>>>> 366c1927
  
 
 
