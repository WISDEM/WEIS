--- conflicted
+++ resolved
@@ -134,7 +134,7 @@
 
     run_directory = modeling_options['General']['openfast_configuration']['OF_run_dir']
     
-
+    
     summary_stats, extreme_table, DELs, Damage = dtqp_wrapper(
         LinearTurbine, 
         level2_disturbance, 
@@ -143,12 +143,9 @@
         la, 
         magnitude_channels, 
         run_directory,
-        cores = 4
+        cores = 1
         )
-<<<<<<< HEAD
-    
-=======
 
     print('here')
->>>>>>> 848b2406
+    
     