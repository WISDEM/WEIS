import os
import copy
from pprint import pprint

import numpy as np

from nsga2_weis.algo.algo_nsga2 import NSGA2 as NSGA2_implementation

try:
    from pyDOE3 import lhs
except ModuleNotFoundError:
    lhs = None

from openmdao.core.constants import INF_BOUND
from openmdao.core.driver import Driver, RecordingDebugging
from openmdao.utils.concurrent_utils import concurrent_eval
from openmdao.utils.mpi import MPI
from openmdao.core.analysis_error import AnalysisError


class NSGA2Driver(Driver):
    """
    Driver for a simple genetic algorithm.

    # Parameters
    # ----------
    # **kwargs : dict of keyword arguments
    #     Keyword arguments that will be mapped into the Driver options.
    #
    # Attributes
    # ----------
    # _problem_comm : MPI.Comm or None
    #     The MPI communicator for the Problem.
    # _concurrent_pop_size : int
    #     Number of points to run concurrently when model is a parallel one.
    # _concurrent_color : int
    #     Color of current rank when running a parallel model.
    # _desvar_idx : dict
    #     Keeps track of the indices for each desvar, since GeneticAlgorithm sees an array of
    #     design variables.
    # _ga : <GeneticAlgorithm>
    #     Main genetic algorithm lies here.
    # _randomstate : np.random.RandomState, int
    #       Random state (or seed-number) which controls the seed and random draws.
    # _nfit : int
    #       Number of successful function evaluations.

    """

    def __init__(self, **kwargs):
        """
        initialize the NSGA2 driver.
        """

        # TODO: is this necessary???
        if lhs is None:
            raise RuntimeError(
                f"{self.__class__.__name__} requires the 'pyDOE3' package, "
                "which can be installed with one of the following commands:\n"
                "    pip install openmdao[doe]\n"
                "    pip install pyDOE3"
            )

        super().__init__(**kwargs)

        # what we support
        self.supports["optimization"] = True
        self.supports["inequality_constraints"] = True
        self.supports["multiple_objectives"] = True
        self.supports["two_sided_constraints"] = True

        # what we don't support yet
        self.supports["integer_design_vars"] = False  # TODO: implement
        self.supports["equality_constraints"] = False
        self.supports["linear_constraints"] = False
        self.supports["simultaneous_derivatives"] = False
        self.supports["active_set"] = False
        self.supports["distributed_design_vars"] = False
        self.supports._read_only = True

        self._desvar_idx = {}

        # random state can be set for predictability during testing
        self._randomstate = None

        # Support for Parallel models.
        self._concurrent_pop_size = 0
        self._concurrent_color = 0

        self._nfit = 0  # Number of successful function evaluations

    def _declare_options(self):
        """
        Declare options before kwargs are processed in the init method.
        """
        self.options.declare(
            "max_gen",
            default=100,
            desc="Number of generations before termination.",
        )
        self.options.declare(
            "pop_size",
            default=0,
            desc="Number of points in the GA. Set to 0 and it will be computed " "as four times the number of bits.",
        )
        self.options.declare(
            "run_parallel",
            types=bool,
            default=False,
            desc="Set to True to execute the points in a generation in parallel.",
        )
        self.options.declare(
            "procs_per_model",
            default=1,
            lower=1,
            desc="Number of processors to give each model under MPI.",
        )
        self.options.declare(
            "penalty_parameter",
            default=0.0,
            lower=0.0,
            desc="Penalty function parameter.",
        )
        self.options.declare("penalty_exponent", default=1.0, desc="Penalty function exponent.")
        self.options.declare(
            "Pc",
            default=0.9,
            lower=0.0,
            upper=1.0,
            desc="Crossover rate.",
        )
        self.options.declare(
            "eta_c",
            default=20.0,
            lower=0.0,
            desc="Distribution index for crossover.",
        )
        self.options.declare(
            "Pm",
            default=0.1,
            lower=0.0,
            upper=1.0,
            allow_none=True,
            desc="Mutation rate.",
        )
        self.options.declare(
            "eta_m",
            default=20.0,
            lower=0.0,
            desc="Distribution index for mutation.",
        )
        self.options.declare(
            "compute_pareto",
            default=True,
            types=(bool,),
            desc=(
                "When True, compute a set of non-dominated points based on all "
                "given objectives and update it each generation. The "
                "multi-objective weight and exponents are ignored because the "
                "algorithm uses all objective values instead of a composite."
            ),
        )

    def _setup_driver(self, problem):
        """
        Prepare the driver for execution.

        This is the final thing to run during setup.

        Parameters
        ----------
        problem : <Problem>
            Pointer to the containing problem.
        """
        super()._setup_driver(problem)

        # check design vars and constraints for invalid bounds
        for name, meta in self._designvars.items():
            lower, upper = meta["lower"], meta["upper"]
            for param in (lower, upper):
                if param is None or np.all(np.abs(param) >= INF_BOUND):
                    msg = (
                        f"Invalid bounds for design variable '{name}'. When using "
                        f"{self.__class__.__name__}, values for both 'lower' and 'upper' "
                        f"must be specified between +/-INF_BOUND ({INF_BOUND}), "
                        f"but they are: lower={lower}, upper={upper}."
                    )
                    raise ValueError(msg)

        for name, meta in self._cons.items():
            equals, lower, upper = meta["equals"], meta["lower"], meta["upper"]
            if (
                (equals is None or np.all(np.abs(equals) >= INF_BOUND))
                and (lower is None or np.all(np.abs(lower) >= INF_BOUND))
                and (upper is None or np.all(np.abs(upper) >= INF_BOUND))
            ):
                msg = (
                    f"Invalid bounds for constraint '{name}'. "
                    f"When using {self.__class__.__name__}, the value for 'equals', "
                    f"'lower' or 'upper' must be specified between +/-INF_BOUND "
                    f"({INF_BOUND}), but they are: "
                    f"equals={equals}, lower={lower}, upper={upper}."
                )
                raise ValueError(msg)

        model_mpi = None
        comm = problem.comm
        if self._concurrent_pop_size > 0:
            model_mpi = (self._concurrent_pop_size, self._concurrent_color)
        elif not self.options["run_parallel"]:
            comm = None

        self.config_mpi = (comm, model_mpi)

    def _setup_comm(self, comm):
        """
        Perform any driver-specific setup of communicators for the model.

        Here, we generate the model communicators.

        Parameters
        ----------
        comm : MPI.Comm or <FakeComm> or None
            The communicator for the Problem.

        Returns
        -------
        MPI.Comm or <FakeComm> or None
            The communicator for the Problem model.
        """
        self._problem_comm = comm

        procs_per_model = self.options["procs_per_model"]
        if MPI and self.options["run_parallel"]:

            full_size = comm.size
            size = full_size // procs_per_model
            if full_size != size * procs_per_model:
                raise RuntimeError(
                    "The total number of processors is not evenly divisible by the "
                    "specified number of processors per model.\n Provide a "
                    "number of processors that is a multiple of %d, or "
                    "specify a number of processors per model that divides "
                    "into %d." % (procs_per_model, full_size)
                )
            color = comm.rank % size
            model_comm = comm.Split(color)

            # everything we need to figure out which case to run
            self._concurrent_pop_size = size
            self._concurrent_color = color

            return model_comm

        self._concurrent_pop_size = 0
        self._concurrent_color = 0
        return comm

    def _setup_recording(self):
        """
        Set up case recording.
        """

        if MPI:
            run_parallel = self.options["run_parallel"]
            procs_per_model = self.options["procs_per_model"]

            for recorder in self._rec_mgr:
                if run_parallel:
                    # write cases only on procs up to the number of parallel models
                    # (i.e. on the root procs for the cases)
                    if procs_per_model == 1:
                        recorder.record_on_process = True
                    else:
                        size = self._problem_comm.size // procs_per_model
                        if self._problem_comm.rank < size:
                            recorder.record_on_process = True

                elif self._problem_comm.rank == 0:
                    # if not running cases in parallel, then just record on proc 0
                    recorder.record_on_process = True

        super()._setup_recording()

    def _get_name(self):
        """
        Get name of current Driver.

        Returns
        -------
        str
            Name of current Driver.
        """
        return "NSGA2"

    def run(self):
        """
        Execute the genetic algorithm.

        Returns
        -------
        bool
            Failure flag; True if failed to converge, False is successful.
        """

        self.result.reset()
        model = self._problem().model

        pop_size = self.options["pop_size"]
        max_gen = self.options["max_gen"]
        compute_pareto = self.options["compute_pareto"]

        Pc = self.options["Pc"]  # if None, it will be calculated in execute_ga()
        eta_c = self.options["eta_c"]  # if None, it will be calculated in execute_ga()
        Pm = self.options["Pm"]  # if None, it will be calculated in execute_ga()
        eta_m = self.options["eta_m"]  # if None, it will be calculated in execute_ga()

        self._check_for_missing_objective()
        self._check_for_invalid_desvar_values()

        # if compute_pareto:
        #     self._ga.nobj = len(self._objs)

        # size design variables
        desvars = self._designvars
        desvar_vals = self.get_design_var_values()

        count = 0
        for name, meta in desvars.items():
            if name in self._designvars_discrete:
                val = desvar_vals[name]
                if np.ndim(val) == 0:
                    size = 1
                else:
                    size = len(val)
            else:
                size = meta["size"]
            self._desvar_idx[name] = (count, count + size)
            count += size

        lower_bound = np.empty((count,))
        upper_bound = np.empty((count,))
        outer_bound = np.full((count,), np.inf)
        x0 = np.empty(count)

        # figure out bounds vectors and initial design vars
        for name, meta in desvars.items():
            i, j = self._desvar_idx[name]
            lower_bound[i:j] = meta["lower"]
            upper_bound[i:j] = meta["upper"]
            x0[i:j] = desvar_vals[name]

        # bits of resolution
        resolver = model._resolver  # TODO: delete?

        for name, meta in desvars.items():
            i, j = self._desvar_idx[name]

            if resolver.is_abs(name, "output"):
                prom_name = resolver.abs2prom(name, "output")
            else:
                prom_name = name

        # automatic population size
        if pop_size == 0:
            pop_size = 10 * count  # 10 per DV DOF

        # generate initial population using Latin Hypercube Sampling
        design_vars_init = lower_bound + (upper_bound - lower_bound) * lhs(
            count,
            pop_size,
            "center",
        )
        self.population_init = design_vars_init  # save the initial population for inspection

        # create a new NSGA2 instance
        self.icase = 0
        self.optimizer_nsga2 = NSGA2_implementation(
            design_vars_init,
            lambda XYq: self.objective_callback(XYq),
            len(self._objs),
            len(self._cons),
            design_vars_l=lower_bound,
            design_vars_u=upper_bound,
            params_override=(Pc, eta_c, Pm, eta_m),
            comm_mpi=(self.config_mpi[0] if MPI and self.options["run_parallel"] else None),
            model_mpi=self.config_mpi[1],
            # verbose=True,
            verbose=False,
        )
        self.optimizer_nsga2.get_fronts()  # evaluate the initial fronts

        # iterate over the specified generations
        for generation in range(max_gen + 1):
            # iterate the population
            self.optimizer_nsga2.iterate_population()

        if compute_pareto:  # by default we should be doing Pareto fronts -> the whole point of NSGA2
            # save the non-dominated points
            self.optimizer_nsga2.sort_data()  # re-sort the data

            # get the fronts and save the first for the driver
            rv = self.optimizer_nsga2.get_fronts(compute_constrs=True, feasibility_dominates=True)
            design_vars_fronts = rv[1]
            objs_fronts = rv[2]
            constrs_fronts = rv[3]
            self.desvar_nd = copy.deepcopy(design_vars_fronts[0])
            self.constr_nd = copy.deepcopy(constrs_fronts[0])
            self.obj_nd = copy.deepcopy(objs_fronts[0])

            # get the median entry to for the point estimate
            median_idx = len(design_vars_fronts[0]) // 2
            desvar_new = design_vars_fronts[0][median_idx, :]
            # obj_new = objs_fronts[0][median_idx, :]
            for name in desvars:
                i, j = self._desvar_idx[name]
                val = desvar_new[i:j]
                self.set_design_var(name, val)
            # run the nonlinear solve with debugging stdio capture
            with RecordingDebugging(self._get_name(), self.iter_count, self) as rec:
                self._run_solve_nonlinear()
                rec.abs = 0.0
                rec.rel = 0.0
            self.iter_count += 1
        else:
            # pull optimal parameters back into framework and re-run, so that
            # framework is left in the right final state
            for name in desvars:
                i, j = self._desvar_idx[name]
                val = desvar_new[i:j]
                self.set_design_var(name, val)
            # run the nonlinear solve with debugging stdio capture
            with RecordingDebugging(self._get_name(), self.iter_count, self) as rec:
                self._run_solve_nonlinear()
                rec.abs = 0.0
                rec.rel = 0.0
            self.iter_count += 1

        return False

    def objective_callback(self, x):

        model = self._problem().model  # get the model
        success = 1  # flag

        objs = self.get_objective_values()  # extract the objectives
        nr_objectives = len(objs)  # count 'em

        constrs = self.get_constraint_values()  # extract the constraints
        nr_constraits = len(constrs)  # count 'em

        # verify if this is single-objective use
        if nr_objectives > 1:
            is_single_objective = False
        else:
            for obj in objs.items():
                is_single_objective = len(obj) == 1
                break

        # set the DVs
        out_of_bounds = False
        for name in self._designvars:
            i, j = self._desvar_idx[name]
            self.set_design_var(name, x[i:j])

            # Check that design variables are within bounds
            if not (self._designvars[name]["lower"] <= x[i:j]).all() or not (x[i:j] <= self._designvars[name]["upper"]).all():
                out_of_bounds = True
                break

        # a very large number, but smaller than the result of nan_to_num in Numpy
        almost_inf = INF_BOUND

        # execute the model under a debugger
        with RecordingDebugging(self._get_name(), self.iter_count, self) as rec:
            self.iter_count += 1
<<<<<<< HEAD
            try:
                self._run_solve_nonlinear()
            except AnalysisError:
                # tell the optimizer that this is a bad point
                model._clear_iprint()
                success = 0

            # get the objective values
            obj_values = self.get_objective_values()
            constr_values_raw = self.get_constraint_values()

=======
            
            if not out_of_bounds:
                try:
                    self._run_solve_nonlinear()
                except AnalysisError:
                    # tell the optimizer that this is a bad point
                    model._clear_iprint()
                    success = 0

                # get the objective values
                obj_values = self.get_objective_values()
                constr_values = self.get_constraint_values()
            else:
                # if out of bounds, set the objective to a very large number and skip
                obj_values = {name: np.inf for name in self._objs}
                constr_values = self.get_constraint_values()  # get the constraint values, which should be all zeros, but since fitness is inf, it hopefully doesn't matter

            
            
>>>>>>> 754b924d
            if is_single_objective:  # single objective optimization
                for i in obj_values.values():
                    obj = i  # first and only key in the dict
            elif self.options["compute_pareto"]:
                obj = np.array([val for val in obj_values.values()]).flatten()
            else:  # multi-objective
                raise NotImplementedError("weight-based multi-objective optimization not implemented yet.")
                obj = []
                for name, val in obj_values.items():
                    obj.append(val)
                obj = np.array(obj)

            constr_adjusted = []  # convert all bounds to leq zero
            for name, meta in self._cons.items():
                # print(f"DEBUG!!!!! lower: {meta['lower']} upper: {meta['upper']} INF_BOUND: {INF_BOUND}")
                if (meta["lower"] <= -INF_BOUND/10) and (meta["upper"] <= INF_BOUND/10):  # within an order of magnitude of the inf bound
                    constr_adjusted.append(np.array(meta["upper"] - constr_values_raw[name]).flatten())
                elif (meta["lower"] >= -INF_BOUND/10) and (meta["upper"] >= INF_BOUND/10):  # within an order of magnitude of the inf bound
                    constr_adjusted.append(np.array(constr_values_raw[name] - meta["lower"]).flatten())
                elif (meta["lower"] >= -INF_BOUND/10) and (meta["upper"] <= INF_BOUND/10):  # within an order of magnitude of the inf bound
                    # add as sequential one-sided constraints
                    constr_adjusted.append(np.array(meta["upper"] - constr_values_raw[name]).flatten())
                    constr_adjusted.append(np.array(constr_values_raw[name] - meta["lower"]).flatten())
                else:
                    raise ValueError(f"you've attempted to constraint {name} between numerically infinite values in both directions: \n{meta}")
            constr = np.hstack(constr_adjusted)

        if self.options["penalty_parameter"] != 0:
            raise NotImplementedError("penalty-driven constraints not implemented.")

        return np.array(obj.tolist() + constr.tolist())<|MERGE_RESOLUTION|>--- conflicted
+++ resolved
@@ -474,20 +474,7 @@
         # execute the model under a debugger
         with RecordingDebugging(self._get_name(), self.iter_count, self) as rec:
             self.iter_count += 1
-<<<<<<< HEAD
-            try:
-                self._run_solve_nonlinear()
-            except AnalysisError:
-                # tell the optimizer that this is a bad point
-                model._clear_iprint()
-                success = 0
-
-            # get the objective values
-            obj_values = self.get_objective_values()
-            constr_values_raw = self.get_constraint_values()
-
-=======
-            
+
             if not out_of_bounds:
                 try:
                     self._run_solve_nonlinear()
@@ -498,15 +485,12 @@
 
                 # get the objective values
                 obj_values = self.get_objective_values()
-                constr_values = self.get_constraint_values()
+                constr_values_raw = self.get_constraint_values()
             else:
                 # if out of bounds, set the objective to a very large number and skip
                 obj_values = {name: np.inf for name in self._objs}
-                constr_values = self.get_constraint_values()  # get the constraint values, which should be all zeros, but since fitness is inf, it hopefully doesn't matter
-
-            
-            
->>>>>>> 754b924d
+                constr_values_raw = self.get_constraint_values()  # get the constraint values, which should be all zeros, but since fitness is inf, it hopefully doesn't matter
+
             if is_single_objective:  # single objective optimization
                 for i in obj_values.values():
                     obj = i  # first and only key in the dict
