--- conflicted
+++ resolved
@@ -83,22 +83,23 @@
    ErrMsg_c = C_NULL_CHAR
 end subroutine
 !==================================================================================================================================
-subroutine FAST_Sizes(iTurb, TMax, InitInpAry, InputFileName_c, AbortErrLev_c, NumOuts_c, dt_c, ErrStat_c, ErrMsg_c, ChannelNames_c) BIND (C, NAME='FAST_Sizes')
+subroutine FAST_Sizes(iTurb, InputFileName_c, AbortErrLev_c, NumOuts_c, dt_c, tmax_c, ErrStat_c, ErrMsg_c, ChannelNames_c, TMax, InitInpAry) BIND (C, NAME='FAST_Sizes')
    IMPLICIT NONE 
 #ifndef IMPLICIT_DLLEXPORT
 !DEC$ ATTRIBUTES DLLEXPORT :: FAST_Sizes
 !GCC$ ATTRIBUTES DLLEXPORT :: FAST_Sizes
 #endif
    INTEGER(C_INT),         INTENT(IN   ) :: iTurb            ! Turbine number 
-   REAL(C_DOUBLE),         INTENT(IN   ) :: TMax      
-   REAL(C_DOUBLE),         INTENT(IN   ) :: InitInpAry(MAXInitINPUTS)      
    CHARACTER(KIND=C_CHAR), INTENT(IN   ) :: InputFileName_c(IntfStrLen)      
    INTEGER(C_INT),         INTENT(  OUT) :: AbortErrLev_c      
    INTEGER(C_INT),         INTENT(  OUT) :: NumOuts_c      
    REAL(C_DOUBLE),         INTENT(  OUT) :: dt_c      
+   REAL(C_DOUBLE),         INTENT(  OUT) :: tmax_c
    INTEGER(C_INT),         INTENT(  OUT) :: ErrStat_c      
    CHARACTER(KIND=C_CHAR), INTENT(  OUT) :: ErrMsg_c(IntfStrLen) 
    CHARACTER(KIND=C_CHAR), INTENT(  OUT) :: ChannelNames_c(ChanLen*MAXOUTPUTS+1)
+   REAL(C_DOUBLE), OPTIONAL, INTENT(IN   ) :: TMax      
+   REAL(C_DOUBLE), OPTIONAL, INTENT(IN   ) :: InitInpAry(MAXInitINPUTS) 
    
    ! local
    CHARACTER(IntfStrLen)               :: InputFileName   
@@ -112,30 +113,38 @@
    
       ! initialize variables:   
    n_t_global = 0
-   
-   ExternInitData%TMax       = TMax
-   ExternInitData%TurbineID  = -1        ! we're not going to use this to simulate a wind farm
-   ExternInitData%TurbinePos = 0.0_ReKi  ! turbine position is at the origin
-   ExternInitData%NumCtrl2SC = 0
-   ExternInitData%NumSC2Ctrl = 0
-   ExternInitData%SensorType = NINT(InitInpAry(1))   
-   ! -- MATLAB Integration --
-   ! Make sure fast farm integration is false
-   ExternInitData%FarmIntegration = .false.
-
-   IF ( NINT(InitInpAry(2)) == 1 ) THEN
-      ExternInitData%LidRadialVel = .true.
+
+   IF (PRESENT(InitInpAry)) THEN
+      IF (PRESENT(TMax)) THEN
+         ExternInitData%TMax = TMax
+      END IF
+      ExternInitData%TurbineID  = -1        ! we're not going to use this to simulate a wind farm
+      ExternInitData%TurbinePos = 0.0_ReKi  ! turbine position is at the origin
+      ExternInitData%NumCtrl2SC = 0
+      ExternInitData%NumSC2Ctrl = 0
+      ExternInitData%SensorType = NINT(InitInpAry(1))   
+      ! -- MATLAB Integration --
+      ! Make sure fast farm integration is false
+      ExternInitData%FarmIntegration = .false.
+   
+      IF ( NINT(InitInpAry(2)) == 1 ) THEN
+         ExternInitData%LidRadialVel = .true.
+      ELSE
+         ExternInitData%LidRadialVel = .false.
+      END IF
+      
+      CALL FAST_InitializeAll_T( t_initial, iTurb, Turbine(iTurb), ErrStat, ErrMsg, InputFileName, ExternInitData)
+
    ELSE
-      ExternInitData%LidRadialVel = .false.
+
+      CALL FAST_InitializeAll_T( t_initial, iTurb, Turbine(iTurb), ErrStat, ErrMsg, InputFileName)
+
    END IF
-   
-   
-   
-   CALL FAST_InitializeAll_T( t_initial, iTurb, Turbine(iTurb), ErrStat, ErrMsg, InputFileName, ExternInitData )
                   
    AbortErrLev_c = AbortErrLev   
    NumOuts_c     = min(MAXOUTPUTS, SUM( Turbine(iTurb)%y_FAST%numOuts ))
    dt_c          = Turbine(iTurb)%p_FAST%dt
+   tmax_c        = Turbine(iTurb)%p_FAST%TMax
 
    ErrStat_c     = ErrStat
    ErrMsg        = TRIM(ErrMsg)//C_NULL_CHAR
@@ -225,7 +234,7 @@
       
 end subroutine FAST_Start
 !==================================================================================================================================
-subroutine FAST_Update(iTurb, NumInputs_c, NumOutputs_c, InputAry, OutputAry, ErrStat_c, ErrMsg_c) BIND (C, NAME='FAST_Update')
+subroutine FAST_Update(iTurb, NumInputs_c, NumOutputs_c, InputAry, OutputAry, EndSimulationEarly, ErrStat_c, ErrMsg_c) BIND (C, NAME='FAST_Update')
    IMPLICIT NONE
 #ifndef IMPLICIT_DLLEXPORT
 !DEC$ ATTRIBUTES DLLEXPORT :: FAST_Update
@@ -236,6 +245,7 @@
    INTEGER(C_INT),         INTENT(IN   ) :: NumOutputs_c      
    REAL(C_DOUBLE),         INTENT(IN   ) :: InputAry(NumInputs_c)
    REAL(C_DOUBLE),         INTENT(  OUT) :: OutputAry(NumOutputs_c)
+   LOGICAL(C_BOOL),        INTENT(  OUT) :: EndSimulationEarly
    INTEGER(C_INT),         INTENT(  OUT) :: ErrStat_c      
    CHARACTER(KIND=C_CHAR), INTENT(  OUT) :: ErrMsg_c(IntfStrLen)      
    
@@ -245,7 +255,8 @@
    INTEGER(IntKi)                        :: ErrStat2                                ! Error status
    CHARACTER(IntfStrLen-1)               :: ErrMsg2                                 ! Error message  (this needs to be static so that it will print in Matlab's mex library)
                  
-   
+   EndSimulationEarly = .FALSE.
+
    IF ( n_t_global > Turbine(iTurb)%p_FAST%n_TMax_m1 ) THEN !finish 
       
       ! we can't continue because we might over-step some arrays that are allocated to the size of the simulation
@@ -284,17 +295,11 @@
          ErrMsg = TRIM(ErrMsg)//NewLine//TRIM(ErrMsg2)
       end if
       
-<<<<<<< HEAD
-      
-      ! set the outputs for external code here...
-      ! return y_FAST%ChannelNames
-=======
       ! NOTE: if there is ever more than one turbine, this logic will need to be revisited
       IF ( Turbine(iTurb)%m_FAST%Lin%FoundSteady) THEN
          ErrStat = ErrID_Fatal + 1 ! it's not really "fatal", but we do want to end prematurely; FAST_SFunc.c will look to see that it's larger than AbortErrLev
          ErrMsg  = TRIM(ErrMsg)//NewLine//"Ending because steady-state trim solution was successfully found."
       END IF
->>>>>>> 0054e9e6
       
       ! set the outputs for external code here...
       ! return y_FAST%ChannelNames
@@ -303,7 +308,8 @@
       ErrMsg        = TRIM(ErrMsg)//C_NULL_CHAR
       ErrMsg_c      = TRANSFER( ErrMsg//C_NULL_CHAR, ErrMsg_c )
    END IF
-   
+
+   ! set the outputs for external code here
    CALL FillOutputAry_T(Turbine(iTurb), Outputs)   
    OutputAry(1)              = Turbine(iTurb)%m_FAST%t_global 
    OutputAry(2:NumOutputs_c) = Outputs 
