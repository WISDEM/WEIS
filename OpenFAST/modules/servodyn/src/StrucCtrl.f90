!**********************************************************************************************************************************
! WLaCava (WGL), Matt Lackner (MAL),  Meghan Glade (MEG), and Semyung Park (SP)
! Tuned Mass Damper Module
!**********************************************************************************************************************************
MODULE StrucCtrl

   USE StrucCtrl_Types
   USE NWTC_Library

   IMPLICIT NONE

   PRIVATE


   TYPE(ProgDesc), PARAMETER            :: StC_Ver = ProgDesc( 'StrucCtrl', '', '' )




      ! ..... Public Subroutines ...................................................................................................

   PUBLIC :: StC_Init                           ! Initialization routine
   PUBLIC :: StC_End                            ! Ending routine (includes clean up)

   PUBLIC :: StC_UpdateStates                   ! Loose coupling routine for solving for constraint states, integrating
                                                    !   continuous states, and updating discrete states
   PUBLIC :: StC_CalcOutput                     ! Routine for computing outputs

  ! PUBLIC :: StC_CalcConstrStateResidual        ! Tight coupling routine for returning the constraint state residual
   PUBLIC :: StC_CalcContStateDeriv             ! Tight coupling routine for computing derivatives of continuous states

   !PUBLIC :: StC_UpdateDiscState                ! Tight coupling routine for updating discrete states

   !PUBLIC :: StC_JacobianPInput                 ! Routine to compute the Jacobians of the output (Y), continuous- (X), discrete-
   !                                                 !   (Xd), and constraint-state (Z) equations all with respect to the inputs (u)
   !PUBLIC :: StC_JacobianPContState             ! Routine to compute the Jacobians of the output (Y), continuous- (X), discrete-
   !                                                 !   (Xd), and constraint-state (Z) equations all with respect to the continuous
   !                                                 !   states (x)
   !PUBLIC :: StC_JacobianPDiscState             ! Routine to compute the Jacobians of the output (Y), continuous- (X), discrete-
   !                                                 !   (Xd), and constraint-state (Z) equations all with respect to the discrete
   !                                                 !   states (xd)
   !PUBLIC :: StC_JacobianPConstrState           ! Routine to compute the Jacobians of the output (Y), continuous- (X), discrete-
                                                    !   (Xd), and constraint-state (Z) equations all with respect to the constraint
                                                    !   states (z)


   INTEGER(IntKi), PRIVATE, PARAMETER :: ControlMode_NONE      = 0          !< The (StC-universal) control code for not using a particular type of control

   INTEGER(IntKi), PRIVATE, PARAMETER :: DOFMode_Indept        = 1          !< independent DOFs
   INTEGER(IntKi), PRIVATE, PARAMETER :: DOFMode_Omni          = 2          !< omni-directional
   INTEGER(IntKi), PRIVATE, PARAMETER :: DOFMode_TLCD          = 3          !< tuned liquid column dampers !MEG & SP
   INTEGER(IntKi), PRIVATE, PARAMETER :: DOFMode_Prescribed    = 4          !< prescribed force series

   INTEGER(IntKi), PRIVATE, PARAMETER :: CMODE_Semi            = 1          !< semi-active control
   INTEGER(IntKi), PRIVATE, PARAMETER :: CMODE_ActiveEXTERN    = 4          !< active control
   INTEGER(IntKi), PRIVATE, PARAMETER :: CMODE_ActiveDLL       = 5          !< active control

   INTEGER(IntKi), PRIVATE, PARAMETER :: SA_CMODE_GH_vel       = 1          !< 1: velocity-based ground hook control;
   INTEGER(IntKi), PRIVATE, PARAMETER :: SA_CMODE_GH_invVel    = 2          !< 2: Inverse velocity-based ground hook control
   INTEGER(IntKi), PRIVATE, PARAMETER :: SA_CMODE_GH_disp      = 3          !< 3: displacement-based ground hook control
   INTEGER(IntKi), PRIVATE, PARAMETER :: SA_CMODE_Ph_FF        = 4          !< 4: Phase difference Algorithm with Friction Force
   INTEGER(IntKi), PRIVATE, PARAMETER :: SA_CMODE_Ph_DF        = 5          !< 5: Phase difference Algorithm with Damping Force

   integer(IntKi), private, parameter :: PRESCRIBED_FORCE_GLOBAL  = 1_IntKi   !< Prescribed forces are in global coords
   integer(IntKi), private, parameter :: PRESCRIBED_FORCE_LOCAL   = 2_IntKi   !< Prescribed forces are in local  coords

CONTAINS
!----------------------------------------------------------------------------------------------------------------------------------
!> This routine is called at the start of the simulation to perform initialization steps.
!! The parameters are set here and not changed during the simulation.
!! The initial states and initial guess for the input are defined.
SUBROUTINE StC_Init( InitInp, u, p, x, xd, z, OtherState, y, m, Interval, InitOut, ErrStat, ErrMsg )
!..................................................................................................................................

      TYPE(StC_InitInputType),       INTENT(INOUT)  :: InitInp     !< Input data for initialization routine.
      TYPE(StC_InputType),           INTENT(  OUT)  :: u           !< An initial guess for the input; input mesh must be defined
      TYPE(StC_ParameterType),       INTENT(  OUT)  :: p           !< Parameters
      TYPE(StC_ContinuousStateType), INTENT(  OUT)  :: x           !< Initial continuous states
      TYPE(StC_DiscreteStateType),   INTENT(  OUT)  :: xd          !< Initial discrete states
      TYPE(StC_ConstraintStateType), INTENT(  OUT)  :: z           !< Initial guess of the constraint states
      TYPE(StC_OtherStateType),      INTENT(  OUT)  :: OtherState  !< Initial other states
      TYPE(StC_OutputType),          INTENT(INOUT)  :: y           !< Initial system outputs (outputs are not calculated;
                                                                   !!   only the output mesh is initialized)
      TYPE(StC_MiscVarType),         INTENT(  OUT)  :: m           !< Misc (optimization) variables
      REAL(DbKi),                    INTENT(INOUT)  :: Interval    !< Coupling interval in seconds: the rate that
                                                                   !!   (1) StC_UpdateStates() is called in loose coupling &
                                                                   !!   (2) StC_UpdateDiscState() is called in tight coupling.
                                                                   !!   Input is the suggested time from the glue code;
                                                                   !!   Output is the actual coupling interval that will be used
                                                                   !!   by the glue code.
      TYPE(StC_InitOutputType),      INTENT(  OUT)  :: InitOut     !< Output for initialization routine
      INTEGER(IntKi),                INTENT(  OUT)  :: ErrStat     !< Error status of the operation
      CHARACTER(*),                  INTENT(  OUT)  :: ErrMsg      !< Error message if ErrStat /= ErrID_None


         ! Local variables
      INTEGER(IntKi)                                :: NumOuts
      TYPE(StC_InputFile)                           :: InputFileData ! Data stored in the module's input file
      INTEGER(IntKi)                                :: i_pt          ! Generic counter for mesh point
      INTEGER(IntKi)                                :: i             ! Generic counter for mesh point
      REAL(ReKi), allocatable, dimension(:,:)       :: RefPosGlobal

      type(FileInfoType)                            :: FileInfo_In               !< The derived type for holding the full input file for parsing -- we may pass this in the future
      type(FileInfoType)                            :: FileInfo_In_PrescribeFrc  !< The derived type for holding the prescribed forces input file for parsing -- we may pass this in the future
      character(1024)                               :: PriPath       !< Primary path
      integer(IntKi)                                :: UnEcho
      INTEGER(IntKi)                                :: ErrStat2      ! local error status
      CHARACTER(ErrMsgLen)                          :: ErrMsg2       ! local error message

      CHARACTER(*), PARAMETER                       :: RoutineName = 'StC_Init'

         ! Initialize ErrStat

      ErrStat = ErrID_None
      ErrMsg  = ''
      NumOuts = 0
      UnEcho  = -1   ! will be > 0 if echo file is opened

     ! Initialize the NWTC Subroutine Library
   CALL NWTC_Init( EchoLibVer=.FALSE. )

      ! Display the module information
   CALL DispNVD( StC_Ver )
    !............................................................................................
    ! Read the input file and validate the data
    !............................................................................................

   CALL GetPath( InitInp%InputFile, PriPath )     ! Input files will be relative to the path where the primary input file is located.

   if (InitInp%UseInputFile) then
      ! Read the entire input file, minus any comment lines, into the FileInfo_In
      ! data structure in memory for further processing.
      call ProcessComFile( InitInp%InputFile, FileInfo_In, ErrStat2, ErrMsg2 )
   else
         ! put passed string info into the FileInfo_In -- FileInfo structure
      call NWTC_Library_CopyFileInfoType( InitInp%PassedPrimaryInputData, FileInfo_In, MESH_NEWCOPY, ErrStat2, ErrMsg2 )
   endif
   if (Failed())  return;

   ! For diagnostic purposes, the following can be used to display the contents
   ! of the FileInfo_In data structure.
   ! call Print_FileInfo_Struct( CU, FileInfo_In ) ! CU is the screen -- different number on different systems.

      !  Parse the FileInfo_In structure of data from the inputfile into the InitInp%InputFile structure
   CALL StC_ParseInputFileInfo( PriPath, InitInp%InputFile, TRIM(InitInp%RootName), InitInp%NumMeshPts, FileInfo_In, InputFileData, UnEcho, ErrStat2, ErrMsg2 )
   if (Failed())  return;

      ! Using the InputFileData structure, check that it makes sense
   CALL StC_ValidatePrimaryData( InputFileData, InitInp, ErrStat2, ErrMsg2 )
   if (Failed())  return;

      ! read in the prescribed forces file
   if ( InputFileData%StC_DOF_MODE == DOFMode_Prescribed ) then
      if (InitInp%UseInputFile_PrescribeFrc) then
         ! Read the entire input file, minus any comment lines, into the FileInfo_In
         ! data structure in memory for further processing.
         call ProcessComFile( InputFileData%PrescribedForcesFile, FileInfo_In_PrescribeFrc, ErrStat2, ErrMsg2 )
      else
            ! put passed string info into the FileInfo_In -- FileInfo structure
         call NWTC_Library_CopyFileInfoType( InitInp%PassedPrescribeFrcData, FileInfo_In_PrescribeFrc, MESH_NEWCOPY, ErrStat2, ErrMsg2 )
      endif
      if (Failed())  return;
      ! For diagnostic purposes, the following can be used to display the contents
      ! of the FileInfo_In data structure.
      !call Print_FileInfo_Struct( CU, FileInfo_In_PrescribeFrc ) ! CU is the screen -- different number on different systems.
      !  Parse the FileInfo_In_PrescribeFrc structure of data from the inputfile into the InitInp%InputFile structure
      CALL StC_ParseTimeSeriesFileInfo( InputFileData%PrescribedForcesFile, FileInfo_In_PrescribeFrc, InputFileData, UnEcho, ErrStat2, ErrMsg2 )
      if (Failed())  return;
   endif

      !............................................................................................
      ! Define parameters here:
      !............................................................................................
   CALL StC_SetParameters( InputFileData, InitInp, p, Interval, ErrStat2, ErrMsg2 )
   if (Failed())  return;

      !............................................................................................
      ! Define initial system states here:
      !............................................................................................

   xd%DummyDiscState = 0
   z%DummyConstrState = 0

   ! Initialize other states here:
   OtherState%DummyOtherState = 0

   call Init_Misc( p, m, ErrStat2, ErrMsg2 )
   if (Failed())  return;

   ! Allocate continuous states (x)
   call AllocAry(x%StC_x, 6, p%NumMeshPts, 'x%StC_x',  ErrStat2,ErrMsg2)
   if (Failed())  return;

   ! Define initial guess for the system states here:
   do i_pt=1,p%NumMeshPts
      x%StC_x(1,i_pt) = InputFileData%StC_X_DSP
      x%StC_x(2,i_pt) = 0
      x%StC_x(3,i_pt) = InputFileData%StC_Y_DSP
      x%StC_x(4,i_pt) = 0
      x%StC_x(5,i_pt) = InputFileData%StC_Z_DSP
      x%StC_x(6,i_pt) = 0
   enddo


   ! set positions and orientations for tuned mass dampers's
   call AllocAry(InitOut%RelPosition,  3, p%NumMeshPts, 'RelPosition',     ErrStat2,ErrMsg2);  if (Failed())  return;
   call AllocAry(RefPosGlobal,         3, p%NumMeshPts, 'RefPosGlobal',    ErrStat2,ErrMsg2);  if (Failed())  return;

   ! Set the initial positions and orientations for each point (Ref coords)
   do i_pt = 1,p%NumMeshPts
      InitOut%RelPosition(:,i_pt)   = (/ InputFileData%StC_P_X, InputFileData%StC_P_Y, InputFileData%StC_P_Z /)
      RefPosGlobal(:,i_pt)          = InitInp%InitRefPos(:,i_pt) + real( matmul(InitOut%RelPosition(:,i_pt),InitInp%InitRefOrient(:,:,i_pt)), ReKi)
   enddo

    ! Define system output initializations (set up mesh) here:
    ! Create the input and output meshes associated with lumped loads

   ALLOCATE (u%Mesh(p%NumMeshPts), STAT=ErrStat2)
   IF (ErrStat2/=0) THEN
      CALL SetErrStat(ErrID_Fatal,"Error allocating u%Mesh.",ErrStat,ErrMsg,RoutineName)
      CALL Cleanup()
      RETURN
   END IF
   ALLOCATE (y%Mesh(p%NumMeshPts), STAT=ErrStat2)
   IF (ErrStat2/=0) THEN
      CALL SetErrStat(ErrID_Fatal,"Error allocating y%Mesh.",ErrStat,ErrMsg,RoutineName)
      CALL Cleanup()
      RETURN
   END IF

   ! Create Mesh(i_pt)
   DO i_pt = 1,p%NumMeshPts

      CALL MeshCreate( BlankMesh        = u%Mesh(i_pt)      &
                     ,IOS               = COMPONENT_INPUT   &
                     ,Nnodes            = 1                 &
                     ,ErrStat           = ErrStat2          &
                     ,ErrMess           = ErrMsg2           &
                     ,TranslationDisp   = .TRUE.            &
                     ,Orientation       = .TRUE.            &
                     ,TranslationVel    = .TRUE.            &
                     ,RotationVel       = .TRUE.            &
                     ,TranslationAcc    = .TRUE.            &
                     ,RotationAcc       = .TRUE.)
      if (Failed())  return;


         ! Create the node on the mesh
      CALL MeshPositionNode ( u%Mesh(i_pt),1, RefPosGlobal(:,i_pt), ErrStat2, ErrMsg2, InitInp%InitRefOrient(:,:,i_pt) )
         CALL SetErrStat( ErrStat2, ErrMsg2, ErrStat, ErrMsg, RoutineName)

         ! Create the mesh element
      CALL MeshConstructElement (  u%Mesh(i_pt)        &
                                  , ELEMENT_POINT      &
                                  , ErrStat2           &
                                  , ErrMsg2            &
                                  , 1                  )
         CALL SetErrStat( ErrStat2, ErrMsg2, ErrStat, ErrMsg, RoutineName)
      CALL MeshCommit ( u%Mesh(i_pt)        &
                      , ErrStat2            &
                      , ErrMsg2             )
      if (Failed())  return;

      CALL MeshCopy ( SrcMesh      = u%Mesh(i_pt)           &
                     ,DestMesh     = y%Mesh(i_pt)           &
                     ,CtrlCode     = MESH_SIBLING           &
                     ,IOS          = COMPONENT_OUTPUT       &
                     ,ErrStat      = ErrStat2               &
                     ,ErrMess      = ErrMsg2                &
                     ,Force        = .TRUE.                 &
                     ,Moment       = .TRUE.                 )

      if (Failed())  return;

      u%Mesh(i_pt)%RemapFlag  = .TRUE.
      y%Mesh(i_pt)%RemapFlag  = .TRUE.

      ! Set initial displacements
      u%Mesh(i_pt)%Orientation(1:3,1:3,1) = InitInp%InitOrient(:,:,i_pt)
      u%Mesh(i_pt)%TranslationDisp(1:3,1) = InitInp%InitTransDisp(:,i_pt)
   enddo


   !bjj: removed for now; output handled in ServoDyn
    !IF (NumOuts > 0) THEN
    !   ALLOCATE( y%WriteOutput(NumOuts), STAT = ErrStat )
    !   IF ( ErrStat/= 0 ) THEN
    !      CALL SetErrStat(ErrID_Fatal,'Error allocating output array.',ErrStat,ErrMsg,'StC_Init')
    !      CALL Cleanup()
    !      RETURN
    !   END IF
    !   y%WriteOutput = 0
    !
    !   ! Define initialization-routine output here:
    !   ALLOCATE( InitOut%WriteOutputHdr(NumOuts), InitOut%WriteOutputUnt(NumOuts), STAT = ErrStat )
    !   IF ( ErrStat/= 0 ) THEN
    !      CALL SetErrStat(ErrID_Fatal,'Error allocating output header and units arrays.',ErrStat,ErrMsg,'StC_Init')
    !      CALL Cleanup()
    !      RETURN
    !   END IF
    !
    !   DO i=1,NumOuts
    !        InitOut%WriteOutputHdr(i) = "Heading"//trim(num2lstr(i))
    !        InitOut%WriteOutputUnt(i) = "(-)"
    !   END DO
    !
    !END IF

    !bjj: need to initialize headers/units

      ! Set the interval value to tell ServoDyn we are using (we don't actually change this in StC)
   Interval = p%DT


      ! Initialize the input and output arrays for control channels
      !     NOTE: these will get resized later in ServoDyn!!!!
   if (maxval(p%StC_CChan) > 0) then
      call AllocAry( u%CmdStiff, 3, maxval(p%StC_CChan), 'u%CmdStiff', ErrStat2, ErrMsg2 )
         if (Failed())  return;
      call AllocAry( u%CmdDamp,  3, maxval(p%StC_CChan), 'u%CmdDamp',  ErrStat2, ErrMsg2 )
         if (Failed())  return;
      call AllocAry( u%CmdBrake, 3, maxval(p%StC_CChan), 'u%CmdBrake', ErrStat2, ErrMsg2 )
         if (Failed())  return;
      call AllocAry( u%CmdForce, 3, maxval(p%StC_CChan), 'u%CmdForce', ErrStat2, ErrMsg2 )
         if (Failed())  return;
      call AllocAry( y%MeasDisp, 3, maxval(p%StC_CChan), 'y%MeasDisp', ErrStat2, ErrMsg2 )
         if (Failed())  return;
      call AllocAry( y%MeasVel,  3, maxval(p%StC_CChan), 'y%MeasVel',  ErrStat2, ErrMsg2 )
         if (Failed())  return;
      ! Initialize to zero (if we asked for channel 9, the first 8 channel entries are zero)
      u%CmdStiff  =  0.0_ReKi
      u%CmdDamp   =  0.0_ReKi
      u%CmdBrake  =  0.0_ReKi
      u%CmdForce  =  0.0_ReKi
      y%MeasDisp  =  0.0_ReKi
      y%MeasVel   =  0.0_ReKi
      ! Check that dimensions of x are what we expect
      if (size(p%StC_CChan) /= size(x%StC_x,2)) then
         ErrStat2 = ErrID_Fatal
         ErrMsg2  = "Error in setup of StC_Chan array -- does not match expected dimensionality of x%StC_x"
         if (Failed())  return;
      endif
      ! Set actual values for channels requested
      do i=1,size(p%StC_CChan)
         if (p%StC_CChan(i) > 0) then
            u%CmdStiff(1:3,p%StC_CChan(i))  = (/ p%K_X, p%K_Y, p%K_Z /)
            u%CmdDamp( 1:3,p%StC_CChan(i))  = (/ p%C_X, p%C_Y, p%C_Z /)
            !u%CmdBrake and u%CmdForce--- leave these at zero for now (no input file method to set it)
            !  The states are sized by (6,NumMeshPts).  NumMeshPts is then used to set
            !  size of StC_CChan as well.  For safety, we will check it here.
            y%MeasDisp(1:3,p%StC_CChan(i))  = (/ x%StC_x(1,i), x%StC_x(3,i), x%StC_x(5,i) /)
            y%MeasVel( 1:3,p%StC_CChan(i))  = (/ x%StC_x(2,i), x%StC_x(4,i), x%StC_x(6,i) /)
         endif
      enddo
   endif

   call cleanup()
!................................
CONTAINS
   subroutine Init_Misc( p, m, ErrStat, ErrMsg )
      type(StC_ParameterType),intent(in   )  :: p        !< Parameters
      type(StC_MiscVarType),  intent(inout)  :: m        !< Misc (optimization) variables
      integer(IntKi),         intent(  out) :: ErrStat   ! The error identifier (ErrStat)
      character(ErrMsgLen),   intent(  out) :: ErrMsg    ! The error message (ErrMsg)

      !  Accelerations, velocities, and resultant forces -- used in all tuned mass calcs (so we don't reallocate all the time)
      !  Note: these variables had been allocated multiple places before and sometimes passed between routines. So
      !        they have been moved into MiscVars so that we don so we don't reallocate all the time
      call AllocAry(m%a_G    , 3, p%NumMeshPts,'a_G'     , ErrStat, ErrMsg);  if (ErrStat >= AbortErrLev) return;
      call AllocAry(m%rdisp_P, 3, p%NumMeshPts,'rdisp_P' , ErrStat, ErrMsg);  if (ErrStat >= AbortErrLev) return;
      call AllocAry(m%rdot_P , 3, p%NumMeshPts,'rdot_P'  , ErrStat, ErrMsg);  if (ErrStat >= AbortErrLev) return;
      call AllocAry(m%rddot_P, 3, p%NumMeshPts,'rddot_P' , ErrStat, ErrMsg);  if (ErrStat >= AbortErrLev) return;
      call AllocAry(m%omega_P, 3, p%NumMeshPts,'omega_P' , ErrStat, ErrMsg);  if (ErrStat >= AbortErrLev) return;
      call AllocAry(m%alpha_P, 3, p%NumMeshPts,'alpha_P' , ErrStat, ErrMsg);  if (ErrStat >= AbortErrLev) return;
      call AllocAry(m%Acc    , 3, p%NumMeshPts,'Acc'     , ErrStat, ErrMsg);  if (ErrStat >= AbortErrLev) return;    ! Summed accelerations
      !  Note: the following two were added to misc so that we have the option of outputting the forces and moments
      !        from each tuned mass system at some later point
      call AllocAry(m%F_P    , 3, p%NumMeshPts,'F_P'     , ErrStat, ErrMsg);  if (ErrStat >= AbortErrLev) return;
      call AllocAry(m%M_P    , 3, p%NumMeshPts,'M_P'     , ErrStat, ErrMsg);  if (ErrStat >= AbortErrLev) return;

      !  External and stop forces
      !  Note: these variables had been allocated multiple places before and sometimes passed between routines. So
      !        they have been moved into MiscVars so that we don so we don't reallocate all the time.
      call AllocAry(m%F_stop , 3, p%NumMeshPts, 'F_stop' , ErrStat, ErrMsg);  if (ErrStat >= AbortErrLev) return;  m%F_stop  = 0.0_ReKi
      call AllocAry(m%F_ext  , 3, p%NumMeshPts, 'F_ext'  , ErrStat, ErrMsg);  if (ErrStat >= AbortErrLev) return;  m%F_ext   = 0.0_ReKi
      call AllocAry(m%F_fr   , 3, p%NumMeshPts, 'F_fr'   , ErrStat, ErrMsg);  if (ErrStat >= AbortErrLev) return;  m%F_fr    = 0.0_ReKi
      call AllocAry(m%C_ctrl , 3, p%NumMeshPts, 'C_ctrl' , ErrStat, ErrMsg);  if (ErrStat >= AbortErrLev) return;  m%C_ctrl  = 0.0_ReKi
      call AllocAry(m%C_Brake, 3, p%NumMeshPts, 'C_Brake', ErrStat, ErrMsg);  if (ErrStat >= AbortErrLev) return;  m%C_Brake = 0.0_ReKi
      call AllocAry(m%F_table, 3, p%NumMeshPts, 'F_table', ErrStat, ErrMsg);  if (ErrStat >= AbortErrLev) return;  m%F_table = 0.0_ReKi
      call AllocAry(m%F_k    , 3, p%NumMeshPts, 'F_k'    , ErrStat, ErrMsg);  if (ErrStat >= AbortErrLev) return;  m%F_k     = 0.0_ReKi

      ! Set spring constants to value from input file
      call AllocAry(m%K      , 3, p%NumMeshPts, 'K'      , ErrStat, ErrMsg);  if (ErrStat >= AbortErrLev) return
      do i_pt=1,p%NumMeshPts
         m%K(1,i_pt) = p%K_X
         m%K(2,i_pt) = p%K_Y
         m%K(3,i_pt) = p%K_Z
      enddo

      ! indexing
      m%PrescribedInterpIdx = 0_IntKi ! index tracker for PrescribedForce option

   end subroutine Init_Misc
   !.........................................
   logical function Failed()
      CALL SetErrStat( ErrStat2, ErrMsg2, ErrStat, ErrMsg, 'StC_Init' )
      Failed = ErrStat >= AbortErrLev
      if (Failed)    call cleanup()
   end function Failed
   !.........................................
   SUBROUTINE cleanup()
      if (UnEcho > 0)                     close(UnEcho)                    ! Close echo file
      if (allocated(RefPosGlobal    ))    deallocate(RefPosGlobal    )
      CALL StC_DestroyInputFile( InputFileData, ErrStat2, ErrMsg2)      ! Ignore warnings here.
   END SUBROUTINE cleanup
!.........................................
END SUBROUTINE StC_Init
!----------------------------------------------------------------------------------------------------------------------------------
!> This routine is called at the end of the simulation.
SUBROUTINE StC_End( u, p, x, xd, z, OtherState, y, m, ErrStat, ErrMsg )
!..................................................................................................................................

      TYPE(StC_InputType),           INTENT(INOUT)  :: u           !< System inputs
      TYPE(StC_ParameterType),       INTENT(INOUT)  :: p           !< Parameters
      TYPE(StC_ContinuousStateType), INTENT(INOUT)  :: x           !< Continuous states
      TYPE(StC_DiscreteStateType),   INTENT(INOUT)  :: xd          !< Discrete states
      TYPE(StC_ConstraintStateType), INTENT(INOUT)  :: z           !< Constraint states
      TYPE(StC_OtherStateType),      INTENT(INOUT)  :: OtherState  !< Other states
      TYPE(StC_OutputType),          INTENT(INOUT)  :: y           !< System outputs
      TYPE(StC_MiscVarType),         INTENT(INOUT)  :: m           !< Misc (optimization) variables
      INTEGER(IntKi),                INTENT(  OUT)  :: ErrStat     !< Error status of the operation
      CHARACTER(*),                  INTENT(  OUT)  :: ErrMsg      !< Error message if ErrStat /= ErrID_None


         ! Initialize ErrStat

      ErrStat = ErrID_None
      ErrMsg  = ""


         ! Place any last minute operations or calculations here:



         ! Write the StrucCtrl-level output file data if the user requested module-level output
         ! and the current time has advanced since the last stored time step.



         ! Close files here:


         ! Destroy the input data:

      CALL StC_DestroyInput( u, ErrStat, ErrMsg )


         ! Destroy the parameter data:

      CALL StC_DestroyParam( p, ErrStat, ErrMsg )


         ! Destroy the state data:

      CALL StC_DestroyContState(   x,           ErrStat, ErrMsg )
      CALL StC_DestroyDiscState(   xd,          ErrStat, ErrMsg )
      CALL StC_DestroyConstrState( z,           ErrStat, ErrMsg )
      CALL StC_DestroyOtherState(  OtherState,  ErrStat, ErrMsg )

      CALL StC_DestroyMisc(  m,  ErrStat, ErrMsg )

         ! Destroy the output data:

      CALL StC_DestroyOutput( y, ErrStat, ErrMsg )

END SUBROUTINE StC_End
!----------------------------------------------------------------------------------------------------------------------------------
!> Loose coupling routine for solving constraint states, integrating continuous states, and updating discrete states.
!! Continuous, constraint, and discrete states are updated to values at t + Interval.
SUBROUTINE StC_UpdateStates( t, n, Inputs, InputTimes, p, x, xd, z, OtherState, m, ErrStat, ErrMsg )
!..................................................................................................................................

      REAL(DbKi),                         INTENT(IN   )  :: t               !< Current simulation time in seconds
      INTEGER(IntKi),                     INTENT(IN   )  :: n               !< Current step of the simulation: t = n*Interval
      TYPE(StC_InputType),                INTENT(INOUT)  :: Inputs(:)       !< Inputs at InputTimes
      REAL(DbKi),                         INTENT(IN   )  :: InputTimes(:)   !< Times in seconds associated with Inputs
      TYPE(StC_ParameterType),            INTENT(IN   )  :: p               !< Parameters
      TYPE(StC_ContinuousStateType),      INTENT(INOUT)  :: x               !< Input: Continuous states at t;
                                                                            !!   Output: Continuous states at t + Interval
      TYPE(StC_DiscreteStateType),        INTENT(INOUT)  :: xd              !< Input: Discrete states at t;
                                                                            !!   Output: Discrete states at t + Interval
      TYPE(StC_ConstraintStateType),      INTENT(INOUT)  :: z               !< Input: Constraint states at t;
                                                                            !!   Output: Constraint states at t + Interval
      TYPE(StC_OtherStateType),           INTENT(INOUT)  :: OtherState      !< Input: Other states at t;
                                                                            !!   Output: Other states at t + Interval
      TYPE(StC_MiscVarType),              INTENT(INOUT)  :: m               !< Misc (optimization) variables
      INTEGER(IntKi),                     INTENT(  OUT)  :: ErrStat         !< Error status of the operation
      CHARACTER(*),                       INTENT(  OUT)  :: ErrMsg          !< Error message if ErrStat /= ErrID_None

         ! Local variables
      !INTEGER                                            :: I               ! Generic loop counter
      !TYPE(StC_ContinuousStateType)                      :: dxdt            ! Continuous state derivatives at t
      !TYPE(StC_DiscreteStateType)                        :: xd_t            ! Discrete states at t (copy)
      !TYPE(StC_ConstraintStateType)                      :: z_Residual      ! Residual of the constraint state functions (Z)
      !TYPE(StC_InputType)                                :: u               ! Instantaneous inputs
      !INTEGER(IntKi)                                     :: ErrStat2        ! Error status of the operation (secondary error)
      !CHARACTER(ErrMsgLen)                               :: ErrMsg2         ! Error message if ErrStat2 /= ErrID_None
      !INTEGER                                            :: nTime           ! number of inputs


      IF ( p%StC_DOF_MODE /= DOFMode_Prescribed ) THEN
         CALL StC_RK4( t, n, Inputs, InputTimes, p, x, xd, z, OtherState, m, ErrStat, ErrMsg )
      ENDIF

END SUBROUTINE StC_UpdateStates
!----------------------------------------------------------------------------------------------------------------------------------
!> This subroutine implements the fourth-order Runge-Kutta Method (RK4) for numerically integrating ordinary differential equations:
!!
!!   Let f(t, x) = xdot denote the time (t) derivative of the continuous states (x).
!!   Define constants k1, k2, k3, and k4 as
!!        k1 = dt * f(t        , x_t        )
!!        k2 = dt * f(t + dt/2 , x_t + k1/2 )
!!        k3 = dt * f(t + dt/2 , x_t + k2/2 ), and
!!        k4 = dt * f(t + dt   , x_t + k3   ).
!!   Then the continuous states at t = t + dt are
!!        x_(t+dt) = x_t + k1/6 + k2/3 + k3/3 + k4/6 + O(dt^5)
!!
!! For details, see:
!! Press, W. H.; Flannery, B. P.; Teukolsky, S. A.; and Vetterling, W. T. "Runge-Kutta Method" and "Adaptive Step Size Control for
!!   Runge-Kutta." Sections 16.1 and 16.2 in Numerical Recipes in FORTRAN: The Art of Scientific Computing, 2nd ed. Cambridge, England:
!!   Cambridge University Press, pp. 704-716, 1992.
SUBROUTINE StC_RK4( t, n, u, utimes, p, x, xd, z, OtherState, m, ErrStat, ErrMsg )
!..................................................................................................................................

      REAL(DbKi),                    INTENT(IN   )  :: t           !< Current simulation time in seconds
      INTEGER(IntKi),                INTENT(IN   )  :: n           !< time step number
      TYPE(StC_InputType),           INTENT(INOUT)  :: u(:)        !< Inputs at t (out only for mesh record-keeping in ExtrapInterp routine)
      REAL(DbKi),                    INTENT(IN   )  :: utimes(:)   !< times of input
      TYPE(StC_ParameterType),       INTENT(IN   )  :: p           !< Parameters
      TYPE(StC_ContinuousStateType), INTENT(INOUT)  :: x           !< Continuous states at t on input at t + dt on output
      TYPE(StC_DiscreteStateType),   INTENT(IN   )  :: xd          !< Discrete states at t
      TYPE(StC_ConstraintStateType), INTENT(IN   )  :: z           !< Constraint states at t (possibly a guess)
      TYPE(StC_OtherStateType),      INTENT(INOUT)  :: OtherState  !< Other states at t
      TYPE(StC_MiscVarType),         INTENT(INOUT)  :: m           !< Misc (optimization) variables
      INTEGER(IntKi),                INTENT(  OUT)  :: ErrStat     !< Error status of the operation
      CHARACTER(*),                  INTENT(  OUT)  :: ErrMsg      !< Error message if ErrStat /= ErrID_None

      ! local variables

      TYPE(StC_ContinuousStateType)                 :: xdot        ! time derivatives of continuous states
      TYPE(StC_ContinuousStateType)                 :: k1          ! RK4 constant; see above
      TYPE(StC_ContinuousStateType)                 :: k2          ! RK4 constant; see above
      TYPE(StC_ContinuousStateType)                 :: k3          ! RK4 constant; see above
      TYPE(StC_ContinuousStateType)                 :: k4          ! RK4 constant; see above

      TYPE(StC_ContinuousStateType)                 :: x_tmp       ! Holds temporary modification to x
      TYPE(StC_InputType)                           :: u_interp    ! interpolated value of inputs
      integer(IntKi)                                :: i_pt        ! Generic counter for mesh point

      INTEGER(IntKi)                                :: ErrStat2    ! local error status
      CHARACTER(ErrMsgLen)                          :: ErrMsg2     ! local error message (ErrMsg)


         ! Initialize ErrStat
      ErrStat = ErrID_None
      ErrMsg  = ""

      CALL StC_CopyContState( x, k1, MESH_NEWCOPY, ErrStat2, ErrMsg2 )
         CALL CheckError(ErrStat2,ErrMsg2)
      CALL StC_CopyContState( x, k2, MESH_NEWCOPY, ErrStat2, ErrMsg2 )
         CALL CheckError(ErrStat2,ErrMsg2)
      CALL StC_CopyContState( x, k3, MESH_NEWCOPY, ErrStat2, ErrMsg2 )
         CALL CheckError(ErrStat2,ErrMsg2)
      CALL StC_CopyContState( x, k4,    MESH_NEWCOPY, ErrStat2, ErrMsg2 )
         CALL CheckError(ErrStat2,ErrMsg2)
      CALL StC_CopyContState( x, x_tmp, MESH_NEWCOPY, ErrStat2, ErrMsg2 )
         CALL CheckError(ErrStat2,ErrMsg2)
         IF ( ErrStat >= AbortErrLev ) RETURN

      CALL StC_CopyInput( u(1), u_interp, MESH_NEWCOPY, ErrStat2, ErrMsg2 )
         CALL CheckError(ErrStat2,ErrMsg2)
         IF ( ErrStat >= AbortErrLev ) RETURN

      ! interpolate u to find u_interp = u(t)
      CALL StC_Input_ExtrapInterp( u, utimes, u_interp, t, ErrStat2, ErrMsg2 )
         CALL CheckError(ErrStat2,ErrMsg2)
         IF ( ErrStat >= AbortErrLev ) RETURN

      ! find xdot at t
      CALL StC_CalcContStateDeriv( t, u_interp, p, x, xd, z, OtherState, m, xdot, ErrStat2, ErrMsg2 )
         CALL CheckError(ErrStat2,ErrMsg2)
         IF ( ErrStat >= AbortErrLev ) RETURN

      do i_pt=1,p%NumMeshPts
         k1%StC_x(:,i_pt)     = p%dt * xdot%StC_x(:,i_pt)
         x_tmp%StC_x(:,i_pt)  = x%StC_x(:,i_pt)  + 0.5 * k1%StC_x(:,i_pt)
      enddo


      ! interpolate u to find u_interp = u(t + dt/2)
      CALL StC_Input_ExtrapInterp(u, utimes, u_interp, t+0.5*p%dt, ErrStat2, ErrMsg2)
         CALL CheckError(ErrStat2,ErrMsg2)
         IF ( ErrStat >= AbortErrLev ) RETURN

      ! find xdot at t + dt/2
      CALL StC_CalcContStateDeriv( t + 0.5*p%dt, u_interp, p, x_tmp, xd, z, OtherState, m, xdot, ErrStat2, ErrMsg2 )
         CALL CheckError(ErrStat2,ErrMsg2)
         IF ( ErrStat >= AbortErrLev ) RETURN

      do i_pt=1,p%NumMeshPts
         k2%StC_x(:,i_pt)     = p%dt * xdot%StC_x(:,i_pt)
         x_tmp%StC_x(:,i_pt)  = x%StC_x(:,i_pt)  + 0.5 * k2%StC_x(:,i_pt)
      enddo


      ! find xdot at t + dt/2
      CALL StC_CalcContStateDeriv( t + 0.5*p%dt, u_interp, p, x_tmp, xd, z, OtherState, m, xdot, ErrStat2, ErrMsg2 )
         CALL CheckError(ErrStat2,ErrMsg2)
         IF ( ErrStat >= AbortErrLev ) RETURN

      do i_pt=1,p%NumMeshPts
         k3%StC_x(:,i_pt)     = p%dt * xdot%StC_x(:,i_pt)
         x_tmp%StC_x(:,i_pt)  = x%StC_x(:,i_pt)  + k3%StC_x(:,i_pt)
      enddo


      ! interpolate u to find u_interp = u(t + dt)
      CALL StC_Input_ExtrapInterp(u, utimes, u_interp, t + p%dt, ErrStat2, ErrMsg2)
         CALL CheckError(ErrStat2,ErrMsg2)
         IF ( ErrStat >= AbortErrLev ) RETURN

      ! find xdot at t + dt
      CALL StC_CalcContStateDeriv( t + p%dt, u_interp, p, x_tmp, xd, z, OtherState, m, xdot, ErrStat2, ErrMsg2 )
         CALL CheckError(ErrStat2,ErrMsg2)
         IF ( ErrStat >= AbortErrLev ) RETURN

      do i_pt=1,p%NumMeshPts
         k4%StC_x(:,i_pt) = p%dt * xdot%StC_x(:,i_pt)
         x%StC_x(:,i_pt)   = x%StC_x(:,i_pt)  +  ( k1%StC_x(:,i_pt)  + 2. * k2%StC_x(:,i_pt)  + 2. * k3%StC_x(:,i_pt)  + k4%StC_x(:,i_pt)  ) / 6.
         ! x%StC_dxdt = x%StC_dxdt +  ( k1%StC_dxdt + 2. * k2%StC_dxdt + 2. * k3%StC_dxdt + k4%StC_dxdt ) / 6.
      enddo

         ! clean up local variables:
      CALL ExitThisRoutine(  )

CONTAINS
   !...............................................................................................................................
   SUBROUTINE ExitThisRoutine()
   ! This subroutine destroys all the local variables
   !...............................................................................................................................

         ! local variables
      INTEGER(IntKi)             :: ErrStat3    ! The error identifier (ErrStat)
      CHARACTER(ErrMsgLen)       :: ErrMsg3     ! The error message (ErrMsg)


      CALL StC_DestroyContState( xdot,     ErrStat3, ErrMsg3 )
      CALL StC_DestroyContState( k1,       ErrStat3, ErrMsg3 )
      CALL StC_DestroyContState( k2,       ErrStat3, ErrMsg3 )
      CALL StC_DestroyContState( k3,       ErrStat3, ErrMsg3 )
      CALL StC_DestroyContState( k4,       ErrStat3, ErrMsg3 )
      CALL StC_DestroyContState( x_tmp,    ErrStat3, ErrMsg3 )

      CALL StC_DestroyInput(     u_interp, ErrStat3, ErrMsg3 )

   END SUBROUTINE ExitThisRoutine
   !...............................................................................................................................
   SUBROUTINE CheckError(ErrID,Msg)
   ! This subroutine sets the error message and level and cleans up if the error is >= AbortErrLev
   !...............................................................................................................................

         ! Passed arguments
      INTEGER(IntKi), INTENT(IN) :: ErrID       ! The error identifier (ErrStat)
      CHARACTER(*),   INTENT(IN) :: Msg         ! The error message (ErrMsg)

         ! local variables
      INTEGER(IntKi)             :: ErrStat3    ! The error identifier (ErrStat)
      CHARACTER(ErrMsgLen)       :: ErrMsg3     ! The error message (ErrMsg)

      !............................................................................................................................
      ! Set error status/message;
      !............................................................................................................................

      IF ( ErrID /= ErrID_None ) THEN

         IF (ErrStat /= ErrID_None) ErrMsg = TRIM(ErrMsg)//NewLine
         ErrMsg = TRIM(ErrMsg)//'StC_RK4:'//TRIM(Msg)
         ErrStat = MAX(ErrStat,ErrID)

         !.........................................................................................................................
         ! Clean up if we're going to return on error: close files, deallocate local arrays
         !.........................................................................................................................

         IF ( ErrStat >= AbortErrLev ) CALL ExitThisRoutine( )


      END IF

   END SUBROUTINE CheckError

END SUBROUTINE StC_RK4
!----------------------------------------------------------------------------------------------------------------------------------
!> Routine for computing outputs, used in both loose and tight coupling.
SUBROUTINE StC_CalcOutput( Time, u, p, x, xd, z, OtherState, y, m, ErrStat, ErrMsg )
!..................................................................................................................................

      REAL(DbKi),                    INTENT(IN   )  :: Time        !< Current simulation time in seconds
      TYPE(StC_InputType),           INTENT(IN   )  :: u           !< Inputs at Time
      TYPE(StC_ParameterType),       INTENT(IN   )  :: p           !< Parameters
      TYPE(StC_ContinuousStateType), INTENT(IN   )  :: x           !< Continuous states at Time
      TYPE(StC_DiscreteStateType),   INTENT(IN   )  :: xd          !< Discrete states at Time
      TYPE(StC_ConstraintStateType), INTENT(IN   )  :: z           !< Constraint states at Time
      TYPE(StC_OtherStateType),      INTENT(IN   )  :: OtherState  !< Other states at Time
      TYPE(StC_OutputType),          INTENT(INOUT)  :: y           !< Outputs computed at Time (Input only so that mesh con-
                                                                   !!  nectivity information does not have to be recalculated)
      TYPE(StC_MiscVarType),         INTENT(INOUT)  :: m           !< Misc (optimization) variables
      INTEGER(IntKi),                INTENT(  OUT)  :: ErrStat     !< Error status of the operation
      CHARACTER(*),                  INTENT(  OUT)  :: ErrMsg      !< Error message if ErrStat /= ErrID_None

      !  local variables for force calcualtions in X-DOF, Y-DOF, and XY-DOF
      real(ReKi), dimension(3)   :: F_X_P
      real(ReKi), dimension(3)   :: F_Y_P
      real(ReKi), dimension(3)   :: F_Z_P
      real(ReKi), dimension(3)   :: F_XY_P

      !  NOTE: the following two sets of variables could likely be combined into arrays
      !        that could be more easily used with array functions like MATMUL, cross_product,
      !        dot_product etc.
      ! Fore-aft TLCD reactionary forces !MEG & SP
      Real(ReKi)                 :: F_x_tlcd_WR_N
      Real(ReKi)                 :: F_y_tlcd_WR_N
      Real(ReKi)                 :: F_x_tlcd_WL_N
      Real(ReKi)                 :: F_y_tlcd_WL_N
      Real(ReKi)                 :: F_y_tlcd_WH_N
      Real(ReKi)                 :: F_z_tlcd_WH_N

      ! Side-side orthogonal TLCD reactionary forces !MEG & SP
      Real(ReKi)                 :: F_x_otlcd_WB_N
      Real(ReKi)                 :: F_y_otlcd_WB_N
      Real(ReKi)                 :: F_x_otlcd_WF_N
      Real(ReKi)                 :: F_y_otlcd_WF_N
      Real(ReKi)                 :: F_x_otlcd_WH_N
      Real(ReKi)                 :: F_z_otlcd_WH_N

      TYPE(StC_ContinuousStateType)              :: dxdt    ! first time derivative of continuous states

      integer(IntKi)       :: i,j         !< generic counter
      integer(IntKi)       :: i_pt        ! Generic counter for mesh point

      ! Local error handling
      integer(IntKi)       :: ErrStat2
      character(ErrMsgLen) :: ErrMsg2


      ErrStat = ErrID_None
      ErrMsg  = ""


      ! Compute accelerations and velocities in local coordinates
      do i_pt=1,p%NumMeshPts
         m%a_G(:,i_pt)     = matmul(u%Mesh(i_pt)%Orientation(:,:,1),p%Gravity)
         m%rdisp_P(:,i_pt) = matmul(u%Mesh(i_pt)%Orientation(:,:,1),u%Mesh(i_pt)%TranslationDisp(:,1))   ! for ground StC_GroundHookDamp
         m%rdot_P(:,i_pt)  = matmul(u%Mesh(i_pt)%Orientation(:,:,1),u%Mesh(i_pt)%TranslationVel(:,1))    ! for ground StC_GroundHookDamp
         m%rddot_P(:,i_pt) = matmul(u%Mesh(i_pt)%Orientation(:,:,1),u%Mesh(i_pt)%TranslationAcc(:,1))
         m%omega_P(:,i_pt) = matmul(u%Mesh(i_pt)%Orientation(:,:,1),u%Mesh(i_pt)%RotationVel(:,1))
         m%alpha_P(:,i_pt) = matmul(u%Mesh(i_pt)%Orientation(:,:,1),u%Mesh(i_pt)%RotationAcc(:,1))
      enddo


         ! calculate the derivative, only to get updated values of m, which are used in the equations below
      CALL StC_CalcContStateDeriv( Time, u, p, x, xd, z, OtherState, m, dxdt, ErrStat2, ErrMsg2 ); if (Failed()) return;


      IF (p%StC_DOF_MODE == ControlMode_None) THEN
         do i_pt=1,p%NumMeshPts
            y%Mesh(i_pt)%Force(:,1)  = 0.0_ReKi
            y%Mesh(i_pt)%Moment(:,1) = 0.0_ReKi
            m%F_P(1:3,i_pt)          = 0.0_ReKi
            m%M_P(1:3,i_pt)          = 0.0_ReKi
         enddo
      ELSEIF (p%StC_DOF_MODE == DOFMode_Indept) THEN

         ! StrucCtrl external forces of dependent degrees:
         do i_pt=1,p%NumMeshPts
            F_X_P(2) = - p%M_X * ( m%a_G(2,i_pt) - m%rddot_P(2,i_pt) - (m%alpha_P(3,i_pt) + m%omega_P(1,i_pt)*m%omega_P(2,i_pt))*x%StC_x(1,i_pt) - 2*m%omega_P(3,i_pt)*x%StC_x(2,i_pt) )
            F_X_P(3) = - p%M_X * ( m%a_G(3,i_pt) - m%rddot_P(3,i_pt) + (m%alpha_P(2,i_pt) - m%omega_P(1,i_pt)*m%omega_P(3,i_pt))*x%StC_x(1,i_pt) + 2*m%omega_P(2,i_pt)*x%StC_x(2,i_pt) )

            F_Y_P(1) = - p%M_Y * ( m%a_G(1,i_pt) - m%rddot_P(1,i_pt) + (m%alpha_P(3,i_pt) - m%omega_P(1,i_pt)*m%omega_P(2,i_pt))*x%StC_x(3,i_pt) + 2*m%omega_P(3,i_pt)*x%StC_x(4,i_pt) )
            F_Y_P(3) = - p%M_Y * ( m%a_G(3,i_pt) - m%rddot_P(3,i_pt) - (m%alpha_P(1,i_pt) + m%omega_P(2,i_pt)*m%omega_P(3,i_pt))*x%StC_x(3,i_pt) - 2*m%omega_P(1,i_pt)*x%StC_x(4,i_pt) )

            F_Z_P(1) = - p%M_Z * ( m%a_G(1,i_pt) - m%rddot_P(1,i_pt) - (m%alpha_P(2,i_pt) + m%omega_P(1,i_pt)*m%omega_P(3,i_pt))*x%StC_x(5,i_pt) - 2*m%omega_P(2,i_pt)*x%StC_x(6,i_pt) )
            F_Z_P(2) = - p%M_Z * ( m%a_G(2,i_pt) - m%rddot_P(2,i_pt) + (m%alpha_P(1,i_pt) - m%omega_P(2,i_pt)*m%omega_P(3,i_pt))*x%StC_x(5,i_pt) + 2*m%omega_P(1,i_pt)*x%StC_x(6,i_pt) )

            ! inertial contributions from mass of tuned mass dampers and acceleration of point
            ! forces and moments in local coordinates
            m%F_P(1,i_pt) =  m%K(1,i_pt) * x%StC_x(1,i_pt) + m%C_ctrl(1,i_pt) * x%StC_x(2,i_pt) + m%C_Brake(1,i_pt) * x%StC_x(2,i_pt) - m%F_stop(1,i_pt) - m%F_ext(1,i_pt) - m%F_fr(1,i_pt) - F_Y_P(1) - F_Z_P(1) + m%F_table(1,i_pt)
            m%F_P(2,i_pt) =  m%K(2,i_pt) * x%StC_x(3,i_pt) + m%C_ctrl(2,i_pt) * x%StC_x(4,i_pt) + m%C_Brake(2,i_pt) * x%StC_x(4,i_pt) - m%F_stop(2,i_pt) - m%F_ext(2,i_pt) - m%F_fr(2,i_pt) - F_X_P(2) - F_Z_P(2) + m%F_table(2,i_pt)
<<<<<<< HEAD
            m%F_P(3,i_pt) =  m%K(3,i_pt) * x%StC_x(5,i_pt) + m%C_ctrl(3,i_pt) * x%StC_x(6,i_pt) + m%C_Brake(3,i_pt) * x%StC_x(6,i_pt) - m%F_stop(3,i_pt) - m%F_ext(3,i_pt) - m%F_fr(3,i_pt) - F_X_P(3) - F_Y_P(3) + m%F_table(3,i_pt)
=======
            m%F_P(3,i_pt) =  m%K(3,i_pt) * x%StC_x(5,i_pt) + m%C_ctrl(3,i_pt) * x%StC_x(6,i_pt) + m%C_Brake(3,i_pt) * x%StC_x(6,i_pt) - m%F_stop(3,i_pt) - m%F_ext(3,i_pt) - m%F_fr(3,i_pt) - F_X_P(3) - F_Y_P(3) + m%F_table(3,i_pt) - p%StC_Z_PreLd
>>>>>>> 0054e9e6

            m%M_P(1,i_pt) =  - F_Y_P(3)  * x%StC_x(3,i_pt)  +  F_Z_P(2) * x%StC_x(5,i_pt)
            m%M_P(2,i_pt) =    F_X_P(3)  * x%StC_x(1,i_pt)  -  F_Z_P(1) * x%StC_x(5,i_pt)
            m%M_P(3,i_pt) =  - F_X_P(2)  * x%StC_x(1,i_pt)  +  F_Y_P(1) * x%StC_x(3,i_pt)    ! NOTE signs match document, but are changed from prior value

            ! forces and moments in global coordinates
            y%Mesh(i_pt)%Force(:,1) =  real(matmul(transpose(u%Mesh(i_pt)%Orientation(:,:,1)),m%F_P(1:3,i_pt)),ReKi)
            y%Mesh(i_pt)%Moment(:,1) = real(matmul(transpose(u%Mesh(i_pt)%Orientation(:,:,1)),m%M_P(1:3,i_pt)),ReKi)
         enddo

      ELSE IF (p%StC_DOF_MODE == DOFMode_Omni) THEN

         !note: m%F_k is computed earlier in StC_CalcContStateDeriv

         ! StrucCtrl external forces of dependent degrees:
         do i_pt=1,p%NumMeshPts
            F_XY_P(1) = 0
            F_XY_P(2) = 0
            F_XY_P(3) = - p%M_XY * (  m%a_G(3,i_pt) - m%rddot_P(3,i_pt)                                                       &
                                                - (m%alpha_P(1,i_pt) + m%omega_P(2,i_pt)*m%omega_P(3,i_pt))*x%StC_x(3,i_pt)   &
                                                + (m%alpha_P(2,i_pt) - m%omega_P(1,i_pt)*m%omega_P(3,i_pt))*x%StC_x(1,i_pt)   &
                                                - 2*m%omega_P(1,i_pt)*x%StC_x(4,i_pt)                                         &
                                                + 2*m%omega_P(2,i_pt)*x%StC_x(2,i_pt)       )

            ! inertial contributions from mass of tuned mass dampers and acceleration of point
            ! forces and moments in local coordinates
            m%F_P(1,i_pt) =  m%K(1,i_pt) * x%StC_x(1,i_pt) + m%C_ctrl(1,i_pt) * x%StC_x(2,i_pt) + m%C_Brake(1,i_pt) * x%StC_x(2,i_pt) - m%F_stop(1,i_pt) - m%F_ext(1,i_pt) - m%F_fr(1,i_pt) - F_XY_P(1) + m%F_table(1,i_pt)*(m%F_k(1,i_pt))
            m%F_P(2,i_pt) =  m%K(2,i_pt) * x%StC_x(3,i_pt) + m%C_ctrl(2,i_pt) * x%StC_x(4,i_pt) + m%C_Brake(2,i_pt) * x%StC_x(4,i_pt) - m%F_stop(2,i_pt) - m%F_ext(2,i_pt) - m%F_fr(2,i_pt) - F_XY_P(2) + m%F_table(2,i_pt)*(m%F_k(2,i_pt))
            m%F_P(3,i_pt) = - F_XY_P(3)

            m%M_P(1,i_pt) = - F_XY_P(3) * x%StC_x(3,i_pt)
            m%M_P(2,i_pt) =   F_XY_P(3) * x%StC_x(1,i_pt)
            m%M_P(3,i_pt) = - F_XY_P(1) * x%StC_x(3,i_pt) + F_XY_P(2) * x%StC_x(1,i_pt)

            ! forces and moments in global coordinates
            y%Mesh(i_pt)%Force(:,1) =  real(matmul(transpose(u%Mesh(i_pt)%Orientation(:,:,1)),m%F_P(1:3,i_pt)),ReKi)
            y%Mesh(i_pt)%Moment(:,1) = real(matmul(transpose(u%Mesh(i_pt)%Orientation(:,:,1)),m%M_P(1:3,i_pt)),ReKi)
         enddo

      ELSE IF (p%StC_DOF_MODE == DOFMode_TLCD) THEN

         do i_pt=1,p%NumMeshPts
            !fore-aft TLCD external forces of dependent degrees
            F_x_tlcd_WR_N = p%rho_X*p%area_X*((p%L_X-p%B_X)/2+x%StC_x(1,i_pt))*(                               &
                                       m%rddot_P(1,i_pt)                                                       &
                                    +2*m%omega_P(2,i_pt)*x%StC_x(2,i_pt)                                       &
                                      +m%alpha_P(2,i_pt)*((p%L_X-p%B_X)/2+x%StC_x(1,i_pt))                     &
                                      -m%omega_P(2,i_pt)*m%omega_P(2,i_pt)*p%B_X*.5                            &
                                      -m%omega_P(3,i_pt)*m%omega_P(3,i_pt)*p%B_X*.5                            &
                                      +m%omega_P(3,i_pt)*m%omega_P(1,i_pt)*((p%L_X-p%B_X)/2+x%StC_x(1,i_pt))   &
                                      -m%a_G(1,i_pt)  )
            F_y_tlcd_WR_N = p%rho_X*p%area_X*((p%L_X-p%B_X)/2+x%StC_x(1,i_pt))*(                               &
                                       m%rddot_P(2,i_pt)                                                       &
                                    -2*m%omega_P(1,i_pt)*x%StC_x(2,i_pt)                                       &
                                      +m%alpha_P(3,i_pt)*p%B_X*.5                                              &
                                      -m%alpha_P(1,i_pt)*((p%L_X-p%B_X)/2+x%StC_x(1,i_pt))                     &
                                      +m%omega_P(3,i_pt)*m%omega_P(2,i_pt)*((p%L_X-p%B_X)/2+x%StC_x(1,i_pt))   &
                                      +m%omega_P(1,i_pt)*m%omega_P(2,i_pt)*p%B_X*.5                            &
                                      -m%a_G(2,i_pt)  )
            F_x_tlcd_WL_N = p%rho_X*p%area_X*((p%L_X-p%B_X)/2-x%StC_x(1,i_pt))*(                               &
                                       m%rddot_P(1,i_pt)                                                       &
                                    -2*m%omega_P(2,i_pt)*x%StC_x(2,i_pt)                                       &
                                      +m%alpha_P(2,i_pt)*((p%L_X-p%B_X)/2-x%StC_x(1,i_pt))                     &
                                      +m%omega_P(2,i_pt)*m%omega_P(2,i_pt)*p%B_X*.5                            &
                                      +m%omega_P(3,i_pt)*m%omega_P(3,i_pt)*p%B_X*.5                            &
                                      +m%omega_P(3,i_pt)*m%omega_P(1,i_pt)*((p%L_X-p%B_X)/2-x%StC_x(1,i_pt))   &
                                      -m%a_G(1,i_pt)  )
            F_y_tlcd_WL_N = p%rho_X*p%area_X*((p%L_X-p%B_X)/2-x%StC_x(1,i_pt))*(                               &
                                       m%rddot_P(2,i_pt)                                                       &
                                    +2*m%omega_P(1,i_pt)*x%StC_x(2,i_pt)                                       &
                                      -m%alpha_P(3,i_pt)*p%B_X*.5                                              &
                                      -m%alpha_P(1,i_pt)*((p%L_X-p%B_X)/2-x%StC_x(1,i_pt))                     &
                                      +m%omega_P(3,i_pt)*m%omega_P(2,i_pt)*((p%L_X-p%B_X)/2-x%StC_x(1,i_pt))   &
                                      -m%omega_P(1,i_pt)*m%omega_P(2,i_pt)*p%B_X*.5                            &
                                      -m%a_G(2,i_pt)  )
            F_y_tlcd_WH_N = p%rho_X*p%area_X/p%area_ratio_X*p%B_X*(                       &
                                       m%rddot_P(2,i_pt)                                  &
                                    +2*m%omega_P(3,i_pt)*p%area_ratio_X*x%StC_x(2,i_pt)   &
                                      -m%a_G(2,i_pt)  )
            F_z_tlcd_WH_N = p%rho_X*p%area_X/p%area_ratio_X*p%B_X*(                       &
                                       m%rddot_P(3,i_pt)                                  &
                                    -2*m%omega_P(2,i_pt)*p%area_ratio_X*x%StC_x(2,i_pt)   &
                                      -m%a_G(3,i_pt)  )

            !side-to-side TLCD external forces of dependent degrees
            F_x_otlcd_WB_N = p%rho_Y*p%area_Y*((p%L_Y-p%B_Y)/2+x%StC_x(3,i_pt))*(                              &
                                         m%rddot_P(1,i_pt)                                                     &
                                      +2*m%omega_P(2,i_pt)*x%StC_x(4,i_pt)                                     &
                                        +m%alpha_P(2,i_pt)*((p%L_Y-p%B_Y)/2+x%StC_x(3,i_pt))                   &
                                        +m%alpha_P(3,i_pt)*p%B_Y/2-m%omega_P(2,i_pt)*m%omega_P(1,i_pt)*p%B_Y/2 &
                                        +m%omega_P(3,i_pt)*m%omega_P(1,i_pt)*((p%L_Y-p%B_Y)/2+x%StC_x(3,i_pt)) &
                                        -m%a_G(1,i_pt)   )
            F_y_otlcd_WB_N = p%rho_Y*p%area_Y*((p%L_Y-p%B_Y)/2+x%StC_x(3,i_pt))*(                              &
                                         m%rddot_P(2,i_pt)                                                     &
                                      -2*m%omega_P(1,i_pt)*x%StC_x(4,i_pt)                                     &
                                        -m%alpha_P(1,i_pt)*((p%L_Y-p%B_Y)/2+x%StC_x(3,i_pt))                   &
                                        +m%omega_P(3,i_pt)*m%omega_P(2,i_pt)*((p%L_Y-p%B_Y)/2+x%StC_x(3,i_pt)) &
                                        +m%omega_P(3,i_pt)*m%omega_P(3,i_pt)*p%B_Y/2                           &
                                        +m%omega_P(1,i_pt)*m%omega_P(1,i_pt)*p%B_Y/2                           &
                                        -m%a_G(2,i_pt)   )
            F_x_otlcd_WF_N = p%rho_Y*p%area_Y*((p%L_Y-p%B_Y)/2-x%StC_x(3,i_pt))*(                              &
                                         m%rddot_P(1,i_pt)                                                     &
                                      -2*m%omega_P(2,i_pt)*x%StC_x(4,i_pt)                                     &
                                        +m%alpha_P(2,i_pt)*((p%L_Y-p%B_Y)/2-x%StC_x(3,i_pt))                   &
                                        -m%alpha_P(2,i_pt)*p%B_Y/2                                             &
                                        +m%omega_P(2,i_pt)*m%omega_P(1,i_pt)*p%B_Y/2                           &
                                        +m%omega_P(3,i_pt)*m%omega_P(1,i_pt)*((p%L_Y-p%B_Y)/2-x%StC_x(3,i_pt)) &
                                        -m%a_G(1,i_pt)   )
            F_y_otlcd_WF_N = p%rho_Y*p%area_Y*((p%L_Y-p%B_Y)/2-x%StC_x(3,i_pt))*(                              &
                                         m%rddot_P(2,i_pt)                                                     &
                                      +2*m%omega_P(1,i_pt)*x%StC_x(4,i_pt)                                     &
                                        -m%alpha_P(1,i_pt)*((p%L_Y-p%B_Y)/2-x%StC_x(3,i_pt))                   &
                                        +m%omega_P(3,i_pt)*m%omega_P(2,i_pt)*((p%L_Y-p%B_Y)/2-x%StC_x(3,i_pt)) &
                                        -m%omega_P(3,i_pt)*m%omega_P(3,i_pt)*p%B_Y/2                           &
                                        -m%omega_P(1,i_pt)*m%omega_P(1,i_pt)*p%B_Y/2                           &
                                        -m%a_G(2,i_pt)   )
            F_x_otlcd_WH_N = p%rho_Y*p%area_Y/p%area_ratio_Y*p%B_Y*(                         &
                                          m%rddot_P(1,i_pt)                                  &
                                       -2*m%omega_P(3,i_pt)*p%area_ratio_Y*x%StC_x(4,i_pt)   &
                                         -m%a_G(1,i_pt)  )
            F_z_otlcd_WH_N = p%rho_Y*p%area_Y/p%area_ratio_Y*p%B_Y*(                         &
                                          m%rddot_P(3,i_pt)                                  &
                                       +2*m%omega_P(1,i_pt)*p%area_ratio_Y*x%StC_x(4,i_pt)   &
                                         -m%a_G(3,i_pt)  )

            ! forces and moments in local coordinates (from fore-aft and side-to-side TLCDs)
            m%F_P(1,i_pt) = -F_x_tlcd_WR_N - F_x_tlcd_WL_N - p%rho_X*(p%area_X/p%area_ratio_X)*p%B_X*dxdt%StC_x(2,i_pt)*p%area_ratio_X + F_x_otlcd_WB_N + F_x_otlcd_WF_N + F_x_otlcd_WH_N
            m%F_P(2,i_pt) = +F_y_tlcd_WR_N + F_y_tlcd_WL_N - p%rho_Y*(p%area_Y/p%area_ratio_Y)*p%B_Y*dxdt%StC_x(4,i_pt)*p%area_ratio_Y + F_y_tlcd_WH_N  - F_y_otlcd_WB_N - F_y_otlcd_WF_N
            m%F_P(3,i_pt) = -F_z_tlcd_WH_N - F_z_otlcd_WH_N

            m%M_P(1,i_pt) =  F_y_tlcd_WR_N*((p%L_X-p%B_X)/2+x%StC_x(1,i_pt)) + F_y_tlcd_WL_N*((p%L_X-p%B_X)/2-x%StC_x(1,i_pt)) - F_y_otlcd_WB_N*((p%L_Y-p%B_Y)/2+x%StC_x(3,i_pt)) - F_y_otlcd_WF_N*((p%L_Y-p%B_Y)/2-x%StC_x(3,i_pt))
            m%M_P(2,i_pt) = -F_x_tlcd_WR_N*((p%L_X-p%B_X)/2+x%StC_x(1,i_pt)) - F_x_tlcd_WL_N*((p%L_X-p%B_X)/2-x%StC_x(1,i_pt)) + F_x_otlcd_WB_N*((p%L_Y-p%B_Y)/2+x%StC_x(3,i_pt)) + F_x_otlcd_WF_N*((p%L_Y-p%B_Y)/2-x%StC_x(3,i_pt))
            m%M_P(3,i_pt) =  F_y_tlcd_WR_N*p%B_X*.5 - F_y_tlcd_WL_N*p%B_X*.5 + F_x_otlcd_WB_N*p%B_Y*.5 - F_x_otlcd_WF_N*p%B_Y*.5

            ! forces and moments in global coordinates
            y%Mesh(i_pt)%Force(:,1)  = real(matmul(transpose(u%Mesh(i_pt)%Orientation(:,:,1)), m%F_P(1:3,i_pt)),ReKi)
            y%Mesh(i_pt)%Moment(:,1) = real(matmul(transpose(u%Mesh(i_pt)%Orientation(:,:,1)), m%M_P(1:3,i_pt)),ReKi)
         enddo
      ELSEIF ( p%StC_DOF_MODE == DOFMode_Prescribed ) THEN
         !  Note that the prescribed force is applied the same to all Mesh pts
         !  that are passed into this instance of the StC
         do i=1,3
            ! Get interpolated force   -- this is not in any particular coordinate system yet
            m%F_P(i,:)    = InterpStp( real(Time,ReKi), p%StC_PrescribedForce(1,:),p%StC_PrescribedForce(i+1,:),m%PrescribedInterpIdx, size(p%StC_PrescribedForce,2))
            ! Get interpolated moment  -- this is not in any particular coordinate system yet
            m%M_P(i,:)    = InterpStp( real(Time,ReKi), p%StC_PrescribedForce(1,:),p%StC_PrescribedForce(i+4,:),m%PrescribedInterpIdx, size(p%StC_PrescribedForce,2))
         enddo
         if (p%PrescribedForcesCoordSys == PRESCRIBED_FORCE_GLOBAL) then
            ! Global coords
            do i_pt=1,p%NumMeshPts
               y%Mesh(i_pt)%Force(1:3,1)  =  m%F_P(1:3,i_pt)
               y%Mesh(i_pt)%Moment(1:3,1) =  m%M_P(1:3,i_pt)
            enddo
         elseif (p%PrescribedForcesCoordSys == PRESCRIBED_FORCE_LOCAL) then
            ! local coords
            do i_pt=1,p%NumMeshPts
               y%Mesh(i_pt)%Force(1:3,1)  =  matmul(transpose(u%Mesh(i_pt)%Orientation(:,:,1)), m%F_P(1:3,i_pt))
               y%Mesh(i_pt)%Moment(1:3,1) =  matmul(transpose(u%Mesh(i_pt)%Orientation(:,:,1)), m%M_P(1:3,i_pt))
            enddo
         endif
      END IF

      ! Set output values for the measured displacements for  
      do i=1,size(p%StC_CChan)
         if (p%StC_CChan(i) > 0) then
            if (p%StC_DOF_MODE == DOFMode_Indept .or. p%StC_DOF_MODE == DOFMode_Omni) then
               !  The states are sized by (6,NumMeshPts).  NumMeshPts is then used to set
               !  size of StC_CChan as well.  For safety, we will check it here.
               y%MeasDisp(1:3,p%StC_CChan(i))  = (/ x%StC_x(1,i), x%StC_x(3,i), x%StC_x(5,i) /)
               y%MeasVel( 1:3,p%StC_CChan(i))  = (/ x%StC_x(2,i), x%StC_x(4,i), x%StC_x(6,i) /)
            else
               y%MeasDisp(1:3,p%StC_CChan(i))  = 0.0_ReKi
               y%MeasVel( 1:3,p%StC_CChan(i))  = 0.0_ReKi
            endif
         endif
      enddo

      call CleanUp()

CONTAINS
   subroutine CleanUp()
      call StC_DestroyContState(dxdt,ErrStat2,ErrMsg2)    !Ignore error status
   end subroutine CleanUp
   logical function Failed()
        call SetErrStat(ErrStat2, ErrMsg2, ErrStat, ErrMsg, 'StC_CalcOutput')
        Failed =  ErrStat >= AbortErrLev
        if (Failed) call CleanUp()
   end function Failed
END SUBROUTINE StC_CalcOutput

!----------------------------------------------------------------------------------------------------------------------------------
!> Tight coupling routine for computing derivatives of continuous states
SUBROUTINE StC_CalcContStateDeriv( Time, u, p, x, xd, z, OtherState, m, dxdt, ErrStat, ErrMsg )
!..................................................................................................................................

      REAL(DbKi),                    INTENT(IN   )  :: Time        !< Current simulation time in seconds
      TYPE(StC_InputType),           INTENT(IN   )  :: u           !< Inputs at Time
      TYPE(StC_ParameterType),       INTENT(IN   )  :: p           !< Parameters
      TYPE(StC_ContinuousStateType), INTENT(IN   )  :: x           !< Continuous states at Time
      TYPE(StC_DiscreteStateType),   INTENT(IN   )  :: xd          !< Discrete states at Time
      TYPE(StC_ConstraintStateType), INTENT(IN   )  :: z           !< Constraint states at Time
      TYPE(StC_OtherStateType),      INTENT(IN   )  :: OtherState  !< Other states at Time
      TYPE(StC_ContinuousStateType), INTENT(  OUT)  :: dxdt        !< Continuous state derivatives at Time
      TYPE(StC_MiscVarType),         INTENT(INOUT)  :: m           !< Misc (optimization) variables
      INTEGER(IntKi),                INTENT(  OUT)  :: ErrStat     !< Error status of the operation
      CHARACTER(*),                  INTENT(  OUT)  :: ErrMsg      !< Error message if ErrStat /= ErrID_None

      REAL(ReKi), dimension(3,p%NumMeshPts)           :: K          ! tuned mass damper stiffness
      Real(ReKi)                                      :: denom      ! denominator for omni-direction factors
      integer(IntKi)                                  :: i_pt       ! Generic counter for mesh point

      ! Local error handling
      integer(IntKi)       :: ErrStat2
      character(ErrMsgLen) :: ErrMsg2

         ! Initialize ErrStat
      ErrStat = ErrID_None
      ErrMsg  = ""


      call AllocAry(dxdt%StC_x,6, p%NumMeshPts,'dxdt%StC_x',  ErrStat2,ErrMsg2); if (Failed()) return;

         ! compute stop force (m%F_stop)
      IF (p%Use_F_TBL) THEN
         m%F_stop = 0.0_ReKi
      ELSE
         CALL StC_CalcStopForce(x,p,m%F_stop)
      END IF

      ! Compute stiffness -- Note that this value may be overwritten by controller
      IF (p%Use_F_TBL) THEN ! use stiffness table
         CALL SpringForceExtrapInterp(x,p,m%F_table,ErrStat2,ErrMsg2);  if (Failed()) return;
         K = 0.0_ReKi
      ELSE ! use preset values
         K(1,:) = p%K_X
         K(2,:) = p%K_Y
         K(3,:) = p%K_Z
      END IF


      ! Compute accelerations and velocities in local coordinates
      do i_pt=1,p%NumMeshPts
         m%a_G(:,i_pt)     = matmul(u%Mesh(i_pt)%Orientation(:,:,1),p%Gravity)
         m%rdisp_P(:,i_pt) = matmul(u%Mesh(i_pt)%Orientation(:,:,1),u%Mesh(i_pt)%TranslationDisp(:,1))   ! for ground StC_GroundHookDamp
         m%rdot_P(:,i_pt)  = matmul(u%Mesh(i_pt)%Orientation(:,:,1),u%Mesh(i_pt)%TranslationVel(:,1))    ! for ground StC_GroundHookDamp
         m%rddot_P(:,i_pt) = matmul(u%Mesh(i_pt)%Orientation(:,:,1),u%Mesh(i_pt)%TranslationAcc(:,1))
         m%omega_P(:,i_pt) = matmul(u%Mesh(i_pt)%Orientation(:,:,1),u%Mesh(i_pt)%RotationVel(:,1))
         m%alpha_P(:,i_pt) = matmul(u%Mesh(i_pt)%Orientation(:,:,1),u%Mesh(i_pt)%RotationAcc(:,1))
      enddo

      ! NOTE: m%F_stop and m%F_table are calculated earlier
      IF (p%StC_DOF_MODE == ControlMode_None) THEN
         do i_pt=1,p%NumMeshPts
            ! Aggregate acceleration terms
            m%Acc(1:3,i_pt) = 0.0_ReKi 
         enddo

      ELSEIF (p%StC_DOF_MODE == DOFMode_Indept) THEN

         do i_pt=1,p%NumMeshPts
            ! Aggregate acceleration terms
            m%Acc(1,i_pt) = - m%rddot_P(1,i_pt) + m%a_G(1,i_pt) + 1 / p%M_X * ( m%F_ext(1,i_pt) + m%F_stop(1,i_pt) - m%F_table(1,i_pt) )
            m%Acc(2,i_pt) = - m%rddot_P(2,i_pt) + m%a_G(2,i_pt) + 1 / p%M_Y * ( m%F_ext(2,i_pt) + m%F_stop(2,i_pt) - m%F_table(2,i_pt) )
            m%Acc(3,i_pt) = - m%rddot_P(3,i_pt) + m%a_G(3,i_pt) + 1 / p%M_Z * ( m%F_ext(3,i_pt) + m%F_stop(3,i_pt) - m%F_table(3,i_pt) + p%StC_Z_PreLd )
         enddo

      ELSE IF (p%StC_DOF_MODE == DOFMode_Omni) THEN

         do i_pt=1,p%NumMeshPts
            denom = SQRT(x%StC_x(1,i_pt)**2+x%StC_x(3,i_pt)**2)
            IF ( EqualRealNos( denom, 0.0_ReKi) ) THEN
                m%F_k(1,i_pt) = 0.0
                m%F_k(2,i_pt) = 0.0
            ELSE
                  m%F_k(1,i_pt) = x%StC_x(1,i_pt)/denom
                  m%F_k(2,i_pt) = x%StC_x(3,i_pt)/denom
            END IF
            m%F_k(3,i_pt) = 0.0

            ! Aggregate acceleration terms
            m%Acc(1,i_pt) = - m%rddot_P(1,i_pt) + m%a_G(1,i_pt) + 1 / p%M_XY * ( m%F_ext(1,i_pt) + m%F_stop(1,i_pt) - m%F_table(1,i_pt)*(m%F_k(1,i_pt)) )
            m%Acc(2,i_pt) = - m%rddot_P(2,i_pt) + m%a_G(2,i_pt) + 1 / p%M_XY * ( m%F_ext(2,i_pt) + m%F_stop(2,i_pt) - m%F_table(2,i_pt)*(m%F_k(2,i_pt)) )
            m%Acc(3,i_pt) = 0.0_ReKi
         enddo

      ENDIF


      ! Compute the first time derivatives, dxdt%StC_x(1) and dxdt%StC_x(3), of the continuous states,:
      ! Compute elements 1 and 3 of dxdt%StC_x so that we can compute m%C_ctrl,m%C_Brake, and m%F_fr in StC_GroundHookDamp if necessary
      IF (p%StC_DOF_MODE == ControlMode_None) THEN

         dxdt%StC_x = 0.0_ReKi ! Whole array

      ELSE

         IF (p%StC_DOF_MODE == DOFMode_Indept .AND. .NOT. p%StC_X_DOF) THEN
            do i_pt=1,p%NumMeshPts
               dxdt%StC_x(1,i_pt) = 0.0_ReKi
            enddo
         ELSE
            do i_pt=1,p%NumMeshPts
               dxdt%StC_x(1,i_pt) = x%StC_x(2,i_pt)
            enddo
         END IF

         IF (p%StC_DOF_MODE == DOFMode_Indept .AND. .NOT. p%StC_Y_DOF) THEN
            do i_pt=1,p%NumMeshPts
               dxdt%StC_x(3,i_pt) = 0.0_ReKi
            enddo
         ELSE
            do i_pt=1,p%NumMeshPts
               dxdt%StC_x(3,i_pt) = x%StC_x(4,i_pt)
            enddo
         END IF

         IF (p%StC_DOF_MODE == DOFMode_Indept .AND. .NOT. p%StC_Z_DOF) THEN
            do i_pt=1,p%NumMeshPts
               dxdt%StC_x(5,i_pt) = 0.0_ReKi
            enddo
         ELSE
            do i_pt=1,p%NumMeshPts
               dxdt%StC_x(5,i_pt) = x%StC_x(6,i_pt)
            enddo
         END IF

      ENDIF


      ! compute damping for dxdt%StC_x(2), dxdt%StC_x(4), and dxdt%StC_x(6)
      IF (p%StC_CMODE == ControlMode_None) THEN
         m%C_ctrl(1,:) = p%C_X
         m%C_ctrl(2,:) = p%C_Y
         m%C_ctrl(3,:) = p%C_Z
         m%C_Brake = 0.0_ReKi
         m%F_fr    = 0.0_ReKi
      ELSE IF (p%StC_CMODE == CMODE_Semi) THEN ! ground hook control
         CALL StC_GroundHookDamp(dxdt,x,u,p,m%rdisp_P,m%rdot_P,m%C_ctrl,m%C_Brake,m%F_fr)
      ELSE IF (p%StC_CMODE == CMODE_ActiveDLL) THEN   ! Active control from DLL
         call StC_ActiveCtrl_StiffDamp(u,p,m%K,m%C_ctrl,m%C_Brake,m%F_ext)
         m%F_fr    = 0.0_ReKi
         if (.not. p%Use_F_TBL) then
            K(1:3,:) = m%K(1:3,:)
!FIXME: for the derivative, I don't know how this should be handled.
!!!   Defaulting to how the stiffness table operates for now, but leaving
!!!   this next code chunk in case it shuold be handed this way instead
         !else
         !   ! Make commanded stiffness a perturbation about the table value (to avoid double counting the table)
         !   ! NOTE: This has not been verified and may have unintended consequences.
         !   do i_pt=1,p%NumMeshPts
         !      K(1:3,i_pt) = m%F_table(1:3,i_pt) - m%K(1:3,i_pt)
         !   enddo
         endif
      END IF


      ! Compute the first time derivatives, dxdt%StC_x(2), dxdt%StC_x(4), and dxdt%StC_x(6), of the continuous states,:
      IF (p%StC_DOF_MODE == DOFMode_Indept) THEN

         IF (p%StC_X_DOF) THEN
            do i_pt=1,p%NumMeshPts
               dxdt%StC_x(2,i_pt) =  ( m%omega_P(2,i_pt)**2 + m%omega_P(3,i_pt)**2 - K(1,i_pt) / p%M_X) * x%StC_x(1,i_pt) &
                                   - ( m%C_ctrl( 1,i_pt)/p%M_X ) * x%StC_x(2,i_pt)                                   &
                                   - ( m%C_Brake(1,i_pt)/p%M_X ) * x%StC_x(2,i_pt)                                   &
                                   + m%Acc(1,i_pt) + m%F_fr(1,i_pt) / p%M_X
            enddo
         ELSE
            do i_pt=1,p%NumMeshPts
               dxdt%StC_x(2,i_pt) = 0.0_ReKi
            enddo
         END IF
         IF (p%StC_Y_DOF) THEN
            do i_pt=1,p%NumMeshPts
               dxdt%StC_x(4,i_pt) =  ( m%omega_P(1,i_pt)**2 + m%omega_P(3,i_pt)**2 - K(2,i_pt) / p%M_Y) * x%StC_x(3,i_pt) &
                                   - ( m%C_ctrl( 2,i_pt)/p%M_Y ) * x%StC_x(4,i_pt)                                   &
                                   - ( m%C_Brake(2,i_pt)/p%M_Y ) * x%StC_x(4,i_pt)                                   &
                                   + m%Acc(2,i_pt) + m%F_fr(2,i_pt) / p%M_Y
            enddo
         ELSE
            do i_pt=1,p%NumMeshPts
               dxdt%StC_x(4,i_pt) = 0.0_ReKi
            enddo
         END IF
         IF (p%StC_Z_DOF) THEN
            do i_pt=1,p%NumMeshPts
               dxdt%StC_x(6,i_pt) =  ( m%omega_P(1,i_pt)**2 + m%omega_P(2,i_pt)**2 - K(3,i_pt) / p%M_Z) * x%StC_x(5,i_pt) &
                                   - ( m%C_ctrl( 3,i_pt)/p%M_Z ) * x%StC_x(6,i_pt)                                   &
                                   - ( m%C_Brake(3,i_pt)/p%M_Z ) * x%StC_x(6,i_pt)                                   &
                                   + m%Acc(3,i_pt) + m%F_fr(3,i_pt) / p%M_Z
            enddo
         ELSE
            do i_pt=1,p%NumMeshPts
               dxdt%StC_x(6,i_pt) = 0.0_ReKi
            enddo
         END IF

      ELSE IF (p%StC_DOF_MODE == DOFMode_Omni) THEN   ! Only includes X and Y
               ! Compute the first time derivatives of the continuous states of Omnidirectional tuned masse damper mode by sm 2015-0904
         do i_pt=1,p%NumMeshPts
            dxdt%StC_x(2,i_pt) =  ( m%omega_P(2,i_pt)**2 + m%omega_P(3,i_pt)**2 - K(1,i_pt) / p%M_XY) * x%StC_x(1,i_pt)   &
                                - ( m%C_ctrl( 1,i_pt)/p%M_XY ) * x%StC_x(2,i_pt)                                     &
                                - ( m%C_Brake(1,i_pt)/p%M_XY ) * x%StC_x(2,i_pt)                                     &
                                +  m%Acc(1,i_pt) + 1/p%M_XY * ( m%F_fr(1,i_pt) )                                     &
                                - ( m%omega_P(1,i_pt)*m%omega_P(2,i_pt) - m%alpha_P(3,i_pt) ) * x%StC_x(3,i_pt)      &
                               +2 * m%omega_P(3,i_pt) * x%StC_x(4,i_pt)
            dxdt%StC_x(4,i_pt) =  ( m%omega_P(1,i_pt)**2 + m%omega_P(3,i_pt)**2 - K(2,i_pt) / p%M_XY) * x%StC_x(3,i_pt)   &
                                - ( m%C_ctrl( 2,i_pt)/p%M_XY ) * x%StC_x(4,i_pt)                                     &
                                - ( m%C_Brake(2,i_pt)/p%M_XY ) * x%StC_x(4,i_pt)                                     &
                                +  m%Acc(2,i_pt) + 1/p%M_XY * ( m%F_fr(2,i_pt) )                                     &
                                - ( m%omega_P(1,i_pt)*m%omega_P(2,i_pt) + m%alpha_P(3,i_pt) ) * x%StC_x(1,i_pt)      &
                               -2 * m%omega_P(3,i_pt) * x%StC_x(2,i_pt)
            dxdt%StC_x(6,i_pt) = 0.0_ReKi ! Z is off
         enddo

      ELSE IF (p%StC_DOF_MODE == DOFMode_TLCD) THEN !MEG & SP
         ! Compute the first time derivatives of the continuous states of TLCD mode
         do i_pt=1,p%NumMeshPts
            dxdt%StC_x(2,i_pt) = (2*p%rho_X*p%area_X*x%StC_x(1,i_pt)*m%rddot_P(3,i_pt)                                  &
                                   +p%rho_X*p%area_X*p%B_X*m%alpha_P(2,i_pt)*((p%L_X-p%B_X)/2)                          &
                                   -p%rho_X*p%area_X*p%B_X*m%omega_P(1,i_pt)*m%omega_P(3,i_pt)*((p%L_X-p%B_X)/2)        &
                                 +2*p%rho_X*p%area_X*m%omega_P(1,i_pt)*m%omega_P(1,i_pt)*x%StC_x(1,i_pt)*(p%L_X-p%B_X)  &
                                 +2*p%rho_X*p%area_X*m%omega_P(2,i_pt)*m%omega_P(2,i_pt)*x%StC_x(1,i_pt)*(p%L_X-p%B_X)  &
                                 +2*p%rho_X*p%area_X*x%StC_x(1,i_pt)*m%a_G(3,i_pt)                                      &
                                   -p%rho_X*p%area_X*p%B_X*m%rddot_P(1,i_pt)                                            &
                                   +p%rho_X*p%area_X*p%B_X*m%a_G(1,i_pt)                                                &
                                -.5*p%rho_X*p%area_X*p%headLossCoeff_X*p%area_ratio_X*p%area_ratio_X*x%StC_x(2,i_pt)    &
                                       *ABS(x%StC_x(2,i_pt)))/(p%rho_X*p%area_X*(p%L_X-p%B_X+p%area_ratio_X*p%B_X))        
            dxdt%StC_x(4,i_pt) = (2*p%rho_Y*p%area_Y*x%StC_x(3,i_pt)*m%rddot_P(3,i_pt)                                     &
                                   +p%rho_Y*p%area_Y*p%B_Y*m%alpha_P(1,i_pt)*((p%L_Y-p%B_Y)/2)                             &
                                   -p%rho_Y*p%area_Y*p%B_Y*m%omega_P(2,i_pt)*m%omega_P(3,i_pt)*((p%L_Y-p%B_Y)/2)           &
                                 +2*p%rho_Y*p%area_Y*x%StC_x(3,i_pt)*m%omega_P(1,i_pt)*m%omega_P(1,i_pt)*(p%L_Y-p%B_Y)     &
                                 +2*p%rho_Y*p%area_Y*x%StC_x(3,i_pt)*m%omega_P(2,i_pt)*m%omega_P(2,i_pt)*(p%L_Y-p%B_Y)     &
                                 +2*p%rho_Y*p%area_Y*x%StC_x(3,i_pt)*m%a_G(3,i_pt)-p%rho_Y*p%area_Y*p%B_Y*m%rddot_P(2,i_pt)&
                                   +p%rho_Y*p%area_Y*p%B_Y*m%a_G(2,i_pt)                                                   &
                                -.5*p%rho_Y*p%area_Y*p%headLossCoeff_Y*p%area_ratio_Y*p%area_ratio_Y*x%StC_x(4,i_pt)       &
                                       *ABS(x%StC_x(4,i_pt)))/(p%rho_Y*p%area_Y*(p%L_Y-p%B_Y+p%area_ratio_Y*p%B_Y))
            dxdt%StC_x(6,i_pt) = 0.0_ReKi ! Z is off
         enddo

      END IF

      call CleanUp()
      return

CONTAINS
   subroutine CleanUp()
   end subroutine CleanUp
   logical function Failed()
        call SetErrStat(ErrStat2, ErrMsg2, ErrStat, ErrMsg, 'StC_CalcContStateDeriv')
        Failed =  ErrStat >= AbortErrLev
        if (Failed) call CleanUp()
   end function Failed
END SUBROUTINE StC_CalcContStateDeriv
!----------------------------------------------------------------------------------------------------------------------------------
SUBROUTINE StC_CalcStopForce(x,p,F_stop)
   TYPE(StC_ContinuousStateType), INTENT(IN   )  :: x           !< Continuous states at Time
   TYPE(StC_ParameterType),       INTENT(IN   )  :: p           !< Parameters
   Real(ReKi), dimension(:,:),    INTENT(INOUT)  :: F_stop      !< stop forces
   ! local variables
   Real(ReKi), dimension(3)                      :: F_SK      !stop spring forces
   Real(ReKi), dimension(3)                      :: F_SD      !stop damping forces
   INTEGER(IntKi)                                :: i         ! counter
   INTEGER(IntKi)                                :: i_pt      ! counter for mesh points
   INTEGER(IntKi)                                :: j         ! counter for index into x%StC_x
   do i_pt=1,p%NumMeshPts
      DO i=1,3 ! X, Y, and Z
         j=2*(i-1)+1
         IF ( x%StC_x(j,i_pt) > p%P_SP(i) ) THEN
            F_SK(i) = p%K_S(i) *( p%P_SP(i) - x%StC_x(j,i_pt)  )
         ELSEIF ( x%StC_x(j,i_pt) < p%N_SP(i) ) THEN
            F_SK(i) = p%K_S(i) * ( p%N_SP(i) - x%StC_x(j,i_pt) )
         ELSE
            F_SK(i)  = 0.0_ReKi
         ENDIF
         IF ( (x%StC_x(j,i_pt) > p%P_SP(i)) .AND. (x%StC_x(j+1,i_pt) > 0) ) THEN
            F_SD(i) = -p%C_S(i) *( x%StC_x(j+1,i_pt)  )
         ELSEIF ( (x%StC_x(j,i_pt) < p%N_SP(i)) .AND. (x%StC_x(j+1,i_pt) < 0) ) THEN
            F_SD(i) = -p%C_S(i) *( x%StC_x(j+1,i_pt)  )
         ELSE
            F_SD(i)  = 0.0_ReKi
         ENDIF
         F_stop(i,i_pt) = F_SK(i) + F_SD(i)
      END DO
   enddo
END SUBROUTINE StC_CalcStopForce
!----------------------------------------------------------------------------------------------------------------------------------
SUBROUTINE StC_GroundHookDamp(dxdt,x,u,p,rdisp_P,rdot_P,C_ctrl,C_Brake,F_fr)
   TYPE(StC_ContinuousStateType),         INTENT(IN   )     :: dxdt        !< Derivative of continuous states at Time (needs elements 1 and 3 only)
   TYPE(StC_ContinuousStateType),         INTENT(IN   )     :: x           !< Continuous states at Time
   TYPE(StC_InputType),                   INTENT(IN   )     :: u           !< Inputs at Time
   TYPE(StC_ParameterType),               INTENT(IN)        :: p           !< The module's parameter data
   REAL(ReKi), dimension(:,:),            INTENT(IN   )     :: rdisp_P     !< translational displacement in local coordinates
   REAL(ReKi), dimension(:,:),            INTENT(IN   )     :: rdot_P      !< translational velocity     in local coordinates
   REAL(ReKi), dimension(:,:),            INTENT(INOUT)     :: C_ctrl      !< extrapolated/interpolated stiffness values
   REAL(ReKi), dimension(:,:),            INTENT(INOUT)     :: C_Brake     !< extrapolated/interpolated braking   values
   REAL(ReKi), dimension(:,:),            INTENT(INOUT)     :: F_fr        !< Friction forces
   INTEGER(IntKi)                                           :: i_pt        !< generic counter for mesh points


   do i_pt=1,p%NumMeshPts
      IF (p%StC_CMODE == CMODE_Semi .AND. p%StC_SA_MODE == SA_CMODE_GH_vel) THEN ! velocity-based ground hook control with high damping for braking

         !X
         IF (dxdt%StC_x(1,i_pt) * rdot_P(1,i_pt) <= 0 ) THEN
            C_ctrl(1,i_pt) = p%StC_X_C_HIGH
         ELSE
            C_ctrl(1,i_pt) = p%StC_X_C_LOW
         END IF

         !Brake X
         IF      ( (x%StC_x(1,i_pt) > p%P_SP(1)-0.2) .AND. (x%StC_x(2,i_pt) > 0) ) THEN
            C_Brake(1,i_pt) = p%StC_X_C_BRAKE
         ELSE IF ( (x%StC_x(1,i_pt) < p%N_SP(1)+0.2) .AND. (x%StC_x(2,i_pt) < 0) ) THEN
            C_Brake(1,i_pt) = p%StC_X_C_BRAKE
         ELSE
            C_Brake(1,i_pt) = 0
         END IF


         ! Y
         IF (dxdt%StC_x(3,i_pt) * rdot_P(2,i_pt) <= 0 ) THEN
            C_ctrl(2,i_pt) = p%StC_Y_C_HIGH
         ELSE
            C_ctrl(2,i_pt) = p%StC_Y_C_LOW
         END IF

         !Brake Y
         IF      ( (x%StC_x(3,i_pt) > p%P_SP(2)-0.2) .AND. (x%StC_x(4,i_pt) > 0) ) THEN
            C_Brake(2,i_pt) = p%StC_Y_C_BRAKE
         ELSE IF ( (x%StC_x(3,i_pt) < p%N_SP(2)+0.2) .AND. (x%StC_x(4,i_pt) < 0) ) THEN
            C_Brake(2,i_pt) = p%StC_Y_C_BRAKE
         ELSE
            C_Brake(2,i_pt) = 0
         END IF


         ! Z
         IF (dxdt%StC_x(5,i_pt) * rdot_P(3,i_pt) <= 0 ) THEN
            C_ctrl(3,i_pt) = p%StC_Z_C_HIGH
         ELSE
            C_ctrl(3,i_pt) = p%StC_Z_C_LOW
         END IF

         !Brake Z
         IF      ( (x%StC_x(5,i_pt) > p%P_SP(3)-0.2) .AND. (x%StC_x(6,i_pt) > 0) ) THEN
            C_Brake(3,i_pt) = p%StC_Z_C_BRAKE
         ELSE IF ( (x%StC_x(5,i_pt) < p%N_SP(3)+0.2) .AND. (x%StC_x(6,i_pt) < 0) ) THEN
            C_Brake(3,i_pt) = p%StC_Z_C_BRAKE
         ELSE
            C_Brake(3,i_pt) = 0
         END IF

      ELSE IF (p%StC_CMODE == CMODE_Semi .AND. p%StC_SA_MODE == SA_CMODE_GH_invVel) THEN ! Inverse velocity-based ground hook control with high damping for braking

         ! X
         IF (dxdt%StC_x(1,i_pt) * rdot_P(1,i_pt) >= 0 ) THEN
            C_ctrl(1,i_pt) = p%StC_X_C_HIGH
         ELSE
            C_ctrl(1,i_pt) = p%StC_X_C_LOW
         END IF

         !Brake X
         IF      ( (x%StC_x(1,i_pt) > p%P_SP(1)-0.2) .AND. (x%StC_x(2,i_pt) > 0) ) THEN
            C_Brake(1,i_pt) = p%StC_X_C_BRAKE
         ELSE IF ( (x%StC_x(1,i_pt) < p%N_SP(1)+0.2) .AND. (x%StC_x(2,i_pt) < 0) ) THEN
            C_Brake(1,i_pt) = p%StC_X_C_BRAKE
         ELSE
            C_Brake(1,i_pt) = 0
         END IF

         ! Y
         IF (dxdt%StC_x(3,i_pt) * rdot_P(2,i_pt) >= 0 ) THEN
            C_ctrl(2,i_pt) = p%StC_Y_C_HIGH
         ELSE
            C_ctrl(2,i_pt) = p%StC_Y_C_LOW
         END IF

         !Brake Y
         IF      ( (x%StC_x(3,i_pt) > p%P_SP(2)-0.2) .AND. (x%StC_x(4,i_pt) > 0) ) THEN
            C_Brake(2,i_pt) = p%StC_Y_C_BRAKE
         ELSE IF ( (x%StC_x(3,i_pt) < p%N_SP(2)+0.2) .AND. (x%StC_x(4,i_pt) < 0) ) THEN
            C_Brake(2,i_pt) = p%StC_Y_C_BRAKE
         ELSE
            C_Brake(2,i_pt) = 0
         END IF

         ! Z
         IF (dxdt%StC_x(5,i_pt) * rdot_P(3,i_pt) >= 0 ) THEN
            C_ctrl(3,i_pt) = p%StC_Z_C_HIGH
         ELSE
            C_ctrl(3,i_pt) = p%StC_Z_C_LOW
         END IF

         !Brake Z
         IF      ( (x%StC_x(5,i_pt) > p%P_SP(3)-0.2) .AND. (x%StC_x(6,i_pt) > 0) ) THEN
            C_Brake(3,i_pt) = p%StC_Z_C_BRAKE
         ELSE IF ( (x%StC_x(5,i_pt) < p%N_SP(3)+0.2) .AND. (x%StC_x(6,i_pt) < 0) ) THEN
            C_Brake(3,i_pt) = p%StC_Z_C_BRAKE
         ELSE
            C_Brake(3,i_pt) = 0
         END IF

      ELSE IF (p%StC_CMODE == CMODE_Semi .AND. p%StC_SA_MODE == SA_CMODE_GH_disp) THEN ! displacement-based ground hook control with high damping for braking

         ! X
         IF (dxdt%StC_x(1,i_pt) * rdisp_P(1,i_pt) <= 0 ) THEN
            C_ctrl(1,i_pt) = p%StC_X_C_HIGH
         ELSE
            C_ctrl(1,i_pt) = p%StC_X_C_LOW
         END IF

         !Brake X
         IF      ( (x%StC_x(1,i_pt) > p%P_SP(1)-0.2) .AND. (x%StC_x(2,i_pt) > 0) ) THEN
            C_Brake(1,i_pt) = p%StC_X_C_BRAKE
         ELSE IF ( (x%StC_x(1,i_pt) < p%N_SP(1)+0.2) .AND. (x%StC_x(2,i_pt) < 0) ) THEN
            C_Brake(1,i_pt) = p%StC_X_C_BRAKE
         ELSE
            C_Brake(1,i_pt) = 0
         END IF

         ! Y
         IF (dxdt%StC_x(3,i_pt) * rdisp_P(2,i_pt) <= 0 ) THEN
            C_ctrl(2,i_pt) = p%StC_Y_C_HIGH
         ELSE
            C_ctrl(2,i_pt) = p%StC_Y_C_LOW
         END IF

         !Brake Y
         IF      ( (x%StC_x(3,i_pt) > p%P_SP(2)-0.2) .AND. (x%StC_x(4,i_pt) > 0) ) THEN
            C_Brake(2,i_pt) = p%StC_Y_C_BRAKE
         ELSE IF ( (x%StC_x(3,i_pt) < p%N_SP(2)+0.2) .AND. (x%StC_x(4,i_pt) < 0) ) THEN
            C_Brake(2,i_pt) = p%StC_Y_C_BRAKE
         ELSE
            C_Brake(2,i_pt) = 0
         END IF

         ! Z
         IF (dxdt%StC_x(5,i_pt) * rdisp_P(3,i_pt) <= 0 ) THEN
            C_ctrl(3,i_pt) = p%StC_Z_C_HIGH
         ELSE
            C_ctrl(3,i_pt) = p%StC_Z_C_LOW
         END IF

         !Brake Z
         IF      ( (x%StC_x(5,i_pt) > p%P_SP(3)-0.2) .AND. (x%StC_x(6,i_pt) > 0) ) THEN
            C_Brake(3,i_pt) = p%StC_Z_C_BRAKE
         ELSE IF ( (x%StC_x(3,i_pt) < p%N_SP(3)+0.2) .AND. (x%StC_x(6,i_pt) < 0) ) THEN
            C_Brake(3,i_pt) = p%StC_Z_C_BRAKE
         ELSE
            C_Brake(3,i_pt) = 0
         END IF

      ELSE IF (p%StC_CMODE == CMODE_Semi .AND. p%StC_SA_MODE == SA_CMODE_Ph_FF) THEN ! Phase Difference Algorithm with Friction Force
            ! X
            ! (a)
         IF      (rdisp_P(1,i_pt) > 0 .AND. rdot_P(1,i_pt) < 0 .AND. x%StC_x(1,i_pt) > 0 .AND. dxdt%StC_x(1,i_pt) < 0) THEN
            F_fr(1,i_pt) = p%StC_X_C_HIGH
            ! (b)
         ELSE IF (rdisp_P(1,i_pt) < 0 .AND. rdot_P(1,i_pt) > 0 .AND. x%StC_x(1,i_pt) < 0 .AND. dxdt%StC_x(1,i_pt) > 0) THEN
            F_fr(1,i_pt) = -p%StC_X_C_HIGH
            ! (c)
         ELSE IF (rdisp_P(1,i_pt) < 0 .AND. rdot_P(1,i_pt) < 0 .AND. x%StC_x(1,i_pt) > 0 .AND. dxdt%StC_x(1,i_pt) > 0) THEN
            F_fr(1,i_pt) = -p%StC_X_C_HIGH
         ELSE IF (rdisp_P(1,i_pt) > 0 .AND. rdot_P(1,i_pt) > 0 .AND. x%StC_x(1,i_pt) < 0 .AND. dxdt%StC_x(1,i_pt) < 0) THEN
            F_fr(1,i_pt) = p%StC_X_C_HIGH
         ELSE
            F_fr(1,i_pt) = p%StC_X_C_LOW
         END IF

         !Brake X
         IF ( (x%StC_x(1,i_pt) > p%P_SP(1)-0.2) .AND. (x%StC_x(2,i_pt) > 0) ) THEN
            C_Brake(1,i_pt) = p%StC_X_C_BRAKE
         ELSE IF ( (x%StC_x(1,i_pt) < p%N_SP(1)+0.2) .AND. (x%StC_x(2,i_pt) < 0) ) THEN
            C_Brake(1,i_pt) = p%StC_X_C_BRAKE
         ELSE
            C_Brake(1,i_pt) = 0
         END IF

            ! Y
            ! (a)
         IF      (rdisp_P(2,i_pt) > 0 .AND. rdot_P(2,i_pt) < 0 .AND. x%StC_x(3,i_pt) > 0 .AND. dxdt%StC_x(3,i_pt) < 0) THEN
            F_fr(2,i_pt) = p%StC_Y_C_HIGH
            ! (b)
         ELSE IF (rdisp_P(2,i_pt) < 0 .AND. rdot_P(2,i_pt) > 0 .AND. x%StC_x(3,i_pt) < 0 .AND. dxdt%StC_x(3,i_pt) > 0) THEN
            F_fr(2,i_pt) = -p%StC_Y_C_HIGH
            ! (c)
         ELSE IF (rdisp_P(2,i_pt) < 0 .AND. rdot_P(2,i_pt) < 0 .AND. x%StC_x(3,i_pt) > 0 .AND. dxdt%StC_x(3,i_pt) > 0) THEN
            F_fr(2,i_pt) = -p%StC_Y_C_HIGH
         ELSE IF (rdisp_P(2,i_pt) > 0 .AND. rdot_P(2,i_pt) > 0 .AND. x%StC_x(3,i_pt) < 0 .AND. dxdt%StC_x(3,i_pt) < 0) THEN
            F_fr(2,i_pt) = p%StC_Y_C_HIGH
         ELSE
            F_fr(2,i_pt) = p%StC_Y_C_LOW
         END IF

         !Brake Y
         IF      ( (x%StC_x(3,i_pt) > p%P_SP(2)-0.2) .AND. (x%StC_x(4,i_pt) > 0) ) THEN
            C_Brake(2,i_pt) = p%StC_Y_C_BRAKE
         ELSE IF ( (x%StC_x(3,i_pt) < p%N_SP(2)+0.2) .AND. (x%StC_x(4,i_pt) < 0) ) THEN
            C_Brake(2,i_pt) = p%StC_Y_C_BRAKE
         ELSE
            C_Brake(2,i_pt) = 0
         END IF

            ! Z
            ! (a)
         IF      (rdisp_P(3,i_pt) > 0 .AND. rdot_P(3,i_pt) < 0 .AND. x%StC_x(5,i_pt) > 0 .AND. dxdt%StC_x(5,i_pt) < 0) THEN
            F_fr(3,i_pt) = p%StC_Z_C_HIGH
            ! (b)
         ELSE IF (rdisp_P(3,i_pt) < 0 .AND. rdot_P(3,i_pt) > 0 .AND. x%StC_x(5,i_pt) < 0 .AND. dxdt%StC_x(5,i_pt) > 0) THEN
            F_fr(3,i_pt) = -p%StC_Z_C_HIGH
            ! (c)
         ELSE IF (rdisp_P(3,i_pt) < 0 .AND. rdot_P(3,i_pt) < 0 .AND. x%StC_x(5,i_pt) > 0 .AND. dxdt%StC_x(5,i_pt) > 0) THEN
            F_fr(3,i_pt) = -p%StC_Z_C_HIGH
         ELSE IF (rdisp_P(3,i_pt) > 0 .AND. rdot_P(3,i_pt) > 0 .AND. x%StC_x(5,i_pt) < 0 .AND. dxdt%StC_x(5,i_pt) < 0) THEN
            F_fr(3,i_pt) = p%StC_Z_C_HIGH
         ELSE
            F_fr(3,i_pt) = p%StC_Z_C_LOW
         END IF

         !Brake Z
         IF      ( (x%StC_x(5,i_pt) > p%P_SP(3)-0.2) .AND. (x%StC_x(6,i_pt) > 0) ) THEN
            C_Brake(3,i_pt) = p%StC_Z_C_BRAKE
         ELSE IF ( (x%StC_x(5,i_pt) < p%N_SP(3)+0.2) .AND. (x%StC_x(6,i_pt) < 0) ) THEN
            C_Brake(3,i_pt) = p%StC_Z_C_BRAKE
         ELSE
            C_Brake(3,i_pt) = 0
         END IF

      ELSE IF (p%StC_CMODE == CMODE_Semi .AND. p%StC_SA_MODE == SA_CMODE_Ph_DF) THEN ! Phase Difference Algorithm with Damping On/Off
            ! X
            ! (a)
         IF      (rdisp_P(1,i_pt) > 0 .AND. rdot_P(1,i_pt) < 0 .AND. x%StC_x(1,i_pt) > 0 .AND. dxdt%StC_x(1,i_pt) < 0) THEN
            C_ctrl(1,i_pt) = p%StC_X_C_HIGH
            ! (b)
         ELSE IF (rdisp_P(1,i_pt) < 0 .AND. rdot_P(1,i_pt) > 0 .AND. x%StC_x(1,i_pt) < 0 .AND. dxdt%StC_x(1,i_pt) > 0) THEN
            C_ctrl(1,i_pt) = p%StC_X_C_HIGH
            ! (c)
         ELSE IF (rdisp_P(1,i_pt) < 0 .AND. rdot_P(1,i_pt) < 0 .AND. x%StC_x(1,i_pt) > 0 .AND. dxdt%StC_x(1,i_pt) > 0) THEN
            C_ctrl(1,i_pt) = p%StC_X_C_HIGH
         ELSE IF (rdisp_P(1,i_pt) > 0 .AND. rdot_P(1,i_pt) > 0 .AND. x%StC_x(1,i_pt) < 0 .AND. dxdt%StC_x(1,i_pt) < 0) THEN
            C_ctrl(1,i_pt) = p%StC_X_C_HIGH
         ELSE
            C_ctrl(1,i_pt) = p%StC_X_C_LOW
         END IF

         !Brake X
         IF      ( (x%StC_x(1,i_pt) > p%P_SP(1)-0.2) .AND. (x%StC_x(2,i_pt) > 0) ) THEN
            C_Brake(1,i_pt) = p%StC_X_C_BRAKE
         ELSE IF ( (x%StC_x(1,i_pt) < p%N_SP(1)+0.2) .AND. (x%StC_x(2,i_pt) < 0) ) THEN
            C_Brake(1,i_pt) = p%StC_X_C_BRAKE
         ELSE
            C_Brake(1,i_pt) = 0
         END IF

            ! Y
            ! (a)
         IF      (rdisp_P(2,i_pt) > 0 .AND. rdot_P(2,i_pt) < 0 .AND. x%StC_x(3,i_pt) > 0 .AND. dxdt%StC_x(3,i_pt) < 0) THEN
            C_ctrl(2,i_pt) = p%StC_Y_C_HIGH
            ! (b)
         ELSE IF (rdisp_P(2,i_pt) < 0 .AND. rdot_P(2,i_pt) > 0 .AND. x%StC_x(3,i_pt) < 0 .AND. dxdt%StC_x(3,i_pt) > 0) THEN
            C_ctrl(2,i_pt) = p%StC_Y_C_HIGH
            ! (c)
         ELSE IF (rdisp_P(2,i_pt) < 0 .AND. rdot_P(2,i_pt) < 0 .AND. x%StC_x(3,i_pt) > 0 .AND. dxdt%StC_x(3,i_pt) > 0) THEN
            C_ctrl(2,i_pt) = p%StC_Y_C_HIGH
         ELSE IF (rdisp_P(2,i_pt) > 0 .AND. rdot_P(2,i_pt) > 0 .AND. x%StC_x(3,i_pt) < 0 .AND. dxdt%StC_x(3,i_pt) < 0) THEN
            C_ctrl(2,i_pt) = p%StC_Y_C_HIGH
         ELSE
            C_ctrl(2,i_pt) = p%StC_Y_C_LOW
         END IF

         !Brake Y
         IF      ( (x%StC_x(3,i_pt) > p%P_SP(2)-0.2) .AND. (x%StC_x(4,i_pt) > 0) ) THEN
            C_Brake(2,i_pt) = p%StC_Y_C_BRAKE
         ELSE IF ( (x%StC_x(3,i_pt) < p%N_SP(2)+0.2) .AND. (x%StC_x(4,i_pt) < 0) ) THEN
            C_Brake(2,i_pt) = p%StC_Y_C_BRAKE
         ELSE
            C_Brake(2,i_pt) = 0
         END IF

            ! Z
            ! (a)
         IF      (rdisp_P(3,i_pt) > 0 .AND. rdot_P(3,i_pt) < 0 .AND. x%StC_x(5,i_pt) > 0 .AND. dxdt%StC_x(5,i_pt) < 0) THEN
            C_ctrl(3,i_pt) = p%StC_Z_C_HIGH
            ! (b)
         ELSE IF (rdisp_P(3,i_pt) < 0 .AND. rdot_P(3,i_pt) > 0 .AND. x%StC_x(5,i_pt) < 0 .AND. dxdt%StC_x(5,i_pt) > 0) THEN
            C_ctrl(3,i_pt) = p%StC_Z_C_HIGH
            ! (c)
         ELSE IF (rdisp_P(3,i_pt) < 0 .AND. rdot_P(3,i_pt) < 0 .AND. x%StC_x(5,i_pt) > 0 .AND. dxdt%StC_x(5,i_pt) > 0) THEN
            C_ctrl(3,i_pt) = p%StC_Z_C_HIGH
         ELSE IF (rdisp_P(3,i_pt) > 0 .AND. rdot_P(3,i_pt) > 0 .AND. x%StC_x(5,i_pt) < 0 .AND. dxdt%StC_x(5,i_pt) < 0) THEN
            C_ctrl(3,i_pt) = p%StC_Z_C_HIGH
         ELSE
            C_ctrl(3,i_pt) = p%StC_Z_C_LOW
         END IF

         !Brake Z
         IF      ( (x%StC_x(5,i_pt) > p%P_SP(3)-0.2) .AND. (x%StC_x(6,i_pt) > 0) ) THEN
            C_Brake(3,i_pt) = p%StC_Z_C_BRAKE
         ELSE IF ( (x%StC_x(5,i_pt) < p%N_SP(3)+0.2) .AND. (x%StC_x(6,i_pt) < 0) ) THEN
            C_Brake(3,i_pt) = p%StC_Z_C_BRAKE
         ELSE
            C_Brake(3,i_pt) = 0
         END IF

      END IF
   enddo
END SUBROUTINE StC_GroundHookDamp
!----------------------------------------------------------------------------------------------------------------------------------
SUBROUTINE StC_ActiveCtrl_StiffDamp(u,p,K_ctrl,C_ctrl,C_Brake,F_ctrl)
   TYPE(StC_InputType),                   INTENT(IN   )  :: u              !< Inputs at Time
   TYPE(StC_ParameterType),               INTENT(IN   )  :: p              !< The module's parameter data
   real(ReKi),                            intent(inout)  :: K_ctrl(:,:)    !< stiffness commanded by dll -- leave alone if no ctrl
   real(ReKi),                            intent(inout)  :: C_ctrl(:,:)    !< damping   commanded by dll
   real(ReKi),                            intent(inout)  :: C_Brake(:,:)   !< brake     commanded by dll
   real(ReKi),                            intent(inout)  :: F_ctrl(:,:)    !< brake     commanded by dll
   integer(IntKi)                                        :: i_pt           ! counter for mesh points
   do i_pt=1,p%NumMeshPts
      if (p%StC_CChan(i_pt) > 0) then     ! This index should have been checked at init, so won't check bounds here
         K_ctrl( 1:3,i_pt) = u%CmdStiff(1:3,p%StC_CChan(i_pt))
         C_ctrl( 1:3,i_pt) = u%CmdDamp( 1:3,p%StC_CChan(i_pt))
         C_Brake(1:3,i_pt) = u%CmdBrake(1:3,p%StC_CChan(i_pt))
         F_ctrl(1:3,i_pt)  = u%CmdForce(1:3,p%StC_CChan(i_pt))
      else  ! Use parameters from file (as if no control) -- leave K value as that may be set by table prior
         C_ctrl(1,:) = p%C_X
         C_ctrl(2,:) = p%C_Y
         C_ctrl(3,:) = p%C_Z
         C_Brake     = 0.0_ReKi
         F_ctrl      = 0.0_ReKi
      endif
   enddo
END SUBROUTINE StC_ActiveCtrl_StiffDamp
!----------------------------------------------------------------------------------------------------------------------------------
!> Extrapolate or interpolate stiffness value based on stiffness table.
SUBROUTINE SpringForceExtrapInterp(x, p, F_table,ErrStat,ErrMsg)
   TYPE(StC_ContinuousStateType),         INTENT(IN   )     :: x           !< Continuous states at Time
   TYPE(StC_ParameterType),               INTENT(IN)        :: p           !< The module's parameter data
   REAL(ReKi), dimension(:,:),            INTENT(INOUT)     :: F_table     !< extrapolated/interpolated stiffness values

   INTEGER(IntKi),                        INTENT(OUT)      :: ErrStat        ! The error status code
   CHARACTER(*),                          INTENT(OUT)      :: ErrMsg         ! The error message, if an error occurred

   ! local variables
   INTEGER(IntKi)                                           :: ErrStat2       ! error status
   INTEGER(IntKi)                                           :: I              ! Loop counter
   INTEGER(IntKi), DIMENSION(3)                             :: J = (/1, 3, 5/) ! Index to StC_x for TMD displacement in each dimension 
   INTEGER(IntKi)                                           :: M              ! location of closest table position
   INTEGER(IntKi)                                           :: Nrows          ! Number of rows in F_TBL
   REAL(ReKi)                                               :: Slope          !
   REAL(ReKi)                                               :: DX             !
   REAL(ReKi)                                               :: Disp(3)        ! Current displacement
   REAL(ReKi), ALLOCATABLE                                  :: TmpRAry(:)
   INTEGER(IntKi)                                           :: i_pt           !< generic counter for mesh point

   ErrStat = ErrID_None
   ErrMsg  = ''

   Nrows = SIZE(p%F_TBL,1)
   ALLOCATE(TmpRAry(Nrows),STAT=ErrStat2)

   do i_pt=1,p%NumMeshPts

      IF (p%StC_DOF_MODE == DOFMode_Indept .OR. p%StC_DOF_MODE == DOFMode_Omni) THEN
         IF (ErrStat2 /= 0) then
             call SetErrStat(ErrID_Fatal,'Error allocating temp array.',ErrStat,ErrMsg,'SpringForceExtrapInterp')
            RETURN
         END IF

         IF (p%StC_DOF_MODE == DOFMode_Indept) THEN
            DO I = 1,3
               Disp(I) = x%StC_x(J(I),i_pt)
            END DO
         ELSE !IF (p%StC_DOF_MODE == DOFMode_Omni) THEN  ! Only X and Y
            Disp = SQRT(x%StC_x(1,i_pt)**2+x%StC_x(3,i_pt)**2) ! constant assignment to vector
         END IF

         
         DO I = 1,3
            TmpRAry = p%F_TBL(:,J(I))-Disp(I)
            TmpRAry = ABS(TmpRAry)
            M = MINLOC(TmpRAry,1)

            !interpolate
            IF ( (Disp(I) > p%F_TBL(M,J(I)) .AND. M /= Nrows) .OR. (Disp(I) < p%F_TBL(M,J(I)) .AND. M == 1) ) THEN
            ! for displacements higher than the closest table value or lower than the lower bound
               Slope = ( p%F_TBL(M+1,J(I)+1) - p%F_TBL(M,J(I)+1) ) / ( p%F_TBL(M+1,J(I)) - p%F_TBL(M,J(I)) )

            ELSE IF ( (Disp(I) < p%F_TBL(M,J(I)) .AND. M /= 1 ) .OR. (Disp(I) > p%F_TBL(M,J(I)) .AND. M == Nrows) ) THEN ! lower
            ! for displacements lower than the closest table value or higher than the upper bound
               Slope = ( p%F_TBL(M,J(I)+1) - p%F_TBL(M-1,J(I)+1) ) / ( p%F_TBL(M,J(I)) - p%F_TBL(M-1,J(I)) )

            ELSE ! equal
               Slope = 0
            END IF

            F_table(I,i_pt) = p%F_TBL(M,J(I)+1) + Slope * ( Disp(I) - p%F_TBL(M,J(I)) )

         END DO

      END IF
   enddo ! Loop over p%NumMeshPts

   DEALLOCATE(TmpRAry)

END SUBROUTINE SpringForceExtrapInterp
!----------------------------------------------------------------------------------------------------------------------------------
!> Parse the inputfile info stored in FileInfo_In.
SUBROUTINE StC_ParseInputFileInfo( PriPath, InputFile, RootName, NumMeshPts, FileInfo_In, InputFileData, UnEcho, ErrStat, ErrMsg )

   implicit    none

      ! Passed variables
   character(*),                    intent(in   )  :: PriPath           !< primary path
   CHARACTER(*),                    intent(in   )  :: InputFile         !< Name of the file containing the primary input data
   CHARACTER(*),                    intent(in   )  :: RootName          !< The rootname of the echo file, possibly opened in this routine
   integer(IntKi),                  intent(in   )  :: NumMeshPts        !< The number of mesh points passed in
   type(StC_InputFile),             intent(inout)  :: InputFileData     !< All the data in the StrucCtrl input file
   type(FileInfoType),              intent(in   )  :: FileInfo_In       !< The derived type for holding the file information.
   integer(IntKi),                  intent(  out)  :: UnEcho            !< The local unit number for this module's echo file
   integer(IntKi),                  intent(  out)  :: ErrStat           !< Error status
   CHARACTER(ErrMsgLen),            intent(  out)  :: ErrMsg            !< Error message

      ! Local variables:
   integer(IntKi)                                  :: i                 !< generic counter
   integer(IntKi)                                  :: ErrStat2          !< Temporary Error status
   character(ErrMsgLen)                            :: ErrMsg2           !< Temporary Error message
   integer(IntKi)                                  :: CurLine           !< current entry in FileInfo_In%Lines array
   real(ReKi)                                      :: TmpRe6(6)         !< temporary 6 number array for reading values in


   ! Initialization
   ErrStat  =  0
   ErrMsg   =  ""
   UnEcho   = -1     ! Echo file unit.  >0 when used


   !-------------------------------------------------------------------------------------------------
   ! General settings
   !-------------------------------------------------------------------------------------------------

   CurLine = 4    ! Skip the first three lines as they are known to be header lines and separators
   call ParseVar( FileInfo_In, CurLine, 'Echo', InputFileData%Echo, ErrStat2, ErrMsg2 )
         if (Failed()) return;

   if ( InputFileData%Echo ) then
      CALL OpenEcho ( UnEcho, TRIM(RootName)//'.ech', ErrStat2, ErrMsg2 )
         if (Failed()) return;
      WRITE(UnEcho, '(A)') 'Echo file for StructCtrl input file: '//trim(InputFile)
      ! Write the first three lines into the echo file
      WRITE(UnEcho, '(A)') FileInfo_In%Lines(1)
      WRITE(UnEcho, '(A)') FileInfo_In%Lines(2)
      WRITE(UnEcho, '(A)') FileInfo_In%Lines(3)

      CurLine = 4
      call ParseVar( FileInfo_In, CurLine, 'Echo', InputFileData%Echo, ErrStat2, ErrMsg2, UnEcho )
            if (Failed()) return
   endif

   !-------------------------------------------------------------------------------------------------
   ! StC DEGREES OF FREEDOM
   !-------------------------------------------------------------------------------------------------

   ! Section break
   if ( InputFileData%Echo )   WRITE(UnEcho, '(A)') FileInfo_In%Lines(CurLine)    ! Write section break to echo
   CurLine = CurLine + 1

      !  DOF mode (switch) {  0: No StC or TLCD DOF; 
      !                       1: StC_X_DOF, StC_Y_DOF, and/or StC_Z_DOF (three independent StC DOFs);
      !                       2: StC_XY_DOF (Omni-Directional StC);
      !                       3: TLCD;
      !                       4: Prescribed force/moment time series}
   call ParseVar( FileInfo_In, Curline, 'StC_DOF_MODE', InputFileData%StC_DOF_MODE, ErrStat2, ErrMsg2, UnEcho )
      If (Failed()) return;
      !  DOF on or off for StC X (flag) [Used only when StC_DOF_MODE=1]
   call ParseVar( FileInfo_In, Curline, 'StC_X_DOF', InputFileData%StC_X_DOF, ErrStat2, ErrMsg2, UnEcho )
      If (Failed()) return;
      !  DOF on or off for StC Y (flag) [Used only when StC_DOF_MODE=1]
   call ParseVar( FileInfo_In, Curline, 'StC_Y_DOF', InputFileData%StC_Y_DOF, ErrStat2, ErrMsg2, UnEcho )
      If (Failed()) return;
      !  DOF on or off for StC Z (flag) [Used only when StC_DOF_MODE=1]
   call ParseVar( FileInfo_In, Curline, 'StC_Z_DOF', InputFileData%StC_Z_DOF, ErrStat2, ErrMsg2, UnEcho )
      If (Failed()) return;


   !-------------------------------------------------------------------------------------------------
   ! StC LOCATION [relative to the reference origin of component attached to]
   !-------------------------------------------------------------------------------------------------

   ! Section break
   if ( InputFileData%Echo )   WRITE(UnEcho, '(A)') FileInfo_In%Lines(CurLine)    ! Write section break to echo
   CurLine = CurLine + 1

      !  At rest X position of StC(s) (m) [relative to reference origin of the component]
   call ParseVar( FileInfo_In, Curline, 'StC_P_X', InputFileData%StC_P_X, ErrStat2, ErrMsg2, UnEcho )
      If (Failed()) return;
      !  At rest Y position of StC(s) (m) [relative to reference origin of the component]
   call ParseVar( FileInfo_In, Curline, 'StC_P_Y', InputFileData%StC_P_Y, ErrStat2, ErrMsg2, UnEcho )
      If (Failed()) return;
      !  At rest Z position of StC(s) (m) [relative to reference origin of the component]
   call ParseVar( FileInfo_In, Curline, 'StC_P_Z', InputFileData%StC_P_Z, ErrStat2, ErrMsg2, UnEcho )
      If (Failed()) return;

   !-------------------------------------------------------------------------------------------------
   ! StC INITIAL CONDITIONS [used only when StC_DOF_MODE=1 or 2]
   !-------------------------------------------------------------------------------------------------

   ! Section break
   if ( InputFileData%Echo )   WRITE(UnEcho, '(A)') FileInfo_In%Lines(CurLine)    ! Write section break to echo
   CurLine = CurLine + 1

      !  StC X initial displacement (m) [relative to at rest position]
   call ParseVar( FileInfo_In, Curline, 'StC_X_DSP', InputFileData%StC_X_DSP, ErrStat2, ErrMsg2, UnEcho )
      If (Failed()) return;
      !  StC Y initial displacement (m) [relative to at rest position]
   call ParseVar( FileInfo_In, Curline, 'StC_Y_DSP', InputFileData%StC_Y_DSP, ErrStat2, ErrMsg2, UnEcho )
      If (Failed()) return;
      !  StC Z initial displacement (m) [relative to at rest position; used only when StC_DOF_MODE=1 and StC_Z_DOF=TRUE]
   call ParseVar( FileInfo_In, Curline, 'StC_Z_DSP', InputFileData%StC_Z_DSP, ErrStat2, ErrMsg2, UnEcho )
      If (Failed()) return;
      !  StC Z pre-load (N) {"gravity" to offset for gravity load; "none" or 0 to turn off} [used only when StC_DOF_MODE=1 and StC_Z_DOF=TRUE]
   call ParseVar( FileInfo_In, Curline, 'StC_Z_PreLd', InputFileData%StC_Z_PreLdC, ErrStat2, ErrMsg2, UnEcho )
      If (Failed()) return;

   !-------------------------------------------------------------------------------------------------
   ! StC CONFIGURATION  [used only when StC_DOF_MODE=1 or 2]
   !-------------------------------------------------------------------------------------------------

   ! Section break
   if ( InputFileData%Echo )   WRITE(UnEcho, '(A)') FileInfo_In%Lines(CurLine)    ! Write section break to echo
   CurLine = CurLine + 1

      !  Positive stop position (maximum X mass displacement) (m)
   call ParseVar( FileInfo_In, Curline, 'StC_X_PSP', InputFileData%StC_X_PSP, ErrStat2, ErrMsg2, UnEcho )
      If (Failed()) return;
      !  Negative stop position (minimum X mass displacement) (m)
   call ParseVar( FileInfo_In, Curline, 'StC_X_NSP', InputFileData%StC_X_NSP, ErrStat2, ErrMsg2, UnEcho )
      If (Failed()) return;
      !  Positive stop position (maximum Y mass displacement) (m)
   call ParseVar( FileInfo_In, Curline, 'StC_Y_PSP', InputFileData%StC_Y_PSP, ErrStat2, ErrMsg2, UnEcho )
      If (Failed()) return;
      !  Negative stop position (minimum Y mass displacement) (m)
   call ParseVar( FileInfo_In, Curline, 'StC_Y_NSP', InputFileData%StC_Y_NSP, ErrStat2, ErrMsg2, UnEcho )
      If (Failed()) return;
      !  Positive stop position (maximum Z mass displacement) (m) [used only when StC_DOF_MODE=1 and StC_Z_DOF=TRUE]
   call ParseVar( FileInfo_In, Curline, 'StC_Z_PSP', InputFileData%StC_Z_PSP, ErrStat2, ErrMsg2, UnEcho )
      If (Failed()) return;
      !  Negative stop position (minimum Z mass displacement) (m) [used only when StC_DOF_MODE=1 and StC_Z_DOF=TRUE]
   call ParseVar( FileInfo_In, Curline, 'StC_Z_NSP', InputFileData%StC_Z_NSP, ErrStat2, ErrMsg2, UnEcho )
      If (Failed()) return;

   !-------------------------------------------------------------------------------------------------
   ! StC MASS, STIFFNESS, & DAMPING  [used only when StC_DOF_MODE=1 or 2]
   !-------------------------------------------------------------------------------------------------

   ! Section break
   if ( InputFileData%Echo )   WRITE(UnEcho, '(A)') FileInfo_In%Lines(CurLine)    ! Write section break to echo
   CurLine = CurLine + 1

      !  StC X mass (kg) [must equal StC_Y_M for StC_DOF_MODE = 2]
   call ParseVar( FileInfo_In, Curline, 'StC_X_M', InputFileData%StC_X_M, ErrStat2, ErrMsg2, UnEcho )
      If (Failed()) return;
      !  StC Y mass (kg) [must equal StC_X_M for StC_DOF_MODE = 2]
   call ParseVar( FileInfo_In, Curline, 'StC_Y_M', InputFileData%StC_Y_M, ErrStat2, ErrMsg2, UnEcho )
      If (Failed()) return;
      !  StC Z mass (kg) [used only when StC_DOF_MODE=1 and StC_Z_DOF=TRUE]
   call ParseVar( FileInfo_In, Curline, 'StC_Z_M', InputFileData%StC_Z_M, ErrStat2, ErrMsg2, UnEcho )
      If (Failed()) return;
      !  StC Z mass (kg) [used only when StC_DOF_MODE=2]
   call ParseVar( FileInfo_In, Curline, 'StC_XY_M', InputFileData%StC_XY_M, ErrStat2, ErrMsg2, UnEcho )
      If (Failed()) return;
      !  StC X stiffness (N/m)
   call ParseVar( FileInfo_In, Curline, 'StC_X_K', InputFileData%StC_X_K, ErrStat2, ErrMsg2, UnEcho )
      If (Failed()) return;
      !  StC Y stiffness (N/m)
   call ParseVar( FileInfo_In, Curline, 'StC_Y_K', InputFileData%StC_Y_K, ErrStat2, ErrMsg2, UnEcho )
      If (Failed()) return;
      !  StC Z stiffness (N/m) [used only when StC_DOF_MODE=1 and StC_Z_DOF=TRUE]
   call ParseVar( FileInfo_In, Curline, 'StC_Z_K', InputFileData%StC_Z_K, ErrStat2, ErrMsg2, UnEcho )
      If (Failed()) return;
      !  StC X damping (N/(m/s))
   call ParseVar( FileInfo_In, Curline, 'StC_X_C', InputFileData%StC_X_C, ErrStat2, ErrMsg2, UnEcho )
      If (Failed()) return;
      !  StC Y damping (N/(m/s))
   call ParseVar( FileInfo_In, Curline, 'StC_Y_C', InputFileData%StC_Y_C, ErrStat2, ErrMsg2, UnEcho )
      If (Failed()) return;
      !  StC Z damping (N/(m/s)) [used only when StC_DOF_MODE=1 and StC_Z_DOF=TRUE]
   call ParseVar( FileInfo_In, Curline, 'StC_Z_C', InputFileData%StC_Z_C, ErrStat2, ErrMsg2, UnEcho )
      If (Failed()) return;
      !  Stop spring X stiffness (N/m)
   call ParseVar( FileInfo_In, Curline, 'StC_X_KS', InputFileData%StC_X_KS, ErrStat2, ErrMsg2, UnEcho )
      If (Failed()) return;
      !  Stop spring Y stiffness (N/m)
   call ParseVar( FileInfo_In, Curline, 'StC_Y_KS', InputFileData%StC_Y_KS, ErrStat2, ErrMsg2, UnEcho )
      If (Failed()) return;
      !  Stop spring Z stiffness (N/m) [used only when StC_DOF_MODE=1 and StC_Z_DOF=TRUE]
   call ParseVar( FileInfo_In, Curline, 'StC_Z_KS', InputFileData%StC_Z_KS, ErrStat2, ErrMsg2, UnEcho )
      If (Failed()) return;
      !  Stop spring X damping (N/(m/s))
   call ParseVar( FileInfo_In, Curline, 'StC_X_CS', InputFileData%StC_X_CS, ErrStat2, ErrMsg2, UnEcho )
      If (Failed()) return;
      !  Stop spring Y damping (N/(m/s))
   call ParseVar( FileInfo_In, Curline, 'StC_Y_CS', InputFileData%StC_Y_CS, ErrStat2, ErrMsg2, UnEcho )
      If (Failed()) return;
      !  Stop spring Z damping (N/(m/s)) [used only when StC_DOF_MODE=1 and StC_Z_DOF=TRUE]
   call ParseVar( FileInfo_In, Curline, 'StC_Z_CS', InputFileData%StC_Z_CS, ErrStat2, ErrMsg2, UnEcho )
      If (Failed()) return;

   !-------------------------------------------------------------------------------------------------
   ! StC USER-DEFINED SPRING FORCES  [used only when StC_DOF_MODE=1 or 2]
   !-------------------------------------------------------------------------------------------------

   ! Section break
   if ( InputFileData%Echo )   WRITE(UnEcho, '(A)') FileInfo_In%Lines(CurLine)    ! Write section break to echo
   CurLine = CurLine + 1

      !  Use spring force from user-defined table (flag)
   call ParseVar( FileInfo_In, Curline, 'Use_F_TBL', InputFileData%Use_F_TBL, ErrStat2, ErrMsg2, UnEcho )
      If (Failed()) return;

      ! NKInpSt      - Number of spring force input stations
   call ParseVar( FileInfo_In, CurLine, 'NKInpSt', InputFileData%NKInpSt, ErrStat2, ErrMsg2, UnEcho)
         if (Failed()) return

   ! Section break --  X  K_X   Y  K_Y   Z  K_Z
   if ( InputFileData%Echo )   WRITE(UnEcho, '(A)') '#TABLE: '//FileInfo_In%Lines(CurLine)    ! Write section break to echo
   CurLine = CurLine + 1
   if ( InputFileData%Echo )   WRITE(UnEcho, '(A)') ' Table Header: '//FileInfo_In%Lines(CurLine)    ! Write section break to echo
   CurLine = CurLine + 1
   if ( InputFileData%Echo )   WRITE(UnEcho, '(A)') ' Table Units: '//FileInfo_In%Lines(CurLine)    ! Write section break to echo
   CurLine = CurLine + 1

   if (InputFileData%NKInpSt > 0) then
      CALL AllocAry( InputFileData%F_TBL, InputFileData%NKInpSt, 6, 'F_TBL', ErrStat2, ErrMsg2 )
            if (Failed()) return;
         ! TABLE read
      do i=1,InputFileData%NKInpSt
         call ParseAry ( FileInfo_In, CurLine, 'Coordinates', TmpRe6, 6, ErrStat2, ErrMsg2, UnEcho )
               if (Failed()) return;
         InputFileData%F_TBL(i,1) = TmpRe6(1) ! X
         InputFileData%F_TBL(i,2) = TmpRe6(2) ! K_X
         InputFileData%F_TBL(i,3) = TmpRe6(3) ! Y
         InputFileData%F_TBL(i,4) = TmpRe6(4) ! K_Y
         InputFileData%F_TBL(i,5) = TmpRe6(5) ! Z
         InputFileData%F_TBL(i,6) = TmpRe6(6) ! K_Z
      enddo
   endif


   !-------------------------------------------------------------------------------------------------
   ! StructCtrl CONTROL  [used only when StC_DOF_MODE=1 or 2]
   !-------------------------------------------------------------------------------------------------

   ! Section break
   if ( InputFileData%Echo )   WRITE(UnEcho, '(A)') FileInfo_In%Lines(CurLine)    ! Write section break to echo
   CurLine = CurLine + 1

      !  Control mode (switch) {
      !     0:none;
      !     1: Semi-Active Control Mode;
      !     4: Active Control Mode through Simulink (not available);
      !     5: Active Control Mode through Bladed interface} (-)
   call ParseVar( FileInfo_In, Curline, 'StC_CMODE', InputFileData%StC_CMODE, ErrStat2, ErrMsg2 )
      If (Failed()) return;
   ! Control channels -- there may be multiple if there are multiple StC mesh points (blade TMD case), but we also allow a single
      ! StC_CChan     - Control channel group for stiffness and damping (StC_[XYZ]_K, StC_[XYZ]_C, and StC_[XYZ]_Brake) [used only when StC_CMODE=4 or StC_CMODE=5]
   allocate( InputFileData%StC_CChan(NumMeshPts), STAT=ErrStat2 )    ! Blade TMD will possibly have independent TMD's for each instance
      if (ErrStat2 /= ErrID_None) ErrMsg2="Error allocating InputFileData%StC_CChan(NumMeshPts)"
      If (Failed()) return;
   call ParseAry( FileInfo_In, CurLine, 'StC_CChan', InputFileData%StC_CChan, NumMeshPts, ErrStat2, ErrMsg2 )
   if ( ErrStat2 /= ErrID_None) then      ! If we didn't read a full array, then try reading just one input
      ! If there was an error, CurLine didn't advance, so no resetting of it needed
      call ParseVar( FileInfo_In, CurLine, 'StC_CChan', InputFileData%StC_CChan(1), ErrStat2, ErrMsg2 )
      InputFileData%StC_CChan(:) = InputFileData%StC_CChan(1)     ! Assign all the same, will check in validation
   endif
      If (Failed()) return;

      !  Semi-Active control mode {
      !     1: velocity-based ground hook control; 
      !     2: Inverse velocity-based ground hook control;
      !     3: displacement-based ground hook control;
      !     4: Phase difference Algorithm with Friction Force;
      !     5: Phase difference Algorithm with Damping Force} (-)
   call ParseVar( FileInfo_In, Curline, 'StC_SA_MODE', InputFileData%StC_SA_MODE, ErrStat2, ErrMsg2 )
      If (Failed()) return;
      !  StC X high damping for ground hook control
   call ParseVar( FileInfo_In, Curline, 'StC_X_C_HIGH', InputFileData%StC_X_C_HIGH, ErrStat2, ErrMsg2 )
      If (Failed()) return;
      !  StC X low damping for ground hook control
   call ParseVar( FileInfo_In, Curline, 'StC_X_C_LOW', InputFileData%StC_X_C_LOW, ErrStat2, ErrMsg2 )
      If (Failed()) return;
      !  StC Y high damping for ground hook control
   call ParseVar( FileInfo_In, Curline, 'StC_Y_C_HIGH', InputFileData%StC_Y_C_HIGH, ErrStat2, ErrMsg2 )
      If (Failed()) return;
      !  StC Y low damping for ground hook control
   call ParseVar( FileInfo_In, Curline, 'StC_Y_C_LOW', InputFileData%StC_Y_C_LOW, ErrStat2, ErrMsg2 )
      If (Failed()) return;
      !  StC Z high damping for ground hook control [used only when StC_DOF_MODE=1 and StC_Z_DOF=TRUE]
   call ParseVar( FileInfo_In, Curline, 'StC_Z_C_HIGH', InputFileData%StC_Z_C_HIGH, ErrStat2, ErrMsg2 )
      If (Failed()) return;
      !  StC Z low damping for ground hook control  [used only when StC_DOF_MODE=1 and StC_Z_DOF=TRUE]
   call ParseVar( FileInfo_In, Curline, 'StC_Z_C_LOW', InputFileData%StC_Z_C_LOW, ErrStat2, ErrMsg2 )
      If (Failed()) return;
      !  StC X high damping for braking the StC (Don't use it now. should be zero)
   call ParseVar( FileInfo_In, Curline, 'StC_X_C_BRAKE', InputFileData%StC_X_C_BRAKE, ErrStat2, ErrMsg2 )
      If (Failed()) return;
      !  StC Y high damping for braking the StC (Don't use it now. should be zero)
   call ParseVar( FileInfo_In, Curline, 'StC_Y_C_BRAKE', InputFileData%StC_Y_C_BRAKE, ErrStat2, ErrMsg2 )
      If (Failed()) return;
      !  StC Z high damping for braking the StC (Don't use it now. should be zero) [used only when StC_DOF_MODE=1 and StC_Z_DOF=TRUE]
   call ParseVar( FileInfo_In, Curline, 'StC_Z_C_BRAKE', InputFileData%StC_Z_C_BRAKE, ErrStat2, ErrMsg2 )
      If (Failed()) return;

   !-------------------------------------------------------------------------------------------------
   ! TLCD  [used only when StC_DOF_MODE=3]
   !-------------------------------------------------------------------------------------------------

   ! Section break
   if ( InputFileData%Echo )   WRITE(UnEcho, '(A)') FileInfo_In%Lines(CurLine)    ! Write section break to echo
   CurLine = CurLine + 1

      !  X TLCD total length (m)
   call ParseVar( FileInfo_In, Curline, 'L_X', InputFileData%L_X, ErrStat2, ErrMsg2 )
      If (Failed()) return;
      !  X TLCD horizontal length (m)
   call ParseVar( FileInfo_In, Curline, 'B_X', InputFileData%B_X, ErrStat2, ErrMsg2 )
      If (Failed()) return;
      !  X TLCD cross-sectional area of vertical column (m^2)
   call ParseVar( FileInfo_In, Curline, 'area_X', InputFileData%area_X, ErrStat2, ErrMsg2 )
      If (Failed()) return;
      !  X TLCD cross-sectional area ratio (vertical column area divided by horizontal column area) (-)
   call ParseVar( FileInfo_In, Curline, 'area_ratio_X', InputFileData%area_ratio_X, ErrStat2, ErrMsg2 )
      If (Failed()) return;
      !  X TLCD head loss coeff (-)
   call ParseVar( FileInfo_In, Curline, 'headLossCoeff_X', InputFileData%headLossCoeff_X, ErrStat2, ErrMsg2 )
      If (Failed()) return;
      !  X TLCD liquid density (kg/m^3)
   call ParseVar( FileInfo_In, Curline, 'rho_X', InputFileData%rho_X, ErrStat2, ErrMsg2 )
      If (Failed()) return;
      !  Y TLCD total length (m)
   call ParseVar( FileInfo_In, Curline, 'L_Y', InputFileData%L_Y, ErrStat2, ErrMsg2 )
      If (Failed()) return;
      !  Y TLCD horizontal length (m)
   call ParseVar( FileInfo_In, Curline, 'B_Y', InputFileData%B_Y, ErrStat2, ErrMsg2 )
      If (Failed()) return;
      !  Y TLCD cross-sectional area of vertical column (m^2)
   call ParseVar( FileInfo_In, Curline, 'area_Y', InputFileData%area_Y, ErrStat2, ErrMsg2 )
      If (Failed()) return;
      !  Y TLCD cross-sectional area ratio (vertical column area divided by horizontal column area) (-)
   call ParseVar( FileInfo_In, Curline, 'area_ratio_Y', InputFileData%area_ratio_Y, ErrStat2, ErrMsg2 )
      If (Failed()) return;
      !  Y TLCD head loss coeff (-)
   call ParseVar( FileInfo_In, Curline, 'headLossCoeff_Y', InputFileData%headLossCoeff_Y, ErrStat2, ErrMsg2 )
      If (Failed()) return;
      !  Y TLCD liquid density (kg/m^3)
   call ParseVar( FileInfo_In, Curline, 'rho_Y', InputFileData%rho_Y, ErrStat2, ErrMsg2 )
      If (Failed()) return;

   !-------------------------------------------------------------------------------------------------
   ! PRESCRIBED TIME SERIES  [used only when StC_DOF_MODE=4]
   !-------------------------------------------------------------------------------------------------

   ! Section break
   if ( InputFileData%Echo )   WRITE(UnEcho, '(A)') FileInfo_In%Lines(CurLine)    ! Write section break to echo
   CurLine = CurLine + 1

      ! Prescribed forces coordinate system
   call ParseVar( FileInfo_In, Curline, 'PrescribedForcesCoordSys', InputFileData%PrescribedForcesCoordSys, ErrStat2, ErrMsg2 )
      If (Failed()) return;
      ! Prescribed input time series
   call ParseVar( FileInfo_In, Curline, 'PrescribedForcesFile', InputFileData%PrescribedForcesFile, ErrStat2, ErrMsg2 )
      if (Failed()) return;
      if ( PathIsRelative( InputFileData%PrescribedForcesFile ) ) InputFileData%PrescribedForcesFile = TRIM(PriPath)//TRIM(InputFileData%PrescribedForcesFile)


CONTAINS
   !-------------------------------------------------------------------------------------------------
   logical function Failed()
      CALL SetErrStat( ErrStat2, ErrMsg2, ErrStat, ErrMsg, 'StC_ParseInputFileInfo' )
      Failed = ErrStat >= AbortErrLev
      if (Failed) call Cleanup()
   end function Failed
   !-------------------------------------------------------------------------------------------------
   SUBROUTINE Cleanup()
      if (UnEcho  > -1_IntKi)     CLOSE( UnEcho  )
   END SUBROUTINE Cleanup
   !-------------------------------------------------------------------------------------------------
END SUBROUTINE StC_ParseInputFileInfo

!----------------------------------------------------------------------------------------------------------------------------------
!> This subroutine checks the data handed in.  If all is good, no errors reported. 
subroutine    StC_ValidatePrimaryData( InputFileData, InitInp, ErrStat, ErrMsg )
   TYPE(StC_InputFile),      INTENT(IN)      :: InputFileData  !< Data stored in the module's input file
   TYPE(StC_InitInputType),  INTENT(IN   )   :: InitInp        !< Input data for initialization routine.
   INTEGER(IntKi),           INTENT(  OUT)   :: ErrStat        !< The error status code
   CHARACTER(ErrMsgLen),     INTENT(  OUT)   :: ErrMsg         !< The error message, if an error occurred

   integer(IntKi)                            :: i              !< generic loop counter
<<<<<<< HEAD
=======
   real(ReKi)                                :: TmpRe
   character(10)                             :: TmpCh
   integer(IntKi)                            :: ErrStat2
>>>>>>> 0054e9e6
   CHARACTER(*), PARAMETER                   :: RoutineName = 'StC_ValidatePrimaryData'

      ! Initialize variables
   ErrStat = ErrID_None
   ErrMsg  = ''

      ! Check DOF modes
   IF (  InputFileData%StC_DOF_MODE /= ControlMode_None     .and. &
         InputFileData%StC_DOF_MODE /= DOFMode_Indept       .and. &
         InputFileData%StC_DOF_MODE /= DOFMode_Omni         .and. &
         InputFileData%StC_DOF_MODE /= DOFMode_TLCD         .and. &
         InputFileData%StC_DOF_MODE /= DOFMode_Prescribed) &
      CALL SetErrStat( ErrID_Fatal, 'DOF mode (StC_DOF_MODE) must be 0 (no DOF), 1 (two independent DOFs), '// &
               'or 2 (omni-directional), or 3 (TLCD), or 4 (prescribed force time-series).', ErrStat, ErrMsg, RoutineName )

      ! Check control modes
   IF (  InputFileData%StC_CMODE /= ControlMode_None     .and. &
         InputFileData%StC_CMODE /= CMODE_Semi           .and. &
         InputFileData%StC_CMODE /= CMODE_ActiveDLL ) &
         !InputFileData%StC_CMode /= CMODE_ActiveEXTERN   .and. &    ! Not an option at the moment --> 4 (active with Simulink control),
      CALL SetErrStat( ErrID_Fatal, 'Control mode (StC_CMode) must be 0 (none), 1 (semi-active),'// &
            ' or 5 (active with DLL control) in this version of StrucCtrl.', ErrStat, ErrMsg, RoutineName )

      ! Check control channel
   if ( InputFileData%StC_CMode == CMODE_ActiveDLL ) then
      if ( InputFileData%StC_DOF_MODE /= DOFMode_Indept .and.  InputFileData%StC_DOF_MODE /= DOFMode_Omni ) then
         call SetErrStat( ErrID_Fatal, 'Control mode 4 (active with Simulink control), or 5 (active with DLL control) '// &
               'can only be used with independent or omni DOF (StC_DOF_Mode=1 or 2) in this version of StrucCtrl.', ErrStat, ErrMsg, RoutineName )
      endif
      if (InitInp%NumMeshPts > 1) then
         do i=2,InitInp%NumMeshPts  ! Warn if controlling multiple mesh points with single instance (blade TMD)
            if ( InputFileData%StC_CChan(i) == InputFileData%StC_CChan(1) ) then
               call SetErrStat( ErrID_Warn, 'Same control channel is used for multiple StC instances within input file '// &
                        trim(InitInp%InputFile)//'.  This may not be desired in some cases such as blade TMD active controls.', &
                        ErrStat, ErrMsg, RoutineName )
            endif
         enddo
      endif
      do i=1,InitInp%NumMeshPts     ! Check we are in range of number of control channel groups
         if ( InputFileData%StC_CChan(i) < 0 .or. InputFileData%StC_CChan(i) > 10 ) then
            call SetErrStat( ErrID_Fatal, 'Control channel (StC_CChan) must be between 0 (off) and 10 when StC_CMode=5.', ErrStat, ErrMsg, RoutineName )
         endif
      enddo
   endif

   IF ( InputFileData%StC_SA_MODE /= SA_CMODE_GH_vel    .and. &
        InputFileData%StC_SA_MODE /= SA_CMODE_GH_invVel .and. &
        InputFileData%StC_SA_MODE /= SA_CMODE_GH_disp   .and. &
        InputFileData%StC_SA_MODE /= SA_CMODE_Ph_FF     .and. &
        InputFileData%StC_SA_MODE /= SA_CMODE_Ph_DF     ) then
      CALL SetErrStat( ErrID_Fatal, 'Semi-active control mode (StC_SA_MODE) must be 1 (velocity-based ground hook control), '// &
                   '2 (inverse velocity-based ground hook control), 3 (displacement-based ground hook control), '// &
                   '4 (phase difference algorithm with friction force), or 5 (phase difference algorithm with damping force).', ErrStat, ErrMsg, RoutineName )
   END IF

      ! Prescribed forces
   if (InputFileData%StC_DOF_MODE == DOFMode_Prescribed) then
      if (InputFileData%PrescribedForcesCoordSys /= PRESCRIBED_FORCE_GLOBAL .and. InputFileData%PrescribedForcesCoordSys /= PRESCRIBED_FORCE_LOCAL) then
         call SetErrStat( ErrID_Fatal, 'PrescribedForcesCoordSys must be '//trim(Num2LStr(PRESCRIBED_FORCE_GLOBAL))//   &
                                 ' (Global) or '//trim(Num2LStr(PRESCRIBED_FORCE_LOCAL))//' (local)', ErrStat, ErrMsg, RoutineName )
      endif
   endif


      ! Check masses make some kind of sense
   if (InputFileData%StC_DOF_MODE == DOFMode_Indept .and. InputFileData%StC_X_DOF .and. (InputFileData%StC_X_M <= 0.0_ReKi) )    & 
      call SetErrStat(ErrID_Fatal,'StC_X_M must be > 0 when StC_X_DOF is enabled', ErrStat,ErrMsg,RoutineName)
   if (InputFileData%StC_DOF_MODE == DOFMode_Indept .and. InputFileData%StC_X_DOF .and. (InputFileData%StC_X_K <= 0.0_ReKi) )    & 
      call SetErrStat(ErrID_Fatal,'StC_X_K must be > 0 when StC_X_DOF is enabled', ErrStat,ErrMsg,RoutineName)

   if (InputFileData%StC_DOF_MODE == DOFMode_Indept .and. InputFileData%StC_Y_DOF .and. (InputFileData%StC_Y_M <= 0.0_ReKi) )    & 
      call SetErrStat(ErrID_Fatal,'StC_Y_M must be > 0 when StC_Y_DOF is enabled', ErrStat,ErrMsg,RoutineName)
   if (InputFileData%StC_DOF_MODE == DOFMode_Indept .and. InputFileData%StC_Y_DOF .and. (InputFileData%StC_Y_K <= 0.0_ReKi) )    & 
      call SetErrStat(ErrID_Fatal,'StC_Y_K must be > 0 when StC_Y_DOF is enabled', ErrStat,ErrMsg,RoutineName)

   if (InputFileData%StC_DOF_MODE == DOFMode_Indept .and. InputFileData%StC_Z_DOF .and. (InputFileData%StC_Z_M <= 0.0_ReKi) )    & 
      call SetErrStat(ErrID_Fatal,'StC_Z_M must be > 0 when StC_Z_DOF is enabled', ErrStat,ErrMsg,RoutineName)
   if (InputFileData%StC_DOF_MODE == DOFMode_Indept .and. InputFileData%StC_Z_DOF .and. (InputFileData%StC_Z_K <= 0.0_ReKi) )    & 
      call SetErrStat(ErrID_Fatal,'StC_Z_K must be > 0 when StC_Z_DOF is enabled', ErrStat,ErrMsg,RoutineName)

   if (InputFileData%StC_DOF_MODE == DOFMode_Omni .and. (InputFileData%StC_XY_M <= 0.0_ReKi) )    & 
      call SetErrStat(ErrID_Fatal,'StC_XY_M must be > 0 when DOF mode 2 (omni-directional) is used', ErrStat,ErrMsg,RoutineName)
   if (InputFileData%StC_DOF_MODE == DOFMode_Omni .and. (InputFileData%StC_X_K <= 0.0_ReKi) )    & 
      call SetErrStat(ErrID_Fatal,'StC_X_K must be > 0 when DOF mode 2 (omni-directional) is used', ErrStat,ErrMsg,RoutineName)
   if (InputFileData%StC_DOF_MODE == DOFMode_Omni .and. (InputFileData%StC_Y_K <= 0.0_ReKi) )    & 
      call SetErrStat(ErrID_Fatal,'StC_Y_K must be > 0 when DOF mode 2 (omni-directional) is used', ErrStat,ErrMsg,RoutineName)

      ! Check spring preload in ZDof
   TmpCh = trim(InputFileData%StC_Z_PreLdC)
   call Conv2UC(TmpCh)
   if ( INDEX(TmpCh, "GRAVITY") /= 1 ) then  ! if not gravity, check that it reads ok
      if ( INDEX(TmpCh, "NONE") /= 1 ) then  ! if not NONE, check that it reads ok
         READ (InputFileData%StC_Z_PreLdC,*,IOSTAT=ErrStat2)   TmpRe    ! attempt to read real number
         if (ErrStat2 /= 0) then
            call SetErrStat(ErrID_Fatal,'StC_Z_PreLd must be "gravity", "none" or a real number', ErrStat,ErrMsg,RoutineName)
         endif
      endif
   endif

      ! Sanity checks for the TLCD option
!FIXME: add some sanity checks here

end subroutine StC_ValidatePrimaryData
!----------------------------------------------------------------------------------------------------------------------------------
!> This subroutine sets the parameters, based on the data stored in InputFileData.
SUBROUTINE StC_SetParameters( InputFileData, InitInp, p, Interval, ErrStat, ErrMsg )
!..................................................................................................................................

   TYPE(StC_InputFile),      INTENT(IN   )   :: InputFileData  !< Data stored in the module's input file
   TYPE(StC_InitInputType),  INTENT(IN   )   :: InitInp        !< Input data for initialization routine.
   TYPE(StC_ParameterType),  INTENT(INOUT)   :: p              !< The module's parameter data
   REAL(DbKi),               INTENT(IN   )   :: Interval       !< Coupling interval in seconds: the rate that
   INTEGER(IntKi),           INTENT(  OUT)   :: ErrStat        !< The error status code
   CHARACTER(ErrMsgLen),     INTENT(  OUT)   :: ErrMsg         !< The error message, if an error occurred

      ! Local variables
   character(10)                             :: TmpCh          ! Temporary string for figuring out what to do with preload on Z spring
   INTEGER(IntKi)                            :: ErrStat2       ! Temporary error ID
   CHARACTER(ErrMsgLen)                      :: ErrMsg2        ! Temporary message describing error
   CHARACTER(*), PARAMETER                   :: RoutineName = 'StC_SetParameters'


      ! Initialize variables
   ErrStat = ErrID_None
   ErrMsg  = ''

      ! Filenames
   p%RootName     =  TRIM(InitInp%RootName)     ! Already includes NStC, TStC, or BStC

      ! Constants
   p%DT  = Interval
   p%Gravity = InitInp%Gravity      ! Gravity vector pointed in negative global Z-axis (/0,0,-g/)
   p%NumMeshPts   =  InitInp%NumMeshPts

      ! DOF controls
   p%StC_DOF_MODE = InputFileData%StC_DOF_MODE

   !p%DT = InputFileData%DT
   !p%RootName = 'StC'
   ! DOFs

   p%StC_X_DOF = InputFileData%StC_X_DOF
   p%StC_Y_DOF = InputFileData%StC_Y_DOF
   p%StC_Z_DOF = InputFileData%StC_Z_DOF

   ! StC X parameters
   p%M_X = InputFileData%StC_X_M
   p%K_X = InputFileData%StC_X_K
   p%C_X = InputFileData%StC_X_C

   ! StC Y parameters
   p%M_Y = InputFileData%StC_Y_M
   p%K_Y = InputFileData%StC_Y_K
   p%C_Y = InputFileData%StC_Y_C

   ! StC Z parameters
   p%M_Z = InputFileData%StC_Z_M
   p%K_Z = InputFileData%StC_Z_K
   p%C_Z = InputFileData%StC_Z_C

   ! StC Omni parameters
   p%M_XY = InputFileData%StC_XY_M

   ! Fore-Aft TLCD Parameters ! MEG & SP
   p%L_X = InputFileData%L_X
   p%B_X = InputFileData%B_X
   p%area_X = InputFileData%area_X
   p%area_ratio_X = InputFileData%area_ratio_X
   p%headLossCoeff_X = InputFileData%headLossCoeff_X
   p%rho_X = InputFileData%rho_X

   !Side-Side TLCD Parameters
   p%L_Y = InputFileData%L_Y
   p%B_Y = InputFileData%B_Y
   p%area_Y = InputFileData%area_Y
   p%area_ratio_Y = InputFileData%area_ratio_Y
   p%headLossCoeff_Y = InputFileData%headLossCoeff_Y
   p%rho_Y = InputFileData%rho_Y ! MEG & SP

     ! vector parameters
   ! stop positions
   p%P_SP(1) = InputFileData%StC_X_PSP
   p%P_SP(2) = InputFileData%StC_Y_PSP
   p%P_SP(3) = InputFileData%StC_Z_PSP
   p%N_SP(1) = InputFileData%StC_X_NSP
   p%N_SP(2) = InputFileData%StC_Y_NSP
   p%N_SP(3) = InputFileData%StC_Z_NSP
   ! stop force stiffness
   p%K_S(1) = InputFileData%StC_X_KS
   p%K_S(2) = InputFileData%StC_Y_KS
   p%K_S(3) = InputFileData%StC_Z_KS
   ! stop force damping
   p%C_S(1) = InputFileData%StC_X_CS
   p%C_S(2) = InputFileData%StC_Y_CS
   p%C_S(3) = InputFileData%StC_Z_CS
 
   ! ground hook control damping files
   p%StC_CMODE = InputFileData%StC_CMODE
   p%StC_SA_MODE = InputFileData%StC_SA_MODE
   p%StC_X_C_HIGH = InputFileData%StC_X_C_HIGH
   p%StC_X_C_LOW = InputFileData%StC_X_C_LOW
   p%StC_Y_C_HIGH = InputFileData%StC_Y_C_HIGH
   p%StC_Y_C_LOW = InputFileData%StC_Y_C_LOW
   p%StC_Z_C_HIGH = InputFileData%StC_Z_C_HIGH
   p%StC_Z_C_LOW = InputFileData%StC_Z_C_LOW
   p%StC_X_C_BRAKE = InputFileData%StC_X_C_BRAKE
   p%StC_Y_C_BRAKE = InputFileData%StC_Y_C_BRAKE
   p%StC_Z_C_BRAKE = InputFileData%StC_Z_C_BRAKE

   ! User Defined Stiffness Table
   p%Use_F_TBL = InputFileData%Use_F_TBL
   if (allocated(InputFileData%F_TBL)) then
      call AllocAry(p%F_TBL,SIZE(InputFiledata%F_TBL,1),SIZE(InputFiledata%F_TBL,2),'F_TBL', ErrStat2, ErrMsg2)
         CALL SetErrStat(ErrStat2,ErrMsg2,ErrStat,ErrMsg,RoutineName);  if (ErrStat >= ErrID_Fatal) return
      p%F_TBL = InputFileData%F_TBL
   endif
<<<<<<< HEAD

=======
>>>>>>> 0054e9e6

   ! Spring preload in ZDof
   p%StC_Z_PreLd = 0.0_ReKi
   TmpCh = trim(InputFileData%StC_Z_PreLdC)
   call Conv2UC(TmpCh)
   if (InputFileData%StC_DOF_MODE == DOFMode_Indept .and. InputFileData%StC_Z_DOF .and. &
         (INDEX(TmpCh, "NONE") /= 1) ) then
      if (INDEX(TmpCh, "GRAVITY") == 1 ) then  ! if gravity, then calculate
         p%StC_Z_PreLd = -p%Gravity(3)*p%M_Z
      else
         READ (InputFileData%StC_Z_PreLdC,*,IOSTAT=ErrStat2)   p%StC_Z_PreLd     ! Read a real number and store
         if (ErrStat2 /= 0) call SetErrStat(ErrID_Fatal,'StC_Z_PreLd must be "gravity", "none" or a real number', ErrStat,ErrMsg,RoutineName)
         if (ErrStat >= ErrID_Fatal) return
      endif
   endif

   ! Prescribed forces
   p%PrescribedForcesCoordSys =  InputFileData%PrescribedForcesCoordSys
   if (allocated(InputFileData%StC_PrescribedForce)) then
      call AllocAry( p%StC_PrescribedForce, size(InputFileData%StC_PrescribedForce,1), size(InputFileData%StC_PrescribedForce,2),"Array of force data", ErrStat2, ErrMsg2 )
         CALL SetErrStat(ErrStat2,ErrMsg2,ErrStat,ErrMsg,RoutineName);  if (ErrStat >= ErrID_Fatal) return
      p%StC_PrescribedForce = InputFileData%StC_PrescribedForce
   endif

   ! StC Control channels
   call AllocAry( p%StC_CChan, p%NumMeshPts, 'p%StC_CChan', ErrStat2, ErrMsg2 )
   if (p%StC_CMODE == CMODE_ActiveDLL ) then
      p%StC_CChan = InputFileData%StC_CChan
   else
      p%StC_CChan = 0   ! turn off regardless of input file request.
   endif

END SUBROUTINE StC_SetParameters


subroutine StC_ParseTimeSeriesFileInfo( InputFile, FileInfo_In, InputFileData, UnEcho, ErrStat, ErrMsg )

   implicit    none

      ! Passed variables
   CHARACTER(*),           intent(in   )  :: InputFile         !< Name of the file containing the primary input data
   type(StC_InputFile),    intent(inout)  :: InputFileData     !< All the data in the StrucCtrl input file
   type(FileInfoType),     intent(in   )  :: FileInfo_In       !< The derived type for holding the file information.
   integer(IntKi),         intent(inout)  :: UnEcho            !< The local unit number for this module's echo file
   integer(IntKi),         intent(  out)  :: ErrStat           !< Error status
   CHARACTER(ErrMsgLen),   intent(  out)  :: ErrMsg            !< Error message

      ! Local variables:
   integer(IntKi)                         :: i                 !< generic counter
   integer(IntKi)                         :: ErrStat2          !< Temporary Error status
   character(ErrMsgLen)                   :: ErrMsg2           !< Temporary Error message
   integer(IntKi)                         :: CurLine           !< current entry in FileInfo_In%Lines array
   real(ReKi)                             :: TmpRe7(7)         !< temporary 7 number array for reading values in
   character(*), parameter                :: RoutineName='StC_ParseTimeSeriesFileInfo'

      ! Initialization of subroutine
   ErrMsg      =  ''
   ErrMsg2     =  ''
   ErrStat     =  ErrID_None
   ErrStat2    =  ErrID_None

   !  This file should only contain a table.  Header lines etc should be commented out. Any blank lines at the
   !  end get removed by the ProcessCom
   call AllocAry( InputFileData%StC_PrescribedForce, 7, FileInfo_In%NumLines, "Array of force data", ErrStat2, ErrMsg2 )
      if (Failed())  return;

   ! Loop over all table lines.  Expecting 7 colunns
   CurLine=1
   do i=1,FileInfo_In%NumLines
      call ParseAry ( FileInfo_In, CurLine, 'Coordinates', TmpRe7, 7, ErrStat2, ErrMsg2, UnEcho )
         if (Failed())  return;
      InputFileData%StC_PrescribedForce(1:7,i) = TmpRe7
   enddo

contains
   !-------------------------------------------------------------------------------------------------
   logical function Failed()
      CALL SetErrStat( ErrStat2, ErrMsg2, ErrStat, ErrMsg, RoutineName )
      Failed = ErrStat >= AbortErrLev
   end function Failed
end subroutine StC_ParseTimeSeriesFileInfo

!----------------------------------------------------------------------------------------------------------------------------------
END MODULE StrucCtrl
!**********************************************************************************************************************************<|MERGE_RESOLUTION|>--- conflicted
+++ resolved
@@ -795,11 +795,7 @@
             ! forces and moments in local coordinates
             m%F_P(1,i_pt) =  m%K(1,i_pt) * x%StC_x(1,i_pt) + m%C_ctrl(1,i_pt) * x%StC_x(2,i_pt) + m%C_Brake(1,i_pt) * x%StC_x(2,i_pt) - m%F_stop(1,i_pt) - m%F_ext(1,i_pt) - m%F_fr(1,i_pt) - F_Y_P(1) - F_Z_P(1) + m%F_table(1,i_pt)
             m%F_P(2,i_pt) =  m%K(2,i_pt) * x%StC_x(3,i_pt) + m%C_ctrl(2,i_pt) * x%StC_x(4,i_pt) + m%C_Brake(2,i_pt) * x%StC_x(4,i_pt) - m%F_stop(2,i_pt) - m%F_ext(2,i_pt) - m%F_fr(2,i_pt) - F_X_P(2) - F_Z_P(2) + m%F_table(2,i_pt)
-<<<<<<< HEAD
-            m%F_P(3,i_pt) =  m%K(3,i_pt) * x%StC_x(5,i_pt) + m%C_ctrl(3,i_pt) * x%StC_x(6,i_pt) + m%C_Brake(3,i_pt) * x%StC_x(6,i_pt) - m%F_stop(3,i_pt) - m%F_ext(3,i_pt) - m%F_fr(3,i_pt) - F_X_P(3) - F_Y_P(3) + m%F_table(3,i_pt)
-=======
             m%F_P(3,i_pt) =  m%K(3,i_pt) * x%StC_x(5,i_pt) + m%C_ctrl(3,i_pt) * x%StC_x(6,i_pt) + m%C_Brake(3,i_pt) * x%StC_x(6,i_pt) - m%F_stop(3,i_pt) - m%F_ext(3,i_pt) - m%F_fr(3,i_pt) - F_X_P(3) - F_Y_P(3) + m%F_table(3,i_pt) - p%StC_Z_PreLd
->>>>>>> 0054e9e6
 
             m%M_P(1,i_pt) =  - F_Y_P(3)  * x%StC_x(3,i_pt)  +  F_Z_P(2) * x%StC_x(5,i_pt)
             m%M_P(2,i_pt) =    F_X_P(3)  * x%StC_x(1,i_pt)  -  F_Z_P(1) * x%StC_x(5,i_pt)
@@ -2096,12 +2092,9 @@
    CHARACTER(ErrMsgLen),     INTENT(  OUT)   :: ErrMsg         !< The error message, if an error occurred
 
    integer(IntKi)                            :: i              !< generic loop counter
-<<<<<<< HEAD
-=======
    real(ReKi)                                :: TmpRe
    character(10)                             :: TmpCh
    integer(IntKi)                            :: ErrStat2
->>>>>>> 0054e9e6
    CHARACTER(*), PARAMETER                   :: RoutineName = 'StC_ValidatePrimaryData'
 
       ! Initialize variables
@@ -2318,10 +2311,6 @@
          CALL SetErrStat(ErrStat2,ErrMsg2,ErrStat,ErrMsg,RoutineName);  if (ErrStat >= ErrID_Fatal) return
       p%F_TBL = InputFileData%F_TBL
    endif
-<<<<<<< HEAD
-
-=======
->>>>>>> 0054e9e6
 
    ! Spring preload in ZDof
    p%StC_Z_PreLd = 0.0_ReKi
