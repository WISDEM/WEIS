--- conflicted
+++ resolved
@@ -94,7 +94,6 @@
     'wake_mod': ("AeroDyn","Wake_Mod"),
     'tau1_const': ("AeroDyn","tau1_const"),
 
-<<<<<<< HEAD
     'stc_number': ("ServoDyn", "NumSStC"),
     'stc_filenames': ("ServoDyn","SStCfiles"),
     'excursion_load': ("SStC","StaticLoad"),
@@ -102,13 +101,11 @@
     'pitch_control_mode': ("ServoDyn","PCMode"),
     'torque_control_mode': ("ServoDyn","VSContrl"),
 
-=======
     'mooring_failureid': ("MoorDyn","Failure_ID"),
     'mooring_failurepoint': ("MoorDyn","Failure_Point"),
     'mooring_failureline': ("MoorDyn","Failure_Line(s)"),
     'mooring_failuretime': ("MoorDyn","FailTime"),
     'mooring_failuretension': ("MoorDyn","FailTen"),
->>>>>>> 2084db9b
 
 
     # TODO: where should turbsim live?
