import numpy as np
import os
import logging
import weis.inputs as sch
from weis.dlc_driver.turbulence_models import IEC_TurbulenceModels
from weis.aeroelasticse.CaseGen_General import CaseGen_General
from weis.aeroelasticse.FileTools import remove_numpy
from weis.aeroelasticse.utils import OLAFParams

logger = logging.getLogger("wisdem/weis")

class DLCInstance(object):

    def __init__(self, options=None):
        # Set default DLC with empty properties
        self.URef = 0.0
        self.wind_heading = 0.0
        self.yaw_misalign = 0.0
        self.wave_height = 0.0
        self.wave_period = 0.0
        self.wave_heading = 0.0
        self.wave_gamma = 0.0
        self.probability = 0.0
        self.analysis_time = 600.
        self.transient_time = 120.
        self.shutdown_time = 9999.
        self.IEC_WindType = 'NTM'
        self.turbine_status = 'operating'
        self.wave_spectrum = 'JONSWAP'
        self.turbulent_wind = False
        self.direction_pn = '' # Positive (p) or negative (n), used for ECD
        self.shear_hv = '' # Horizontal (h) or vertical (v), used for EWS
        self.sigma1 = '' # Standard deviation of the wind
        self.RandSeed1 = 0
        self.wave_seed1 = 0
        self.label = '' # For 1.1/Custom
        self.wind_file = ''
        self.PSF = 1.35 # Partial Safety Factor
        self.azimuth_init = 0.0

        if not options is None:
            self.default_turbsim_props(options)

    def default_turbsim_props(self, options):
        for key in options['turbulent_wind'].keys():
            setattr(self, key, options['turbulent_wind'][key])

class DLCGenerator(object):

    dlc_schema = sch.validation.get_modeling_schema()['properties']['DLC_driver']['properties']['DLCs']['items']['properties']

    # TODO: not sure where this should live, so it's a global for now
    # Could it be an input yaml?
    openfast_input_map = {
        # Generic name: OpenFAST input (list if necessary)
        'total_time': ("Fst","TMax"),
        'transient_time': ("Fst","TStart"),
        
        'WindFile_type': ("InflowWind","WindType"),
        'wind_speed': ("InflowWind","HWindSpeed"),
        'WindFile_name': ("InflowWind","FileName_BTS"),
        'WindFile_name': ("InflowWind","Filename_Uni"),
        'rotorD': ("InflowWind","RefLength"),
        'WindHd': ("InflowWind","PropagationDir"),
        'hub_height': ("InflowWind","RefHt_Uni"),
        
        'rot_speed_initial': ("ElastoDyn","RotSpeed"),
        'pitch_initial': [("ElastoDyn","BlPitch1"),("ElastoDyn","BlPitch2"),("ElastoDyn","BlPitch3")],
        'azimuth_init': ("ElastoDyn","Azimuth"),
        'yaw_misalign': ("ElastoDyn","NacYaw"),
        
        'wave_height': ("HydroDyn","WaveHs"),
        'wave_period': ("HydroDyn","WaveTp"),
        'WaveHd': ("HydroDyn","WaveDir"),
        'WaveGamma': ("HydroDyn","WavePkShp"),
        'wave_seed': ("HydroDyn","WaveSeed1"),

        'wave_model': ("HydroDyn","WaveMod"),
        
        'shutdown_time': [
            ("ServoDyn","TPitManS1"),
            ("ServoDyn","TPitManS2"),
            ("ServoDyn","TPitManS3"),
            ("ServoDyn","TimGenOf"),
            ],

        'startup_time': [
            ("ServoDyn","TimGenOn"),
            ("ServoDyn","TPCOn"),
        ],
            

        'final_blade_pitch': [
            ("ServoDyn","BlPitchF(1)"),
            ("ServoDyn","BlPitchF(2)"),
            ("ServoDyn","BlPitchF(3)"),
            
        ],
        'pitchfault_time1': ("ServoDyn","TPitManS1"),
        'pitchfault_time2': ("ServoDyn","TPitManS2"),
        'pitchfault_time3': ("ServoDyn","TPitManS3"),
        'pitchfault_blade1pos': ("ServoDyn","BlPitchF(1)"),
        'pitchfault_blade2pos': ("ServoDyn","BlPitchF(2)"),
        'pitchfault_blade3pos': ("ServoDyn","BlPitchF(3)"),
        'genfault_time': ("ServoDyn","TimGenOf"),
        'yawfault_time': ("ServoDyn","TYawManS"),
        'yawfault_yawpos': ("ServoDyn","NacYawF"),
        
        'aero_mod': ("AeroDyn15","AFAeroMod"),
        'wake_mod': ("AeroDyn15","WakeMod"),
        'tau1_const': ("AeroDyn15","tau1_const"),


        # 'dlc_label': ("DLC","Label"),
        # 'wind_seed': ("DLC","WindSeed"),
        # 'wind_speed': ("DLC","MeanWS"),

        # TODO: where should turbsim live?
        # These aren't actually used to generate turbsim, the generic inputs are used
        # However, I think it's better to be over-thorough and check that inputs are applied than the uncertainty of not checking any
        'wind_seed': ("TurbSim", "RandSeed1"),
        'direction': ("TurbSim", "direction_pn"),
        'shear': ("TurbSim", "shear_hv")
    }

    

    def __init__(
            self, 
            ws_cut_in=4.0, 
            ws_cut_out=25.0, 
            ws_rated=10.0, 
            wind_speed_class = 'I',
            wind_turbulence_class = 'B', 
            fix_wind_seeds=True, 
            fix_wave_seeds=True, 
            metocean={},
            initial_condition_table = {},
            default_options = {},
            ):
        self.ws_cut_in = ws_cut_in
        self.ws_cut_out = ws_cut_out
        self.wind_speed_class = wind_speed_class
        self.wind_turbulence_class = wind_turbulence_class
        self.ws_rated = ws_rated
        self.cases = []
        if fix_wind_seeds:
            self.rng_wind = np.random.default_rng(12345)
        else:
            self.rng_wind = np.random.default_rng()
        if fix_wave_seeds:
            self.rng_wave = np.random.default_rng(6789)
        else:
            self.rng_wave = np.random.default_rng()
        self.n_cases = 0
        self.n_ws_dlc11 = 0

        # Set and update default_options, applied to dlc_options and first group in case_inputs
        self.default_options = {
            'wake_mod': 1,
            'wave_model': 2,
        }
        self.default_options.update(default_options)

        # Init openfast case list
        self.openfast_case_inputs = []

        # Metocean conditions
        self.mo_ws = metocean['wind_speed']
        self.mo_Hs_NSS = metocean['wave_height_NSS']
        self.mo_Tp_NSS = metocean['wave_period_NSS']
        self.mo_Hs_F = metocean['wave_height_fatigue']
        self.mo_Tp_F = metocean['wave_period_fatigue']
        self.mo_Hs_SSS = metocean['wave_height_SSS']
        self.mo_Tp_SSS = metocean['wave_period_SSS']
        if len(self.mo_ws)!=len(self.mo_Hs_NSS):
            raise Exception('The vector of metocean conditions wave_height_NSS in the modeling options must have the same length of the tabulated wind speeds')
        if len(self.mo_ws)!=len(self.mo_Tp_NSS):
            raise Exception('The vector of metocean conditions wave_period_NSS in the modeling options must have the same length of the tabulated wind speeds')
        if len(self.mo_ws)!=len(self.mo_Hs_F):
            raise Exception('The vector of metocean conditions wave_height_fatigue in the modeling options must have the same length of the tabulated wind speeds')
        if len(self.mo_ws)!=len(self.mo_Tp_F):
            raise Exception('The vector of metocean conditions wave_period_fatigue in the modeling options must have the same length of the tabulated wind speeds')
        if len(self.mo_ws)!=len(self.mo_Hs_SSS):
            raise Exception('The vector of metocean conditions wave_height_SSS in the modeling options must have the same length of the tabulated wind speeds')
        if len(self.mo_ws)!=len(self.mo_Tp_SSS):
            raise Exception('The vector of metocean conditions wave_period_SSS in the modeling options must have the same length of the tabulated wind speeds')

        # Load extreme wave heights and periods
        self.wave_height50 = np.array([metocean['wave_height50']])
        self.wave_period50 = np.array([metocean['wave_period50']])
        self.wave_height1 = np.array([metocean['wave_height1']])
        self.wave_period1 = np.array([metocean['wave_period1']])

        self.initial_condition_table = initial_condition_table

    def IECwind(self):
        self.IECturb = IEC_TurbulenceModels()
        self.IECturb.Turbine_Class = self.wind_speed_class
        self.IECturb.Turbulence_Class = self.wind_turbulence_class
        self.IECturb.setup()
        _, self.V_e50, self.V_e1, _, _ = self.IECturb.EWM(0.)
        self.V_ref = self.IECturb.V_ref
        self.wind_speed_class_num = self.IECturb.Turbine_Class_Num

    def to_dict(self):
        return [vars(m) for m in self.cases]

    def get_wind_speeds(self, options):
        if len(options['wind_speed']) > 0:
            wind_speed = np.array( [float(m) for m in options['wind_speed']] )
        else:
            wind_speed = np.arange(self.ws_cut_in, self.ws_cut_out+0.5*options['ws_bin_size'], options['ws_bin_size'])
            if wind_speed[-1] != self.ws_cut_out:
                wind_speed = np.append(wind_speed, self.ws_cut_out)

        return wind_speed

    def get_wind_seeds(self, options, wind_speed):
        
        if len(options['wind_seed']) > 0:
            wind_seed = np.array( [int(m) for m in options['wind_seed']] )
        else:
            wind_seed = self.rng_wind.integers(2147483648, size=options['n_seeds']*len(wind_speed), dtype=int)
            wind_speed = np.repeat(wind_speed, options['n_seeds'])

        return wind_speed, wind_seed

    def get_wave_seeds(self, options, wind_speed):
        if len(options['wave_seed']) > 0:
            wave_seed = np.array( [int(m) for m in options['wave_seed']] )
        else:
            wave_seed = self.rng_wave.integers(2147483648, size=len(wind_speed), dtype=int)

        return wave_seed

    def get_wind_heading(self, options):
        if len(options['wind_heading']) > 0:
            wind_heading = np.array( [float(m) for m in options['wind_heading']] )
        else:
            wind_heading = np.array([])
        return wind_heading

    def get_wave_height(self, options):
        if len(options['wave_height']) > 0:
            wave_height = np.array( [float(m) for m in options['wave_height']] )
        else:
            wave_height = np.array([])
        return wave_height

    def get_wave_period(self, options):
        if len(options['wave_period']) > 0:
            wave_period = np.array( [float(m) for m in options['wave_period']] )
        else:
            wave_period = np.array([])
        return wave_period

    def get_wave_gamma(self, options):
        if len(options['wave_gamma']) > 0:
            wave_gamma = np.array( [float(m) for m in options['wave_gamma']] )
        else:
            wave_gamma = np.array([])
        return wave_gamma

    def get_wave_heading(self, options):
        if len(options['wave_heading']) > 0:
            wave_heading = np.array( [float(m) for m in options['wave_heading']] )
        else:
            wave_heading = np.array([])
        return wave_heading

    def get_probabilities(self, options):
        if len(options['probabilities']) > 0:
            probabilities = np.array( [float(m) for m in options['probabilities']] )
        else:
            probabilities = np.array([])
        return probabilities

    def get_metocean(self, options):
        wind_speeds_indiv = self.get_wind_speeds(options)
        wind_speed, wind_seed = self.get_wind_seeds(options, wind_speeds_indiv)
        wave_seed = self.get_wave_seeds(options, wind_speed)
        wind_heading = self.get_wind_heading(options)
        wave_height = self.get_wave_height(options)
        wave_period = self.get_wave_period(options)
        wave_gamma = self.get_wave_gamma(options)
        wave_heading = self.get_wave_heading(options)
        probabilities = self.get_probabilities(options)

        if len(wind_seed) > 1 and len(wind_seed) != len(wind_speed):
            raise Exception("The vector of wind_seed must have either length=1 or the same length of wind speeds")
        if len(wind_heading) > 1 and len(wind_heading) != len(wind_speed):
            raise Exception("The vector of wind_heading must have either length=1 or the same length of wind speeds")
        if len(wave_seed) > 1 and len(wave_seed) != len(wind_speed):
            raise Exception("The vector of wave seeds must have the same length of wind speeds or not defined")
        if len(wave_height) > 1 and len(wave_height) != len(wind_speed):
            raise Exception("The vector of wave heights must have either length=1 or the same length of wind speeds")
        if len(wave_period) > 1 and len(wave_period) != len(wind_speed):
            raise Exception("The vector of wave periods must have either length=1 or the same length of wind speeds")
        if len(wave_gamma) > 1 and len(wave_gamma) != len(wind_speed):
            raise Exception("The vector of wave_gamma must have either length=1 or the same length of wind speeds")
        if len(wave_heading) > 1 and len(wave_heading) != len(wind_speed):
            raise Exception("The vector of wave heading must have either length=1 or the same length of wind speeds")
        if len(probabilities) > 1 and len(probabilities) != len(wind_speed):
            raise Exception("The vector of probabilities must have either length=1 or the same length of wind speeds")
        if abs(sum(probabilities) - 1.) > 1.e-3:
            raise Exception("The vector of probabilities must sum to 1")
        
        metocean_case_info = {}
        metocean_case_info['wind_speed'] = wind_speed
        metocean_case_info['wind_seed'] = wind_seed
        metocean_case_info['wave_seed'] = wave_seed
        metocean_case_info['wind_heading'] = wind_heading
        metocean_case_info['wave_height'] = wave_height
        metocean_case_info['wave_period'] = wave_period
        # metocean_case_info['current_speeds'] = current_speeds
        metocean_case_info['wave_gamma'] = wave_gamma
        metocean_case_info['wave_heading'] = wave_heading
        metocean_case_info['probabilities'] = probabilities       
        # metocean_case_info['current_std'] = self.mo_current_std       
        
        return metocean_case_info


    def generate(self, label, options):
        # Use schema to determine known_dlcs (weis/inputs/modeling_schema.yaml)
        known_dlcs = self.dlc_schema['DLC']['enum']
        self.OF_dlccaseinputs = {key: None for key in known_dlcs}

        # Get extreme wind speeds
        self.IECwind()

        found = False
        for ilab in known_dlcs:
            func_name = 'generate_'+str(ilab).replace('.','p')

            if label in [ilab, str(ilab)]: # Match either 1.1 or '1.1'
                found = True
                getattr(self, func_name)(options) # calls self.generate_1p1(options)
                break

        if not found:
            raise ValueError(f'DLC {label} is not currently supported')

        self.n_cases = len(self.cases)

    def generate_cases(self,generic_case_inputs,dlc_options):
        '''
        This method will generate the simulation inputs for each design load case

        generic_case_inputs is a list of lists of strings with the options used to create a case matrix
        dlc_options is a dictionary, some of its keys will be in generic_case_inputs and used to generate the cases
            Other keys include:
            sea_state is a string: either severe or normal
            label is the string label used in when the wind inputs are created
        '''

        # Handle default options
        if 'sea_state' not in dlc_options:
            dlc_options['sea_state'] = 'normal'

        if 'PSF' not in dlc_options:
            dlc_options['PSF'] = 1.35

       
        # Generate case list, both generic and OpenFAST specific
        self.set_time_options(dlc_options)
        met_options = self.gen_met_options(dlc_options, sea_state=dlc_options['sea_state'])
        
        # Add met options to dlc_options for output reporting
        dlc_options.update(met_options)
        dlc_options = remove_numpy(dlc_options)

        self.apply_initial_conditions(generic_case_inputs,dlc_options, met_options)
        generic_case_list = self.gen_case_list(dlc_options,met_options,generic_case_inputs)

        # DLC specific: Make idlc for other parts of WEIS (mostly turbsim generation)
        for _, case in enumerate(generic_case_list):
            idlc = DLCInstance(options=dlc_options)
            if dlc_options['IEC_WindType'] == 'ECD':
                idlc.turbulent_wind = False
                idlc.direction_pn = case['direction']
            elif dlc_options['IEC_WindType'] == 'EOG':
                idlc.turbulent_wind = False
                idlc.sigma1,idlc.V_e1 = self.IECturb.EOG(case['wind_speed'])
            elif dlc_options['IEC_WindType'] == 'EWS':
                idlc.turbulent_wind = False
                idlc.direction_pn = case['direction']
                idlc.shear_hv = case['shear']
                idlc.sigma1 = self.IECturb.NTM(case['wind_speed'])
            else:
                idlc.turbulent_wind = True
                idlc.RandSeed1 = case['wind_seed']
            idlc.URef = case['wind_speed']
            idlc.label = dlc_options['label']
            idlc.total_time = case['total_time']
            idlc.IEC_WindType = dlc_options['IEC_WindType']
            idlc.turbine_status = dlc_options['turbine_status']

            # Apply case_list info to idlc
            for key in case:
                setattr(idlc,key,case[key])

            #if dlc_options['label'] == '1.2':
            #    idlc.probability = probabilities[i_WaH]
            self.cases.append(idlc)

            # AEP DLC: set constant turbulence intensity
            if dlc_options['label'] == 'AEP':
<<<<<<< HEAD
                idlc.IECturbc = dlc_options['TI']
=======
                idlc.IECturbc = self.IECturb.NTM(idlc.URef) * dlc_options['TI_factor'] / idlc.URef * 100
>>>>>>> 29fcb49a

            
    def apply_sea_state(self,met_options,sea_state='normal'):
        '''
        Apply waves based on the expected values provided in the metocean inputs
        Will use met_options as an input and modify that dict
        sea_state can be normal, severe
        '''
        allowed_sea_states = ['normal','severe','50-year','1-year']
        if sea_state not in allowed_sea_states:
            raise Exception(f'Selected sea state of {sea_state} is not in allowed_sea_states: {allowed_sea_states}')
        
        # Select wind speed, sea state lookup
        if sea_state == 'normal':
            wind_speed_table = self.mo_ws
            wave_height_table = self.mo_Hs_NSS
            wave_period_table = self.mo_Tp_NSS
        elif sea_state == 'severe':
            wind_speed_table = self.mo_ws
            wave_height_table = self.mo_Hs_SSS
            wave_period_table = self.mo_Tp_SSS
        elif sea_state == '50-year':
            wind_speed_table = [50.]
            wave_height_table = self.wave_height50
            wave_period_table = self.wave_period50
        elif sea_state == '1-year':
            wind_speed_table = [50.]
            wave_height_table = self.wave_height1
            wave_period_table = self.wave_period1


        # If the user has not defined Hs (wave_height in modopts) and Tp (wave_period in modopts), apply the metocean conditions defined by the table
        if len(met_options['wave_height'])==0:
            met_options['wave_height'] = np.interp(met_options['wind_speed'], wind_speed_table, wave_height_table)
        if len(met_options['wave_period'])==0:
            met_options['wave_period'] = np.interp(met_options['wind_speed'], wind_speed_table, wave_period_table)

    def set_time_options(self, options):
        '''
        Handle time options and add total_time to dict
        Default for analysis and transient_time is 0
        '''
        if options['analysis_time'] > 0:
            options['analysis_time'] = options['analysis_time']
        else:
            options['analysis_time'] = 600.
        if options['transient_time'] >= 0:
            options['transient_time'] = options['transient_time']
        options['total_time'] = options['analysis_time'] + options['transient_time']

    def gen_case_list(self,dlc_options, met_options, generic_case_inputs):
        '''
        Generate case list from generic_case_inputs
        TODO: this whole thing could be moved into generate_cases, thoughts?
        '''

        
        # Combine
        comb_options = combine_options(dlc_options,met_options)

        # Check that all inputs are valid options
        all_inputs = sum(generic_case_inputs, [])
        for input in all_inputs:
            if not input in comb_options:
                raise Exception(f'The desired input {input} is not defined. Options include {comb_options.keys()}')

        # Setup generic cross product of inputs: 
        gen_case_inputs = {}
        for i_group, group in enumerate(generic_case_inputs):
            first_array_len = len(comb_options[group[0]])
            for input in group:
                
                # Check that all inputs are of equal length
                if len(comb_options[input]) != first_array_len:
                    raise Exception(f'The input options in group {i_group} are not equal.  This group contains: {group}')

                gen_case_inputs[input] = {'vals': comb_options[input], 'group': i_group}
            
        # Generate generic case list
        generic_case_list, _ = CaseGen_General(gen_case_inputs,save_matrix=False)

        case_inputs_openfast = self.map_generic_to_openfast(generic_case_inputs, comb_options)
        self.openfast_case_inputs.append(case_inputs_openfast)
        return generic_case_list

    def gen_met_options(self, dlc_options, sea_state='normal'):
        '''
        Determine metocean options based on dlcs and sea state requested
        met_options includes wind, waves, seeds, etc.

        TODO: what input conditions are required of self?
        TODO: what is required in dlc_options?
        '''
        met_options = self.get_metocean(dlc_options)
        
        # Apply wave conditions based on wind speeds
        self.apply_sea_state(met_options,sea_state=sea_state)
        
        make_equal_length(met_options,'wind_speed')
        return met_options

    def apply_initial_conditions(self,generic_case_inputs, dlc_options, met_options):
        '''
        Add available initial conditions to generic_case_inputs and interpolate options based on initial_condition_table
        This is performed within each dlc generator function

        '''
        
        # These allowed_ics should map to input in openfast_input_map
        allowed_ics = ['pitch_initial','rot_speed_initial','tau1_const']

        
        if self.initial_condition_table and dlc_options['turbine_status'] == 'operating': # there is an IC table that's not empty
            dlc_wind_speeds = met_options['wind_speed']  # need to use met_options wind speeds because it accounts for seeds
            # find group with wind_speed
            wind_group = ['wind_speed' in gci for gci in generic_case_inputs].index(True)
            group = generic_case_inputs[wind_group]

            for initial_condition in allowed_ics:
                if initial_condition in self.initial_condition_table:
                    group.append(initial_condition)
                    dlc_options[initial_condition] = np.interp(dlc_wind_speeds,self.initial_condition_table['U'],self.initial_condition_table[initial_condition])
                
            # Apply new group
            generic_case_inputs[wind_group] = group
            
    
    def map_generic_to_openfast(self,generic_case_inputs, comb_options):
        case_inputs_openfast = {}
        for i_group, generic_case_group in enumerate(generic_case_inputs):
            for generic_input in generic_case_group:
                
                if generic_input not in self.openfast_input_map.keys():
                    raise Exception(f'The input {generic_input} does not map to an OpenFAST input key in openfast_input_map')

                openfast_input = self.openfast_input_map[generic_input]

                if type(openfast_input) == list:
                    # Apply to all list of openfast_inputs
                    for of_input in openfast_input:
                        case_inputs_openfast[of_input] = {'vals': comb_options[generic_input], 'group': i_group}

                else:
                    case_inputs_openfast[openfast_input] = {'vals': comb_options[generic_input], 'group': i_group}

        return case_inputs_openfast

    def generate_1p1(self, dlc_options):
        # Power production normal turbulence model - normal sea state
        
        # Get default options
        dlc_options.update(self.default_options)   
        
        # Handle DLC Specific options:
        dlc_options['label'] = '1.1'
        dlc_options['sea_state'] = 'normal'
        dlc_options['PSF'] = 1.35

        # Set yaw_misalign, else default
        if 'yaw_misalign' in dlc_options:
            dlc_options['yaw_misalign'] = dlc_options['yaw_misalign']
        else: # default
            dlc_options['yaw_misalign'] = [0]

        # DLC-specific: define groups
        # These options should be the same length and we will generate a matrix of all cases
        generic_case_inputs = []
        generic_case_inputs.append(['total_time','transient_time'])  # group 0, (usually constants) turbine variables, DT, aero_modeling
        generic_case_inputs.append(['wind_speed','wave_height','wave_period', 'wind_seed','wave_seed']) # group 1, initial conditions will be added here, define some method that maps wind speed to ICs and add those variables to this group
        generic_case_inputs.append(['yaw_misalign']) # group 2

        self.generate_cases(generic_case_inputs,dlc_options)

    def generate_AEP(self, dlc_options):
        # Same as DLC 1.1, but with a constant TI
        
        # Get default options
        dlc_options.update(self.default_options)   
        
        # Handle DLC Specific options:
        dlc_options['label'] = 'AEP'
        dlc_options['sea_state'] = 'normal'
        dlc_options['PSF'] = 1.35
<<<<<<< HEAD

        if 'TI' not in dlc_options:
            raise Exception('A TI must be set for the AEP DLC.')
=======
        if 'TI_factor' not in dlc_options:
            raise Exception('A TI_factor must be set for the AEP DLC.')
        
        if 'turbulence_class' in dlc_options:
            self.IECturb.Turbulence_Class = dlc_options['turbulence_class']
            self.IECturb.setup()
            
>>>>>>> 29fcb49a

        # Set yaw_misalign, else default
        if 'yaw_misalign' in dlc_options:
            dlc_options['yaw_misalign'] = dlc_options['yaw_misalign']
        else: # default
            dlc_options['yaw_misalign'] = [0]

        # DLC-specific: define groups
        # These options should be the same length and we will generate a matrix of all cases
        generic_case_inputs = []
        generic_case_inputs.append(['total_time','transient_time'])  # group 0, (usually constants) turbine variables, DT, aero_modeling
        generic_case_inputs.append(['wind_speed','wave_height','wave_period', 'wind_seed']) # group 1, initial conditions will be added here, define some method that maps wind speed to ICs and add those variables to this group
        generic_case_inputs.append(['yaw_misalign']) # group 2

        self.generate_cases(generic_case_inputs,dlc_options)

    def generate_1p2(self, dlc_options):
        # Power production normal turbulence model - fatigue loads
        
        # Get default options
        dlc_options.update(self.default_options)   
        
        # Handle DLC Specific options:
        dlc_options['label'] = '1.2'
        dlc_options['sea_state'] = 'normal'

        # Set yaw_misalign, else default
        if 'yaw_misalign' in dlc_options:
            dlc_options['yaw_misalign'] = dlc_options['yaw_misalign']
        else: # default
            dlc_options['yaw_misalign'] = [0]

        # DLC-specific: define groups
        # These options should be the same length and we will generate a matrix of all cases
        generic_case_inputs = []
        generic_case_inputs.append(['total_time','transient_time'])  # group 0, (usually constants) turbine variables, DT, aero_modeling
        generic_case_inputs.append(['wind_speed','wave_height','wave_period', 'wind_seed', 'wave_seed']) # group 1, initial conditions will be added here, define some method that maps wind speed to ICs and add those variables to this group
        generic_case_inputs.append(['yaw_misalign']) # group 2

        self.generate_cases(generic_case_inputs,dlc_options)


    def generate_1p3(self, dlc_options):
        # Power production extreme turbulence model - ultimate loads
        
        # Get default options
        dlc_options.update(self.default_options)   
        
        # Handle DLC Specific options:
        dlc_options['label'] = '1.3'
        dlc_options['sea_state'] = 'normal'
        dlc_options['IEC_WindType'] = '1ETM'

        # Set yaw_misalign, else default
        if 'yaw_misalign' in dlc_options:
            dlc_options['yaw_misalign'] = dlc_options['yaw_misalign']
        else: # default
            dlc_options['yaw_misalign'] = [0]

        # DLC-specific: define groups
        # These options should be the same length and we will generate a matrix of all cases
        generic_case_inputs = []
        generic_case_inputs.append(['total_time','transient_time'])  # group 0, (usually constants) turbine variables, DT, aero_modeling
        generic_case_inputs.append(['wind_speed','wave_height','wave_period', 'wind_seed', 'wave_seed']) # group 1, initial conditions will be added here, define some method that maps wind speed to ICs and add those variables to this group
        generic_case_inputs.append(['yaw_misalign']) # group 2

        self.generate_cases(generic_case_inputs,dlc_options)

    def generate_1p4(self, dlc_options):
        # Extreme coherent gust with direction change - ultimate loads
        
        # Get default options
        dlc_options.update(self.default_options)   
        
        # Handle DLC Specific options:
        dlc_options['label'] = '1.4'
        dlc_options['sea_state'] = 'normal'
        dlc_options['IEC_WindType'] = 'ECD'
        dlc_options['direction'] = ['n', 'p']
        dlc_options['aero_mod'] = 1     # don't use unsteady aero
        
        dlc_options['azimuth_init'] = np.linspace(0.,120.,dlc_options['n_azimuth'],endpoint=False)

        # Set yaw_misalign, else default
        if 'yaw_misalign' in dlc_options:
            dlc_options['yaw_misalign'] = dlc_options['yaw_misalign']
        else: # default
            dlc_options['yaw_misalign'] = [0]*len(dlc_options['azimuth_init'])


        # DLC-specific: define groups
        # These options should be the same length and we will generate a matrix of all cases
        generic_case_inputs = []
        generic_case_inputs.append(['total_time','transient_time','aero_mod'])  # group 0, (usually constants) turbine variables, DT, aero_modeling
        generic_case_inputs.append(['wind_speed','wave_height','wave_period', 'wind_seed', 'wave_seed']) # group 1, initial conditions will be added here, define some method that maps wind speed to ICs and add those variables to this group
        generic_case_inputs.append(['yaw_misalign','azimuth_init']) # group 2: 
        generic_case_inputs.append(['direction']) # group 3: 

        self.generate_cases(generic_case_inputs,dlc_options)

        
    def generate_1p5(self, dlc_options):
        # Extreme wind shear - ultimate loads
        
        # Get default options
        dlc_options.update(self.default_options)   
        
        # Handle DLC Specific options:
        dlc_options['label'] = '1.5'
        dlc_options['sea_state'] = 'normal'
        dlc_options['IEC_WindType'] = 'EWS'
        dlc_options['direction'] = ['p', 'n']
        dlc_options['shear'] = ['h', 'v']
        

        # Set yaw_misalign, else default
        if 'yaw_misalign' in dlc_options:
            dlc_options['yaw_misalign'] = dlc_options['yaw_misalign']
        else: # default
            dlc_options['yaw_misalign'] = [0]
        
        # DLC-specific: define groups
        # These options should be the same length and we will generate a matrix of all cases
        generic_case_inputs = []
        generic_case_inputs.append(['total_time','transient_time'])  # group 0, (usually constants) turbine variables, DT, aero_modeling
        generic_case_inputs.append(['wind_speed','wave_height','wave_period', 'wind_seed', 'wave_seed']) # group 1, initial conditions will be added here, define some method that maps wind speed to ICs and add those variables to this group
        generic_case_inputs.append(['yaw_misalign']) # group 2: 
        generic_case_inputs.append(['direction']) # group 3: 
        generic_case_inputs.append(['shear']) # group 4: 

        self.generate_cases(generic_case_inputs,dlc_options)

    def generate_1p6(self, dlc_options):
        # Power production normal turbulence model - severe sea state

        # Get default options
        dlc_options.update(self.default_options)   
        
        # DLC Specific options:
        dlc_options['label'] = '1.6'
        dlc_options['sea_state'] = 'severe'
        dlc_options['IEC_WindType'] = 'NTM'

        # Set yaw_misalign, else default
        if 'yaw_misalign' in dlc_options:
            dlc_options['yaw_misalign'] = dlc_options['yaw_misalign']
        else: # default
            dlc_options['yaw_misalign'] = [0]

        # DLC-specific: define groups
        # These options should be the same length and we will generate a matrix of all cases
        generic_case_inputs = []
        generic_case_inputs.append(['total_time','transient_time','wake_mod','wave_model'])  # group 0, (usually constants) turbine variables, DT, aero_modeling
        generic_case_inputs.append(['wind_speed','wave_height','wave_period', 'wind_seed', 'wave_seed']) # group 1, initial conditions will be added here, define some method that maps wind speed to ICs and add those variables to this group
        generic_case_inputs.append(['yaw_misalign']) # group 2

        self.generate_cases(generic_case_inputs,dlc_options)

    def generate_2p1(self, dlc_options):
<<<<<<< HEAD
        # Power production plus occurrence of fault
        # Normal control system fault
=======
        # Power production plus loss of electrical network
>>>>>>> 29fcb49a

        # Get default options
        dlc_options.update(self.default_options)   
        
        # DLC Specific options:
        dlc_options['label'] = '2.1'
        dlc_options['sea_state'] = 'normal'
        dlc_options['IEC_WindType'] = 'NTM'
        dlc_options['PSF'] = 1.35  # For fault cases, psf depends on the mean-time between faults
<<<<<<< HEAD
=======
        
        if 'genfault_time' not in dlc_options:
            raise Exception('genfault_time must be set for the DLC 2.1')

        # azimuth starting positions
        dlc_options['azimuth_init'] = np.linspace(0.,120.,dlc_options['n_azimuth'],endpoint=False)

        # DLC-specific: define groups
        # These options should be the same length and we will generate a matrix of all cases
        generic_case_inputs = []

        generic_case_inputs.append(['total_time','transient_time','wake_mod','wave_model','genfault_time'])  # group 0, (usually constants) turbine variables, DT, aero_modeling
        generic_case_inputs.append(['wind_speed','wave_height','wave_period', 'wind_seed', 'wave_seed']) # group 1, initial conditions will be added here, define some method that maps wind speed to ICs and add those variables to this group
        generic_case_inputs.append(['azimuth_init']) # group 2

        self.generate_cases(generic_case_inputs,dlc_options)

    def generate_2p2(self, dlc_options):
        # Power production plus occurrence of fault

        # Get default options
        dlc_options.update(self.default_options)   
        
        # DLC Specific options:
        dlc_options['label'] = '2.2'
        dlc_options['sea_state'] = 'normal'
        dlc_options['IEC_WindType'] = 'NTM'
        dlc_options['PSF'] = 1.35  # For fault cases, psf depends on the mean-time between faults
>>>>>>> 29fcb49a

        # azimuth starting positions
        dlc_options['azimuth_init'] = np.linspace(0.,120.,dlc_options['n_azimuth'],endpoint=False)


        # DLC-specific: define groups
        # These options should be the same length and we will generate a matrix of all cases
        generic_case_inputs = []
        group0 = ['total_time','transient_time','wake_mod','wave_model']
<<<<<<< HEAD
        
        if 'pitchfault_time1' in dlc_options:
            group0.extend(['pitchfault_time1','pitchfault_blade1pos'])
        if 'pitchfault_time2' in dlc_options:
            group0.extend(['pitchfault_time2','pitchfault_blade2pos'])
        if 'pitchfault_time3' in dlc_options:
            group0.extend(['pitchfault_time3','pitchfault_blade3pos'])
        if 'yawfault_time' in dlc_options:
            group0.extend(['yawfault_time','yawfault_yawpos'])
        if 'genfault_time' in dlc_options:
            group0.extend(['genfault_time'])
        
=======

        AnyFault = False
        if 'pitchfault_time1' in dlc_options:
            group0.extend(['pitchfault_time1','pitchfault_blade1pos'])
            AnyFault = True
        if 'pitchfault_time2' in dlc_options:
            group0.extend(['pitchfault_time2','pitchfault_blade2pos'])
            AnyFault = True
        if 'pitchfault_time3' in dlc_options:
            group0.extend(['pitchfault_time3','pitchfault_blade3pos'])
            AnyFault = True
        if 'yawfault_time' in dlc_options:
            group0.extend(['yawfault_time','yawfault_yawpos'])
            AnyFault = True
        
        if not AnyFault:
            raise Exception('yawfault or pitchfault for at least one blade must be set for dlc 2.2')
>>>>>>> 29fcb49a

        generic_case_inputs.append(group0)  # group 0, (usually constants) turbine variables, DT, aero_modeling
        generic_case_inputs.append(['wind_speed','wave_height','wave_period', 'wind_seed', 'wave_seed']) # group 1, initial conditions will be added here, define some method that maps wind speed to ICs and add those variables to this group
        generic_case_inputs.append(['azimuth_init']) # group 2

        self.generate_cases(generic_case_inputs,dlc_options)

    def generate_2p3(self, dlc_options):
        # Power production plus occurrence of fault
        # Normal control system fault

        # Get default options
        dlc_options.update(self.default_options)   
        
        # DLC Specific options:
        dlc_options['label'] = '2.3'
        dlc_options['sea_state'] = 'normal'
        dlc_options['IEC_WindType'] = 'EOG'
<<<<<<< HEAD
        dlc_options['PSF'] = 1.35  # For fault cases, psf depends on the mean-time between faults
=======
        dlc_options['PSF'] = 1.1  # For fault cases, psf depends on the mean-time between faults
        
        if 'genfault_time' not in dlc_options:
            raise Exception('genfault_time must be set for the DLC 2.3')
>>>>>>> 29fcb49a

        # azimuth starting positions
        dlc_options['azimuth_init'] = np.linspace(0.,120.,dlc_options['n_azimuth'],endpoint=False)

        # DLC-specific: define groups
        # These options should be the same length and we will generate a matrix of all cases
        generic_case_inputs = []
        
        generic_case_inputs.append(['total_time','transient_time','wake_mod','wave_model','genfault_time'])  # group 0, (usually constants) turbine variables, DT, aero_modeling
        generic_case_inputs.append(['wind_speed','wave_height','wave_period', 'wind_seed', 'wave_seed']) # group 1, initial conditions will be added here, define some method that maps wind speed to ICs and add those variables to this group
        generic_case_inputs.append(['azimuth_init']) # group 2

        self.generate_cases(generic_case_inputs,dlc_options)

    def generate_3p1(self, dlc_options):
        # Start up - normal wind - fatigue
        # 
        
        # Get default options
        dlc_options.update(self.default_options)      
        
        # DLC Specific options:
        dlc_options['label'] = '3.1'
        dlc_options['sea_state'] = 'normal'
        dlc_options['IEC_WindType'] = 'NTM'
        dlc_options['pitch_initial'] = 90.
        dlc_options['turbine_status'] = 'parked-idling'     # initial turbine status is what matters here

        # Specify startup time for this case
        if dlc_options['startup_time'] > dlc_options['analysis_time']:
            raise Exception(f"DLC 3.1 was selected, but the startup_time ({dlc_options['startup_time']}) option is greater than the analysis_time ({dlc_options['analysis_time']})")
        else:
            dlc_options['startup_time'] = dlc_options['startup_time']

        # DLC-specific: define groups
        # These options should be the same length and we will generate a matrix of all cases
        generic_case_inputs = []
        generic_case_inputs.append(['total_time','transient_time','startup_time','wake_mod','wave_model','pitch_initial'])  # group 0, (usually constants) turbine variables, DT, aero_modeling
        generic_case_inputs.append(['wind_speed','wave_height','wave_period', 'wind_seed', 'wave_seed']) # group 1, initial conditions will be added here, define some method that maps wind speed to ICs and add those variables to this group
        # generic_case_inputs.append(['azimuth_init']) # group 2
      
        self.generate_cases(generic_case_inputs,dlc_options)

    
    def generate_5p1(self, dlc_options):
        # Power production normal turbulence model - shutdown with varous azimuth initial conditions
        # 
        
        # Get default options
        dlc_options.update(self.default_options)      
        
        # DLC Specific options:
        dlc_options['label'] = '5.1'
        dlc_options['sea_state'] = 'normal'
        dlc_options['IEC_WindType'] = 'NTM'
        dlc_options['final_blade_pitch'] = 90.

        # Time options, set defaults if not provided
        if dlc_options['analysis_time'] == self.dlc_schema['analysis_time']['default']: 
            dlc_options['analysis_time'] = 600

        if dlc_options['shutdown_time'] == self.dlc_schema['shutdown_time']['default']:
            dlc_options['shutdown_time'] = 300

        
        # azimuth starting positions
        dlc_options['azimuth_init'] = np.linspace(0.,120.,dlc_options['n_azimuth'],endpoint=False)

        # Specify shutdown time for this case
        if dlc_options['shutdown_time'] > dlc_options['analysis_time']:
            raise Exception(f"DLC 5.1 was selected, but the shutdown_time ({dlc_options['shutdown_time']}) option is greater than the analysis_time ({dlc_options['analysis_time']})")
        else:
            dlc_options['shutdown_time'] = dlc_options['shutdown_time']

        # DLC-specific: define groups
        # These options should be the same length and we will generate a matrix of all cases
        generic_case_inputs = []
        generic_case_inputs.append(['total_time','transient_time','shutdown_time','wake_mod','wave_model','final_blade_pitch'])  # group 0, (usually constants) turbine variables, DT, aero_modeling
        generic_case_inputs.append(['wind_speed','wave_height','wave_period', 'wind_seed', 'wave_seed']) # group 1, initial conditions will be added here, define some method that maps wind speed to ICs and add those variables to this group
        generic_case_inputs.append(['azimuth_init']) # group 2
      
        self.generate_cases(generic_case_inputs,dlc_options)


    def generate_6p1(self, dlc_options):
        # Parked (standing still or idling) - extreme wind model 50-year return period - ultimate loads
        # extra dlc_options: 
        # yaw_misalign: default = [-8,8]

        # Get default options
        dlc_options.update(self.default_options)

        # DLC Specific options:
        dlc_options['label'] = '6.1'
        dlc_options['sea_state'] = '50-year'
        dlc_options['IEC_WindType'] = self.wind_speed_class_num + 'EWM50'

        # yaw_misalign
        if 'yaw_misalign' not in dlc_options:
            dlc_options['yaw_misalign'] = [-8,8]

        if not dlc_options['wind_speed']:
            dlc_options['wind_speed'] = [self.V_e50]

        # parked options
        dlc_options['turbine_status'] = 'parked-idling'
        dlc_options['wake_mod'] = 0
        dlc_options['pitch_initial'] = 90.
        dlc_options['rot_speed_initial'] = 0.
        dlc_options['shutdown_time'] = 0.
        dlc_options['final_blade_pitch'] = 90.


        # DLC-specific: define groups
        # These options should be the same length and we will generate a matrix of all cases
        generic_case_inputs = []
        generic_case_inputs.append(['total_time','transient_time','wake_mod','wave_model','pitch_initial',
                                    'rot_speed_initial','shutdown_time','final_blade_pitch'])  # group 0, (usually constants) turbine variables, DT, aero_modeling
        generic_case_inputs.append(['wind_speed','wave_height','wave_period', 'wind_seed', 'wave_seed']) # group 1, initial conditions will be added here, define some method that maps wind speed to ICs and add those variables to this group
        generic_case_inputs.append(['yaw_misalign']) # group 2
      
        self.generate_cases(generic_case_inputs,dlc_options)

    def generate_6p2(self, dlc_options):
        # Parked (standing still or idling) - extreme wind model 50-year return period - ultimate loads
        # This is the same as DLC 6.1 in the 61400-3-1 standards, except there's a loss of electrical network.
        # In DLC 6.1, the generator is disabled already, so the only difference in 6.2 may be that users may want to simulate larger yaw misalignments
        # extra dlc_options: 
        # yaw_misalign: default = [-180 to 180]

        # Get default options
        dlc_options.update(self.default_options)

        # DLC Specific options:
        dlc_options['label'] = '6.2'
        dlc_options['sea_state'] = '50-year'
        dlc_options['IEC_WindType'] = self.wind_speed_class_num + 'EWM50'
<<<<<<< HEAD
=======
        dlc_options['PSF'] = 1.1
>>>>>>> 29fcb49a

        # yaw_misalign
        if 'yaw_misalign' not in dlc_options:
            dlc_options['yaw_misalign'] = np.arange(-180+15,180+15,15).tolist()     # -180 is not valid in OF

        if not dlc_options['wind_speed']:
            dlc_options['wind_speed'] = [self.V_e50]

        # parked options
        dlc_options['turbine_status'] = 'parked-idling'
        dlc_options['wake_mod'] = 0
        dlc_options['pitch_initial'] = 90.
        dlc_options['rot_speed_initial'] = 0.
        dlc_options['shutdown_time'] = 0.
        dlc_options['final_blade_pitch'] = 90.


        # DLC-specific: define groups
        # These options should be the same length and we will generate a matrix of all cases
        generic_case_inputs = []
        generic_case_inputs.append(['total_time','transient_time','wake_mod','wave_model','pitch_initial',
                                    'rot_speed_initial','shutdown_time','final_blade_pitch'])  # group 0, (usually constants) turbine variables, DT, aero_modeling
        generic_case_inputs.append(['wind_speed','wave_height','wave_period', 'wind_seed', 'wave_seed']) # group 1, initial conditions will be added here, define some method that maps wind speed to ICs and add those variables to this group
        generic_case_inputs.append(['yaw_misalign']) # group 2
      
        self.generate_cases(generic_case_inputs,dlc_options)


    def generate_6p3(self, dlc_options):
        # Parked (standing still or idling) - extreme wind model 1-year return period - ultimate loads, usually larger (20 deg) yaw offset

        # Get default options
        dlc_options.update(self.default_options)   
        
        # Set DLC Specific options:
        # These three are required
        dlc_options['label'] = '6.3'
        dlc_options['sea_state'] = '1-year'
        dlc_options['IEC_WindType'] = self.wind_speed_class_num + 'EWM1'

        # Set dlc-specific options, like yaw_misalign, initial azimuth
        if 'yaw_misalign' in dlc_options:
            dlc_options['yaw_misalign'] = dlc_options['yaw_misalign']
        else: # default
            dlc_options['yaw_misalign'] = [-20.,20.]

        if not dlc_options['wind_speed']:
            dlc_options['wind_speed'] = [self.V_e1]
            
        # parked options
        dlc_options['turbine_status'] = 'parked-idling'
        dlc_options['wake_mod'] = 0
        dlc_options['pitch_initial'] = 90.
        dlc_options['rot_speed_initial'] = 0.
        dlc_options['shutdown_time'] = 0.
        dlc_options['final_blade_pitch'] = 90.

        # DLC-specific: define groups
        # Groups are dependent variables, the cases are a cross product of the independent groups
        # The options in each group should have the same length
        generic_case_inputs = []
        generic_case_inputs.append(['total_time','transient_time','wake_mod','wave_model','pitch_initial',
                                    'rot_speed_initial','shutdown_time','final_blade_pitch'])  # group 0, (usually constants) turbine variables, DT, aero_modeling        
        generic_case_inputs.append(['wind_speed','wave_height','wave_period', 'wind_seed', 'wave_seed']) # group 1, initial conditions will be added here, define some method that maps wind speed to ICs and add those variables to this group
        generic_case_inputs.append(['yaw_misalign']) # group 2

        # This function does the rest and generates the individual cases for each DLC
        self.generate_cases(generic_case_inputs,dlc_options)


    def generate_6p4(self, dlc_options):
        # Parked (standing still or idling) - normal turbulence model - fatigue loads

        # Get default options
        dlc_options.update(self.default_options)   
        
        # Set DLC Specific options:
        # These three are required
        dlc_options['label'] = '6.4'
        dlc_options['sea_state'] = 'normal'
        dlc_options['IEC_WindType'] = 'NTM'
        # Set wind speeds to DLC spec if not defined by the user
        if len(dlc_options['wind_speed']) == 0:
            dlc_options['wind_speed'] = np.arange(self.ws_cut_in, 0.7 * self.V_ref, dlc_options['ws_bin_size'])
            # Include V_ref
            if dlc_options['wind_speed'][-1] != self.V_ref:
                dlc_options['wind_speed'] = np.append(dlc_options['wind_speed'], self.V_ref)
            dlc_options['wind_speed'] = dlc_options['wind_speed'].tolist()

        # Set dlc-specific options, like yaw_misalign, initial azimuth
        if 'yaw_misalign' in dlc_options:
            dlc_options['yaw_misalign'] = dlc_options['yaw_misalign']
        else: # default
            dlc_options['yaw_misalign'] = [0.]

        # parked options
        dlc_options['turbine_status'] = 'parked-idling'
        dlc_options['wake_mod'] = 0
        dlc_options['pitch_initial'] = 90.
        dlc_options['rot_speed_initial'] = 0.
        dlc_options['shutdown_time'] = 0.
        dlc_options['final_blade_pitch'] = 90.

        # DLC-specific: define groups
        # Groups are dependent variables, the cases are a cross product of the independent groups
        # The options in each group should have the same length
        generic_case_inputs = []
        generic_case_inputs.append(['total_time','transient_time','wake_mod','wave_model','pitch_initial',
                                    'rot_speed_initial','shutdown_time','final_blade_pitch'])  # group 0, (usually constants) turbine variables, DT, aero_modeling
        generic_case_inputs.append(['wind_speed','wave_height','wave_period', 'wind_seed', 'wave_seed']) # group 1, initial conditions will be added here, define some method that maps wind speed to ICs and add those variables to this group
        generic_case_inputs.append(['yaw_misalign']) # group 2

        # This function does the rest and generates the individual cases for each DLC
        self.generate_cases(generic_case_inputs,dlc_options)

    def generate_7p1(self, dlc_options):
        # Parked (standing still or idling) - extreme wind model 1-year return period - ultimate loads, usually larger (20 deg) yaw offset

        # Get default options
        dlc_options.update(self.default_options)   
        
        # Set DLC Specific options:
        # These three are required
        dlc_options['label'] = '7.1'
        dlc_options['sea_state'] = '1-year'
        dlc_options['IEC_WindType'] = self.wind_speed_class_num + 'EWM1'
<<<<<<< HEAD
=======
        dlc_options['PSF'] = 1.1
>>>>>>> 29fcb49a

        # Set dlc-specific options, like yaw_misalign, initial azimuth
        if 'yaw_misalign' in dlc_options:
            dlc_options['yaw_misalign'] = dlc_options['yaw_misalign']
        else: # default
            dlc_options['yaw_misalign'] = [0.] # default

        if not dlc_options['wind_speed']:
            dlc_options['wind_speed'] = [self.V_e1]
            
        # parked options
        dlc_options['turbine_status'] = 'parked-idling'
        dlc_options['wake_mod'] = 0
        dlc_options['pitch_initial'] = 90.
        dlc_options['rot_speed_initial'] = 0.
        dlc_options['shutdown_time'] = 0.
        dlc_options['final_blade_pitch'] = 90.

        # DLC-specific: define groups
        # Groups are dependent variables, the cases are a cross product of the independent groups
        # The options in each group should have the same length
        generic_case_inputs = []

        group0 = ['total_time','transient_time','wake_mod','wave_model','pitch_initial',
                'rot_speed_initial','shutdown_time','final_blade_pitch'] # group 0, (usually constants) turbine variables, DT, aero_modeling
        
        if 'pitchfault_time1' in dlc_options:
            group0.extend(['pitchfault_time1','pitchfault_blade1pos'])
        if 'pitchfault_time2' in dlc_options:
            group0.extend(['pitchfault_time2','pitchfault_blade2pos'])
        if 'pitchfault_time3' in dlc_options:
            group0.extend(['pitchfault_time3','pitchfault_blade3pos'])
        if 'yawfault_time' in dlc_options:
            group0.extend(['yawfault_time','yawfault_yawpos'])
        if 'genfault_time' in dlc_options:
            group0.extend(['genfault_time'])

        generic_case_inputs.append(group0)  
        generic_case_inputs.append(['wind_speed','wave_height','wave_period', 'wind_seed', 'wave_seed']) # group 1, initial conditions will be added here, define some method that maps wind speed to ICs and add those variables to this group
        generic_case_inputs.append(['yaw_misalign']) # group 2

        # This function does the rest and generates the individual cases for each DLC
        self.generate_cases(generic_case_inputs,dlc_options)

    def generate_7p2(self, dlc_options):
        # Parked (standing still or idling) - normal turbulence model - fatigue loads

        # Get default options
        dlc_options.update(self.default_options)   
        
        # Set DLC Specific options:
        # These three are required
        dlc_options['label'] = '7.2'
        dlc_options['sea_state'] = 'normal'
        dlc_options['IEC_WindType'] = 'NTM'
        
        # Set wind speeds to DLC spec if not defined by the user
        if len(dlc_options['wind_speed']) == 0:
            dlc_options['wind_speed'] = np.arange(0,self.ws_cut_out, dlc_options['ws_bin_size'])
            dlc_options['wind_speed'] = dlc_options['wind_speed'].tolist()

        # Set dlc-specific options, like yaw_misalign, initial azimuth
        if 'yaw_misalign' in dlc_options:
            dlc_options['yaw_misalign'] = dlc_options['yaw_misalign']
        else: # default
            dlc_options['yaw_misalign'] = [0.]

        # parked options
        dlc_options['turbine_status'] = 'parked-idling'
        dlc_options['wake_mod'] = 0
        dlc_options['pitch_initial'] = 90.
        dlc_options['rot_speed_initial'] = 0.
        dlc_options['shutdown_time'] = 0.
        dlc_options['final_blade_pitch'] = 90.

        # DLC-specific: define groups
        # Groups are dependent variables, the cases are a cross product of the independent groups
        # The options in each group should have the same length
        generic_case_inputs = []
        generic_case_inputs.append(['total_time','transient_time','wake_mod','wave_model','pitch_initial',
                                    'rot_speed_initial','shutdown_time','final_blade_pitch'])  # group 0, (usually constants) turbine variables, DT, aero_modeling
        generic_case_inputs.append(['wind_speed','wave_height','wave_period', 'wind_seed', 'wave_seed']) # group 1, initial conditions will be added here, define some method that maps wind speed to ICs and add those variables to this group
        generic_case_inputs.append(['yaw_misalign']) # group 2

        # This function does the rest and generates the individual cases for each DLC
        self.generate_cases(generic_case_inputs,dlc_options)

    def generate_new_dlc(self,dlc_options):
        # Describe the new design load case

        # Get default options
        dlc_options.update(self.default_options)   
        
        # Set DLC Specific options:
        # These three are required
        dlc_options['label'] = '1.6'
        dlc_options['sea_state'] = 'severe'
        dlc_options['IEC_WindType'] = 'NTM'

        # Set dlc-specific options, like yaw_misalign, initial azimuth
        if 'yaw_misalign' in dlc_options:
            dlc_options['yaw_misalign'] = dlc_options['yaw_misalign']
        else: # default
            dlc_options['yaw_misalign'] = [0]

        # DLC-specific: define groups
        # Groups are dependent variables, the cases are a cross product of the independent groups
        # The options in each group should have the same length
        generic_case_inputs = []
        generic_case_inputs.append(['total_time','transient_time','wake_mod','wave_model'])  # group 0, (usually constants) turbine variables, DT, aero_modeling
        generic_case_inputs.append(['wind_speed','wave_height','wave_period', 'wind_seed', 'wave_seed']) # group 1, initial conditions will be added here, define some method that maps wind speed to ICs and add those variables to this group
        generic_case_inputs.append(['yaw_misalign']) # group 2

        # This function does the rest and generates the individual cases for each DLC
        self.generate_cases(generic_case_inputs,dlc_options)

def make_equal_length(option_dict,target_name):
    '''
    This function will set the length of all the option_dicts to that of option_dict[target_name] if it's a scalar
    '''
    target_len = len(option_dict[target_name])
    for key in option_dict:
        if len(option_dict[key]) == 1:
            if isinstance(option_dict[key], np.ndarray):
                option_dict[key] = np.tile(option_dict[key],target_len)
            elif isinstance(option_dict[key], list):
                option_dict[key] = option_dict[key] * target_len
            else:
                raise Exception(f'Cannot coerce {key} into an array with same length as wind_speed')
            
            # re-normalize probabilities
            if key == 'probabilities':
                option_dict['probabilities'] /= target_len
            

def combine_options(*dicts):
    """
    Combine option dictionarys and do standard processing, 
    like removing numpy and turning everything into lists for case_inputs
<<<<<<< HEAD
    
    Args:
        *dicts: Variable number of dictionaries.
        
    Returns:
        dict: Combined dictionary.
    """
    comb_options = {}
    for d in dicts:
        comb_options.update(d)

    comb_options = remove_numpy(comb_options)
    
=======
    
    Args:
        *dicts: Variable number of dictionaries.
        
    Returns:
        dict: Combined dictionary.
    """
    comb_options = {}
    for d in dicts:
        comb_options.update(d)

    comb_options = remove_numpy(comb_options)
    
>>>>>>> 29fcb49a
    # Make all options a list
    for opt in comb_options:
        if not isinstance(comb_options[opt], list):  # if not a list
            comb_options[opt] = [comb_options[opt]]

    return comb_options



if __name__ == "__main__":

    # Wind turbine inputs that will eventually come in from somewhere
    ws_cut_in = 4.
    ws_cut_out = 25.
    ws_rated = 10.
    wind_speed_class = 'I'
    wind_turbulence_class = 'B'

    # Load modeling options file
    weis_dir                = os.path.dirname( os.path.dirname( os.path.dirname( os.path.realpath(__file__) ) ) ) + os.sep
    fname_modeling_options = os.path.join(weis_dir , "examples", "05_IEA-3.4-130-RWT", "modeling_options.yaml")
    modeling_options = sch.load_modeling_yaml(fname_modeling_options)

    # Extract user defined list of cases
    DLCs = modeling_options['DLC_driver']['DLCs']

    # Initialize the generator
    fix_wind_seeds = modeling_options['DLC_driver']['fix_wind_seeds']
    fix_wave_seeds = modeling_options['DLC_driver']['fix_wave_seeds']
    metocean = modeling_options['DLC_driver']['metocean_conditions']
    dlc_generator = DLCGenerator(ws_cut_in, ws_cut_out, ws_rated, wind_speed_class, wind_turbulence_class, fix_wind_seeds, fix_wave_seeds, metocean)

    # Generate cases from user inputs
    for i_DLC in range(len(DLCs)):
        DLCopt = DLCs[i_DLC]
        dlc_generator.generate(DLCopt['DLC'], DLCopt)

    # print(dlc_generator.cases[1].URef)
    # print(dlc_generator.n_cases)

    FAST_runDirectory = '/Users/dzalkind/Tools/WEIS-DLC/examples/05_IEA-3.4-130-RWT/outputs/05_DLC15_new_setup/openfast_runs'
    FAST_InputFile = 'weis_job'

    case_list_all = []
    for case_inputs in dlc_generator.openfast_case_inputs:
        case_list, case_name = CaseGen_General(case_inputs, FAST_runDirectory, FAST_InputFile)
        print('here')

<|MERGE_RESOLUTION|>--- conflicted
+++ resolved
@@ -407,11 +407,7 @@
 
             # AEP DLC: set constant turbulence intensity
             if dlc_options['label'] == 'AEP':
-<<<<<<< HEAD
-                idlc.IECturbc = dlc_options['TI']
-=======
                 idlc.IECturbc = self.IECturb.NTM(idlc.URef) * dlc_options['TI_factor'] / idlc.URef * 100
->>>>>>> 29fcb49a
 
             
     def apply_sea_state(self,met_options,sea_state='normal'):
@@ -595,11 +591,6 @@
         dlc_options['label'] = 'AEP'
         dlc_options['sea_state'] = 'normal'
         dlc_options['PSF'] = 1.35
-<<<<<<< HEAD
-
-        if 'TI' not in dlc_options:
-            raise Exception('A TI must be set for the AEP DLC.')
-=======
         if 'TI_factor' not in dlc_options:
             raise Exception('A TI_factor must be set for the AEP DLC.')
         
@@ -607,7 +598,6 @@
             self.IECturb.Turbulence_Class = dlc_options['turbulence_class']
             self.IECturb.setup()
             
->>>>>>> 29fcb49a
 
         # Set yaw_misalign, else default
         if 'yaw_misalign' in dlc_options:
@@ -767,12 +757,7 @@
         self.generate_cases(generic_case_inputs,dlc_options)
 
     def generate_2p1(self, dlc_options):
-<<<<<<< HEAD
-        # Power production plus occurrence of fault
-        # Normal control system fault
-=======
         # Power production plus loss of electrical network
->>>>>>> 29fcb49a
 
         # Get default options
         dlc_options.update(self.default_options)   
@@ -782,8 +767,6 @@
         dlc_options['sea_state'] = 'normal'
         dlc_options['IEC_WindType'] = 'NTM'
         dlc_options['PSF'] = 1.35  # For fault cases, psf depends on the mean-time between faults
-<<<<<<< HEAD
-=======
         
         if 'genfault_time' not in dlc_options:
             raise Exception('genfault_time must be set for the DLC 2.1')
@@ -812,7 +795,6 @@
         dlc_options['sea_state'] = 'normal'
         dlc_options['IEC_WindType'] = 'NTM'
         dlc_options['PSF'] = 1.35  # For fault cases, psf depends on the mean-time between faults
->>>>>>> 29fcb49a
 
         # azimuth starting positions
         dlc_options['azimuth_init'] = np.linspace(0.,120.,dlc_options['n_azimuth'],endpoint=False)
@@ -822,20 +804,6 @@
         # These options should be the same length and we will generate a matrix of all cases
         generic_case_inputs = []
         group0 = ['total_time','transient_time','wake_mod','wave_model']
-<<<<<<< HEAD
-        
-        if 'pitchfault_time1' in dlc_options:
-            group0.extend(['pitchfault_time1','pitchfault_blade1pos'])
-        if 'pitchfault_time2' in dlc_options:
-            group0.extend(['pitchfault_time2','pitchfault_blade2pos'])
-        if 'pitchfault_time3' in dlc_options:
-            group0.extend(['pitchfault_time3','pitchfault_blade3pos'])
-        if 'yawfault_time' in dlc_options:
-            group0.extend(['yawfault_time','yawfault_yawpos'])
-        if 'genfault_time' in dlc_options:
-            group0.extend(['genfault_time'])
-        
-=======
 
         AnyFault = False
         if 'pitchfault_time1' in dlc_options:
@@ -853,7 +821,6 @@
         
         if not AnyFault:
             raise Exception('yawfault or pitchfault for at least one blade must be set for dlc 2.2')
->>>>>>> 29fcb49a
 
         generic_case_inputs.append(group0)  # group 0, (usually constants) turbine variables, DT, aero_modeling
         generic_case_inputs.append(['wind_speed','wave_height','wave_period', 'wind_seed', 'wave_seed']) # group 1, initial conditions will be added here, define some method that maps wind speed to ICs and add those variables to this group
@@ -872,14 +839,10 @@
         dlc_options['label'] = '2.3'
         dlc_options['sea_state'] = 'normal'
         dlc_options['IEC_WindType'] = 'EOG'
-<<<<<<< HEAD
-        dlc_options['PSF'] = 1.35  # For fault cases, psf depends on the mean-time between faults
-=======
         dlc_options['PSF'] = 1.1  # For fault cases, psf depends on the mean-time between faults
         
         if 'genfault_time' not in dlc_options:
             raise Exception('genfault_time must be set for the DLC 2.3')
->>>>>>> 29fcb49a
 
         # azimuth starting positions
         dlc_options['azimuth_init'] = np.linspace(0.,120.,dlc_options['n_azimuth'],endpoint=False)
@@ -1017,10 +980,7 @@
         dlc_options['label'] = '6.2'
         dlc_options['sea_state'] = '50-year'
         dlc_options['IEC_WindType'] = self.wind_speed_class_num + 'EWM50'
-<<<<<<< HEAD
-=======
         dlc_options['PSF'] = 1.1
->>>>>>> 29fcb49a
 
         # yaw_misalign
         if 'yaw_misalign' not in dlc_options:
@@ -1147,10 +1107,7 @@
         dlc_options['label'] = '7.1'
         dlc_options['sea_state'] = '1-year'
         dlc_options['IEC_WindType'] = self.wind_speed_class_num + 'EWM1'
-<<<<<<< HEAD
-=======
         dlc_options['PSF'] = 1.1
->>>>>>> 29fcb49a
 
         # Set dlc-specific options, like yaw_misalign, initial azimuth
         if 'yaw_misalign' in dlc_options:
@@ -1290,7 +1247,6 @@
     """
     Combine option dictionarys and do standard processing, 
     like removing numpy and turning everything into lists for case_inputs
-<<<<<<< HEAD
     
     Args:
         *dicts: Variable number of dictionaries.
@@ -1304,21 +1260,6 @@
 
     comb_options = remove_numpy(comb_options)
     
-=======
-    
-    Args:
-        *dicts: Variable number of dictionaries.
-        
-    Returns:
-        dict: Combined dictionary.
-    """
-    comb_options = {}
-    for d in dicts:
-        comb_options.update(d)
-
-    comb_options = remove_numpy(comb_options)
-    
->>>>>>> 29fcb49a
     # Make all options a list
     for opt in comb_options:
         if not isinstance(comb_options[opt], list):  # if not a list
