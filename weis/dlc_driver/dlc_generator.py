import numpy as np
import os
import weis.inputs as sch
from weis.dlc_driver.turbulence_models import IEC_TurbulenceModels


class DLCInstance(object):
    
    def __init__(self, options=None):
        # Set default DLC with empty properties
        self.URef = 0.0
        self.wind_heading = 0.0
        self.yaw_misalign = 0.0
        self.wave_height = 0.0
        self.wave_period = 0.0
        self.wave_heading = 0.0
        self.wave_gamma = 0.0
        self.probability = 0.0
        self.analysis_time = 600.
        self.transient_time = 120.
        self.IEC_WindType = 'NTM'
        self.turbine_status = 'operating'
        self.wave_spectrum = 'JONSWAP'
        self.turbulent_wind = False
        self.direction_pn = '' # Positive (p) or negative (n), used for ECD
        self.shear_hv = '' # Horizontal (h) or vertical (v), used for EWS
        self.sigma1 = '' # Standard deviation of the wind
        self.RandSeed1 = 0
        self.wave_seed1 = 0
        self.label = '' # For 1.1/Custom
        self.PSF = 1.35 # Partial Safety Factor

        if not options is None:
            self.default_turbsim_props(options)

    def default_turbsim_props(self, options):
        for key in options['turbulent_wind'].keys():
            setattr(self, key, options['turbulent_wind'][key])
        
class DLCGenerator(object):

    def __init__(self, ws_cut_in=4.0, ws_cut_out=25.0, ws_rated=10.0, wind_speed_class = 'I', 
                wind_turbulence_class = 'B', fix_wind_seeds=True, fix_wave_seeds=True, metocean={}):
        self.ws_cut_in = ws_cut_in
        self.ws_cut_out = ws_cut_out
        self.wind_speed_class = wind_speed_class
        self.wind_turbulence_class = wind_turbulence_class
        self.ws_rated = ws_rated
        self.cases = []
        if fix_wind_seeds:
            self.rng_wind = np.random.default_rng(12345)
        else:
            self.rng_wind = np.random.default_rng()
        if fix_wave_seeds:
            self.rng_wave = np.random.default_rng(6789)
        else:
            self.rng_wave = np.random.default_rng()
        self.n_cases = 0
<<<<<<< HEAD
        self.n_ws_dlc11 = 0
=======
        # Metocean conditions
        self.mo_ws = metocean['wind_speed']
        self.mo_Hs_NSS = metocean['wave_height_NSS']
        self.mo_Tp_NSS = metocean['wave_period_NSS']
        self.mo_Hs_F = metocean['wave_height_fatigue']
        self.mo_Tp_F = metocean['wave_period_fatigue']
        self.mo_Hs_SSS = metocean['wave_height_SSS']
        self.mo_Tp_SSS = metocean['wave_period_SSS']
        if len(self.mo_ws)!=len(self.mo_Hs_NSS):
            raise Exception('The vector of metocean conditions wave_height_NSS in the modeling options must have the same length of the tabulated wind speeds')
        if len(self.mo_ws)!=len(self.mo_Tp_NSS):
            raise Exception('The vector of metocean conditions wave_period_NSS in the modeling options must have the same length of the tabulated wind speeds')
        if len(self.mo_ws)!=len(self.mo_Hs_F):
            raise Exception('The vector of metocean conditions wave_height_fatigue in the modeling options must have the same length of the tabulated wind speeds')
        if len(self.mo_ws)!=len(self.mo_Tp_F):
            raise Exception('The vector of metocean conditions wave_period_fatigue in the modeling options must have the same length of the tabulated wind speeds')
        if len(self.mo_ws)!=len(self.mo_Hs_SSS):
            raise Exception('The vector of metocean conditions wave_height_SSS in the modeling options must have the same length of the tabulated wind speeds')
        if len(self.mo_ws)!=len(self.mo_Tp_SSS):
            raise Exception('The vector of metocean conditions wave_period_SSS in the modeling options must have the same length of the tabulated wind speeds')
>>>>>>> 1ded1276
    
        # Load extreme wave heights and periods
        self.wave_Hs50 = np.array([metocean['wave_height50']])
        self.wave_Tp50 = np.array([metocean['wave_period50']])
        self.wave_Hs1 = np.array([metocean['wave_height1']])
        self.wave_Tp1 = np.array([metocean['wave_period1']])

    def IECwind(self):
        self.IECturb = IEC_TurbulenceModels()
        self.IECturb.Turbine_Class = self.wind_speed_class
        self.IECturb.Turbulence_Class = self.wind_turbulence_class
        self.IECturb.setup()
        _, self.V_e50, self.V_e1, _, _ = self.IECturb.EWM(0.)
        self.V_ref = self.IECturb.V_ref
        self.wind_speed_class_num = self.IECturb.Turbine_Class_Num

    def to_dict(self):
        return [vars(m) for m in self.cases]

    def get_wind_speeds(self, options):
        if len(options['wind_speed']) > 0:
            wind_speeds = np.array( [float(m) for m in options['wind_speed']] )
        else:
            wind_speeds = np.arange(self.ws_cut_in, self.ws_cut_out+0.5*options['ws_bin_size'], options['ws_bin_size'])
            if wind_speeds[-1] != self.ws_cut_out:
                wind_speeds = np.append(wind_speeds, self.ws_cut_out)
                
        return wind_speeds

    def get_wind_seeds(self, options, wind_speeds):
        if len(options['wind_seed']) > 0:
            wind_seeds = np.array( [int(m) for m in options['wind_seed']] )
        else:
            wind_seeds = self.rng_wind.integers(2147483648, size=options['n_seeds']*len(wind_speeds), dtype=int)
            wind_speeds = np.repeat(wind_speeds, options['n_seeds'])

        return wind_speeds, wind_seeds
    
    def get_wave_seeds(self, options, wind_speeds):
        if len(options['wave_seed']) > 0:
            wave_seeds = np.array( [int(m) for m in options['wave_seeds']] )
        else:
            wave_seeds = self.rng_wave.integers(2147483648, size=len(wind_speeds), dtype=int)

        return wave_seeds

    def get_wind_heading(self, options):
        if len(options['wind_heading']) > 0:
            wind_heading = np.array( [float(m) for m in options['wind_heading']] )
        else:
            wind_heading = np.array([])
        return wind_heading

    def get_wave_Hs(self, options):
        if len(options['wave_height']) > 0:
            wave_Hs = np.array( [float(m) for m in options['wave_height']] )
        else:
            wave_Hs = np.array([])
        return wave_Hs

    def get_wave_Tp(self, options):
        if len(options['wave_period']) > 0:
            wave_Tp = np.array( [float(m) for m in options['wave_period']] )
        else:
            wave_Tp = np.array([])
        return wave_Tp
    
    def get_wave_gamma(self, options):
        if len(options['wave_gamma']) > 0:
            wave_gamma = np.array( [float(m) for m in options['wave_gamma']] )
        else:
            wave_gamma = np.array([])
        return wave_gamma

    def get_wave_heading(self, options):
        if len(options['wave_heading']) > 0:
            wave_heading = np.array( [float(m) for m in options['wave_heading']] )
        else:
            wave_heading = np.array([])
        return wave_heading

    def get_probabilities(self, options):
        if len(options['probabilities']) > 0:
            probabilities = np.array( [float(m) for m in options['probabilities']] )
        else:
            probabilities = np.array([])
        return probabilities

    def get_metocean(self, options):
        wind_speeds_indiv = self.get_wind_speeds(options)
        wind_speeds, wind_seeds = self.get_wind_seeds(options, wind_speeds_indiv)
        wave_seeds = self.get_wave_seeds(options, wind_speeds)
        wind_heading = self.get_wind_heading(options)
        wave_Hs = self.get_wave_Hs(options)
        wave_Tp = self.get_wave_Tp(options)
        wave_gamma = self.get_wave_gamma(options)
        wave_heading = self.get_wave_heading(options)
        probabilities = self.get_probabilities(options)

        if len(wind_seeds) > 1 and len(wind_seeds) != len(wind_speeds):
            raise Exception("The vector of wind_seeds must have either length=1 or the same length of wind speeds")
        if len(wind_heading) > 1 and len(wind_heading) != len(wind_speeds):
            raise Exception("The vector of wind_heading must have either length=1 or the same length of wind speeds")
        if len(wave_seeds) > 1 and len(wave_seeds) != len(wind_speeds):
            raise Exception("The vector of wave seeds must have the same length of wind speeds or not defined")
        if len(wave_Hs) > 1 and len(wave_Hs) != len(wind_speeds):
            raise Exception("The vector of wave heights must have either length=1 or the same length of wind speeds")
        if len(wave_Tp) > 1 and len(wave_Tp) != len(wind_speeds):
            raise Exception("The vector of wave periods must have either length=1 or the same length of wind speeds")
        if len(wave_gamma) > 1 and len(wave_gamma) != len(wind_speeds):
            raise Exception("The vector of wave_gamma must have either length=1 or the same length of wind speeds")
        if len(wave_heading) > 1 and len(wave_heading) != len(wind_speeds):
            raise Exception("The vector of wave heading must have either length=1 or the same length of wind speeds")
        if len(probabilities) > 1 and len(probabilities) != len(wind_speeds):
            raise Exception("The vector of probabilities must have either length=1 or the same length of wind speeds")
        if abs(sum(probabilities) - 1.) > 1.e-3:
            raise Exception("The vector of probabilities must sum to 1")

        return wind_speeds, wind_seeds, wave_seeds, wind_heading, wave_Hs, wave_Tp, wave_gamma, wave_heading, probabilities

    def generate(self, label, options):
        known_dlcs = [1.1, 1.2, 1.3, 1.4, 1.5, 1.6, 6.1, 6.2, 6.3, 6.4]
        
        # Get extreme wind speeds
        self.IECwind()

        found = False
        for ilab in known_dlcs:
            func_name = 'generate_'+str(ilab).replace('.','p')
            
            if label in [ilab, str(ilab)]: # Match either 1.1 or '1.1'
                found = True
                getattr(self, func_name)(options) # calls self.generate_1p1(options)
                break
            
        if not found:
            raise ValueError(f'DLC {label} is not currently supported')

        self.n_cases = len(self.cases)
        
    def generate_custom(self, options):
        pass
    
    def generate_1p1(self, options):
        # Power production normal turbulence model - ultimate loads
        wind_speeds, wind_seeds, wave_seeds, wind_heading, wave_Hs, wave_Tp, wave_gamma, wave_heading, _ = self.get_metocean(options)        
        # If the user has not defined Hs and Tp, apply the metocean conditions for the normal sea state
        if len(wave_Hs)==0:
            wave_Hs = np.interp(wind_speeds, self.mo_ws, self.mo_Hs_NSS)
        if len(wave_Tp)==0:
            wave_Tp = np.interp(wind_speeds, self.mo_ws, self.mo_Tp_NSS)
        # Counter for wind seed
        i_WiSe=0
        # Counters for wave conditions
        i_WaSe=0
        i_Hs=0
        i_Tp=0
        i_WiH=0
        i_WG=0
        i_WaH=0
        for ws in wind_speeds:
            idlc = DLCInstance(options=options)
            idlc.URef = ws
            idlc.RandSeed1 = wind_seeds[i_WiSe]
            idlc.wave_seed1 = wave_seeds[i_WaSe]
            idlc.wind_heading = wind_heading[i_WiH]
            idlc.wave_height = wave_Hs[i_Hs]
            idlc.wave_period = wave_Tp[i_Tp]
            idlc.wave_gamma = wave_gamma[i_WG]
            idlc.wave_heading = wave_heading[i_WaH]
            idlc.turbulent_wind = True
            idlc.label = '1.1'
            if options['analysis_time'] > 0:
                idlc.analysis_time = options['analysis_time']
            if options['transient_time'] > 0:
                idlc.transient_time = options['transient_time']
            idlc.PSF = 1.2 * 1.25
            self.cases.append(idlc)
            if len(wind_seeds)>1:
                i_WiSe+=1
            if len(wave_seeds)>1:
                i_WaSe+=1
            if len(wind_heading)>1:
                i_WiH+=1
            if len(wave_Hs)>1:
                i_Hs+=1
            if len(wave_Tp)>1:
                i_Tp+=1
            if len(wave_gamma)>1:
                i_WG+=1
            if len(wave_heading)>1:
                i_WaH+=1
                
        self.n_ws_dlc11 = len(np.unique(wind_speeds))
    
    def generate_1p2(self, options):
        # Power production normal turbulence model - fatigue loads
        wind_speeds, wind_seeds, wave_seeds, wind_heading, wave_Hs, wave_Tp, wave_gamma, wave_heading, probabilities = self.get_metocean(options)
        # If the user has not defined Hs and Tp, apply the metocean conditions for the fatigue analysis
        if len(wave_Hs)==0:
            wave_Hs = np.interp(wind_speeds, self.mo_ws, self.mo_Hs_F)
        if len(wave_Tp)==0:
            wave_Tp = np.interp(wind_speeds, self.mo_ws, self.mo_Tp_F)
        # Counter for wind seed
        i_WiSe=0
        # Counters for wave conditions
        i_WaSe=0
        i_Hs=0
        i_Tp=0
        i_WiH=0
        i_WG=0
        i_WaH=0
        for ws in wind_speeds:
            idlc = DLCInstance(options=options)
            idlc.URef = ws
            idlc.RandSeed1 = wind_seeds[i_WiSe]
            idlc.wave_seed1 = wave_seeds[i_WaSe]
            idlc.wind_heading = wind_heading[i_WiH]
            idlc.wave_height = wave_Hs[i_Hs]
            idlc.wave_period = wave_Tp[i_Tp]
            idlc.wave_gamma = wave_gamma[i_WG]
            idlc.wave_heading = wave_heading[i_WaH]
            idlc.probability = probabilities[i_WaH]
            idlc.turbulent_wind = True
            idlc.label = '1.2'
            if options['analysis_time'] > 0:
                idlc.analysis_time = options['analysis_time']
            if options['transient_time'] > 0:
                idlc.transient_time = options['transient_time']
            idlc.PSF = 1.
            self.cases.append(idlc)
            if len(wind_seeds)>1:
                i_WiSe+=1
            if len(wave_seeds)>1:
                i_WaSe+=1
            if len(wind_heading)>1:
                i_WiH+=1
            if len(wave_Hs)>1:
                i_Hs+=1
            if len(wave_Tp)>1:
                i_Tp+=1
            if len(wave_gamma)>1:
                i_WG+=1
            if len(wave_heading)>1:
                i_WaH+=1
    
    def generate_1p3(self, options):
        # Power production extreme turbulence model - ultimate loads
        wind_speeds, wind_seeds, wave_seeds, wind_heading, wave_Hs, wave_Tp, wave_gamma, wave_heading, _ = self.get_metocean(options)
        # If the user has not defined Hs and Tp, apply the metocean conditions for the normal sea state
        if len(wave_Hs)==0:
            wave_Hs = np.interp(wind_speeds, self.mo_ws, self.mo_Hs_NSS)
        if len(wave_Tp)==0:
            wave_Tp = np.interp(wind_speeds, self.mo_ws, self.mo_Tp_NSS)
        # Counter for wind seed
        i_WiSe=0
        # Counters for wave conditions
        i_WaSe=0
        i_Hs=0
        i_Tp=0
        i_WiH=0
        i_WG=0
        i_WaH=0
        for ws in wind_speeds:
            idlc = DLCInstance(options=options)
            idlc.URef = ws
            idlc.RandSeed1 = wind_seeds[i_WiSe]
            idlc.wave_seed1 = wave_seeds[i_WaSe]
            idlc.wind_heading = wind_heading[i_WiH]
            idlc.wave_height = wave_Hs[i_Hs]
            idlc.wave_period = wave_Tp[i_Tp]
            idlc.wave_gamma = wave_gamma[i_WG]
            idlc.wave_heading = wave_heading[i_WaH]
            idlc.IEC_WindType = self.wind_speed_class_num + 'ETM'
            idlc.turbulent_wind = True
            idlc.label = '1.3'
            if options['analysis_time'] > 0:
                idlc.analysis_time = options['analysis_time']
            if options['transient_time'] > 0:
                idlc.transient_time = options['transient_time']
            self.cases.append(idlc)
            if len(wind_seeds)>1:
                i_WiSe+=1
            if len(wave_seeds)>1:
                i_WaSe+=1
            if len(wind_heading)>1:
                i_WiH+=1
            if len(wave_Hs)>1:
                i_Hs+=1
            if len(wave_Tp)>1:
                i_Tp+=1
            if len(wave_gamma)>1:
                i_WG+=1
            if len(wave_heading)>1:
                i_WaH+=1

    def generate_1p4(self, options):
        # Extreme coherent gust with direction change - ultimate loads
        wind_speeds, _, wave_seeds, wind_heading, wave_Hs, wave_Tp, wave_gamma, wave_heading, _ = self.get_metocean(options)
        directions = ['n', 'p']
        # If the user has not defined Hs and Tp, apply the metocean conditions for the normal sea state
        if len(wave_Hs)==0:
            wave_Hs = np.interp(wind_speeds, self.mo_ws, self.mo_Hs_NSS)
        if len(wave_Tp)==0:
            wave_Tp = np.interp(wind_speeds, self.mo_ws, self.mo_Tp_NSS)
        # Counters for wave conditions
        i_WaSe=0
        i_Hs=0
        i_Tp=0
        i_WiH=0
        i_WG=0
        i_WaH=0
        for ws in wind_speeds:
            for direction in directions:
                idlc = DLCInstance(options=options)
                idlc.URef = ws
                idlc.wave_seed1 = wave_seeds[i_WaSe]
                idlc.wind_heading = wind_heading[i_WiH]
                idlc.wave_height = wave_Hs[i_Hs]
                idlc.wave_period = wave_Tp[i_Tp]
                idlc.wave_gamma = wave_gamma[i_WG]
                idlc.wave_heading = wave_heading[i_WaH]
                idlc.IEC_WindType = 'ECD'
                idlc.turbulent_wind = False
                idlc.label = '1.4'
                if options['analysis_time'] > 0:
                    idlc.analysis_time = options['analysis_time']
                if options['transient_time'] > 0:
                    idlc.transient_time = options['transient_time']
                idlc.direction_pn = direction
                self.cases.append(idlc)
                if len(wind_heading)>1:
                    i_WiH+=1
                if len(wave_gamma)>1:
                    i_WG+=1
                if len(wave_heading)>1:
                    i_WaH+=1
            # Same wave height, period, and seed per direction, check whether this is allowed or change seed sampling
            if len(wave_Hs)>1:
                i_Hs+=1
            if len(wave_Tp)>1:
                i_Tp+=1
            if len(wave_seeds)>1:
                i_WaSe+=1

    def generate_1p5(self, options):
        # Extreme wind shear - ultimate loads
        wind_speeds, _, wave_seeds, wind_heading, wave_Hs, wave_Tp, wave_gamma, wave_heading, _ = self.get_metocean(options)
        # If the user has not defined Hs and Tp, apply the metocean conditions for the normal sea state
        if len(wave_Hs)==0:
            wave_Hs = np.interp(wind_speeds, self.mo_ws, self.mo_Hs_NSS)
        if len(wave_Tp)==0:
            wave_Tp = np.interp(wind_speeds, self.mo_ws, self.mo_Tp_NSS)
        directions = ['p', 'n']
        shears=['h', 'v']
        # Counters for wave conditions
        i_WaSe=0
        i_Hs=0
        i_Tp=0
        i_WiH=0
        i_WG=0
        i_WaH=0
        for ws in wind_speeds:
            for direction in directions:
                for shear in shears:
                    idlc = DLCInstance(options=options)
                    idlc.URef = ws
                    idlc.wave_seed1 = wave_seeds[i_WaSe]
                    idlc.wind_heading = wind_heading[i_WiH]
                    idlc.wave_height = wave_Hs[i_Hs]
                    idlc.wave_period = wave_Tp[i_Tp]
                    idlc.wave_gamma = wave_gamma[i_WG]
                    idlc.wave_heading = wave_heading[i_WaH]
                    idlc.IEC_WindType = 'EWS'
                    idlc.turbulent_wind = False
                    idlc.label = '1.5'
                    if options['analysis_time'] > 0:
                        idlc.analysis_time = options['analysis_time']
                    if options['transient_time'] > 0:
                        idlc.transient_time = options['transient_time']
                    idlc.sigma1 = self.IECturb.NTM(ws)
                    idlc.direction_pn = direction
                    idlc.shear_hv = shear
                    self.cases.append(idlc)
                    if len(wind_heading)>1:
                        i_WiH+=1
                    if len(wave_gamma)>1:
                        i_WG+=1
                    if len(wave_heading)>1:
                        i_WaH+=1
            # Same wave height, period, and seed per direction, check whether this is allowed or change seed sampling
            if len(wave_seeds)>1:
                i_WaSe+=1
            if len(wave_Hs)>1:
                i_Hs+=1
            if len(wave_Tp)>1:
                i_Tp+=1

    def generate_1p6(self, options):
        # Power production normal turbulence model - severe sea state
        wind_speeds, wind_seeds, wave_seeds, wind_heading, wave_Hs, wave_Tp, wave_gamma, wave_heading, _ = self.get_metocean(options)
        # If the user has not defined Hs and Tp, apply the metocean conditions for the severe sea state
        if len(wave_Hs)==0:
            wave_Hs = np.interp(wind_speeds, self.mo_ws, self.mo_Hs_SSS)
        if len(wave_Tp)==0:
            wave_Tp = np.interp(wind_speeds, self.mo_ws, self.mo_Tp_SSS)
        # Counter for wind seed
        i_WiSe=0
        # Counters for wave conditions
        i_WaSe=0
        i_Hs=0
        i_Tp=0
        i_WiH=0
        i_WG=0
        i_WaH=0
        for ws in wind_speeds:
            idlc = DLCInstance(options=options)
            idlc.URef = ws
            idlc.RandSeed1 = wind_seeds[i_WiSe]
            idlc.wave_seed1 = wave_seeds[i_WaSe]
            idlc.wind_heading = wind_heading[i_WiH]
            idlc.wave_height = wave_Hs[i_Hs]
            idlc.wave_period = wave_Tp[i_Tp]
            idlc.wave_gamma = wave_gamma[i_WG]
            idlc.wave_heading = wave_heading[i_WaH]
            idlc.turbulent_wind = True
            idlc.label = '1.6'
            if options['analysis_time'] > 0:
                idlc.analysis_time = options['analysis_time']
            else:
                idlc.analysis_time = 3600.
            if options['transient_time'] > 0:
                idlc.transient_time = options['transient_time']
            self.cases.append(idlc)
            if len(wind_seeds)>1:
                i_WiSe+=1
            if len(wave_seeds)>1:
                i_WaSe+=1
            if len(wind_heading)>1:
                i_WiH+=1
            if len(wave_Hs)>1:
                i_Hs+=1
            if len(wave_Tp)>1:
                i_Tp+=1
            if len(wave_gamma)>1:
                i_WG+=1
            if len(wave_heading)>1:
                i_WaH+=1

    def generate_6p1(self, options):
        # Parked (standing still or idling) - extreme wind model 50-year return period - ultimate loads
            
        _, wind_seeds, wave_seeds, wind_heading, wave_Hs, wave_Tp, wave_gamma, wave_heading, _ = self.get_metocean(options)
        yaw_misalign_deg = np.array([-8., 8.])
        if len(wave_Hs)==0:
            wave_Hs = self.wave_Hs50
        if len(wave_Tp)==0:
            wave_Tp = self.wave_Tp50
        # Counter for wind seed
        i_WiSe=0
        # Counters for wave conditions
        i_WaSe=0
        i_Hs=0
        i_Tp=0
        i_WiH=0
        i_WG=0
        i_WaH=0
        for yaw_ms in yaw_misalign_deg:
            idlc = DLCInstance(options=options)
            idlc.URef = self.V_e50
            idlc.yaw_misalign = yaw_ms
            idlc.RandSeed1 = wind_seeds[i_WiSe]
            idlc.wave_seed1 = wave_seeds[i_WaSe]
            idlc.wind_heading = wind_heading[i_WiH]
            idlc.wave_height = wave_Hs[i_Hs]
            idlc.wave_period = wave_Tp[i_Tp]
            idlc.wave_gamma = wave_gamma[i_WG]
            idlc.wave_heading = wave_heading[i_WaH]
            idlc.IEC_WindType = self.wind_speed_class_num + 'EWM50'
            idlc.turbulent_wind = True
            if idlc.turbine_status == 'operating':
                idlc.turbine_status = 'parked-still'
            idlc.label = '6.1'
            if options['analysis_time'] > 0:
                idlc.analysis_time = options['analysis_time']
            if options['transient_time'] > 0:
                idlc.transient_time = options['transient_time']
            self.cases.append(idlc)
            if len(wind_seeds)>1:
                i_WiSe+=1
            if len(wave_seeds)>1:
                i_WaSe+=1
            if len(wind_heading)>1:
                i_WiH+=1
            if len(wave_Hs)>1:
                i_Hs+=1
            if len(wave_Tp)>1:
                i_Tp+=1
            if len(wave_gamma)>1:
                i_WG+=1
            if len(wave_heading)>1:
                i_WaH+=1

    def generate_6p3(self, options):
        # Parked (standing still or idling) - extreme wind model 1-year return period - ultimate loads

        _, wind_seeds, wave_seeds, wind_heading, wave_Hs, wave_Tp, wave_gamma, wave_heading, _ = self.get_metocean(options)
        yaw_misalign_deg = np.array([-20., 20.])
        if len(wave_Hs)==0:
            wave_Hs = self.wave_Hs1
        if len(wave_Tp)==0:
            wave_Tp = self.wave_Tp1
        # Counter for wind seed
        i_WiSe=0
        # Counters for wave conditions
        i_WaSe=0
        i_Hs=0
        i_Tp=0
        i_WiH=0
        i_WG=0
        i_WaH=0
        for yaw_ms in yaw_misalign_deg:
            idlc = DLCInstance(options=options)
            idlc.URef = self.V_e1
            idlc.yaw_misalign = yaw_ms
            idlc.RandSeed1 = wind_seeds[i_WiSe]
            idlc.wave_seed1 = wave_seeds[i_WaSe]
            idlc.wind_heading = wind_heading[i_WiH]
            idlc.wave_height = wave_Hs[i_Hs]
            idlc.wave_period = wave_Tp[i_Tp]
            idlc.wave_gamma = wave_gamma[i_WG]
            idlc.wave_heading = wave_heading[i_WaH]
            idlc.IEC_WindType = self.wind_speed_class_num + 'EWM1'
            idlc.turbulent_wind = True
            if idlc.turbine_status == 'operating':
                idlc.turbine_status = 'parked-still'
            idlc.label = '6.3'
            if options['analysis_time'] > 0:
                idlc.analysis_time = options['analysis_time']
            if options['transient_time'] > 0:
                idlc.transient_time = options['transient_time']
            self.cases.append(idlc)
            if len(wind_seeds)>1:
                i_WiSe+=1
            if len(wave_seeds)>1:
                i_WaSe+=1
            if len(wind_heading)>1:
                i_WiH+=1
            if len(wave_Hs)>1:
                i_Hs+=1
            if len(wave_Tp)>1:
                i_Tp+=1
            if len(wave_gamma)>1:
                i_WG+=1
            if len(wave_heading)>1:
                i_WaH+=1

    def generate_6p4(self, options):
        # Parked (standing still or idling) - normal turbulence model - fatigue loads
        wind_speeds = np.arange(self.ws_cut_in, 0.7 * self.V_ref, options['ws_bin_size'])
        if wind_speeds[-1] != self.V_ref:
            wind_speeds = np.append(wind_speeds, self.V_ref)
        wind_speeds, wind_seeds = self.get_wind_seeds(options, wind_speeds)
        wind_speeds = np.repeat(wind_speeds, options['n_seeds'])
        wave_seeds = self.get_wave_seeds(options, wind_speeds)
        _, _, _, wind_heading, wave_Hs, wave_Tp, wave_gamma, wave_heading, _ = self.get_metocean(options)
        # If the user has not defined Hs and Tp, apply the metocean conditions for the normal sea state
        if len(wave_Hs)==0:
            wave_Hs = np.interp(wind_speeds, self.mo_ws, self.mo_Hs_NSS)
        if len(wave_Tp)==0:
            wave_Tp = np.interp(wind_speeds, self.mo_ws, self.mo_Tp_NSS)
        # Counter for wind seed
        i_WiSe=0
        # Counters for wave conditions
        i_WaSe=0
        i_Hs=0
        i_Tp=0
        i_WiH=0
        i_WG=0
        i_WaH=0
        for ws in wind_speeds:
            idlc = DLCInstance(options=options)
            idlc.URef = ws
            idlc.RandSeed1 = wind_seeds[i_WiSe]
            idlc.wave_seed1 = wave_seeds[i_WaSe]
            idlc.wind_heading = wind_heading[i_WiH]
            idlc.wave_height = wave_Hs[i_Hs]
            idlc.wave_period = wave_Tp[i_Tp]
            idlc.wave_gamma = wave_gamma[i_WG]
            idlc.wave_heading = wave_heading[i_WaH]
            idlc.turbulent_wind = True
            if idlc.turbine_status == 'operating':
                idlc.turbine_status = 'parked-still'
            idlc.label = '6.4'
            if options['analysis_time'] > 0:
                idlc.analysis_time = options['analysis_time']
            if options['transient_time'] > 0:
                idlc.transient_time = options['transient_time']
            self.cases.append(idlc)
            if len(wind_seeds)>1:
                i_WiSe+=1
            if len(wave_seeds)>1:
                i_WaSe+=1
            if len(wind_heading)>1:
                i_WiH+=1
            if len(wave_Hs)>1:
                i_Hs+=1
            if len(wave_Tp)>1:
                i_Tp+=1
            if len(wave_gamma)>1:
                i_WG+=1
            if len(wave_heading)>1:
                i_WaH+=1


if __name__ == "__main__":
    
    # Wind turbine inputs that will eventually come in from somewhere
    ws_cut_in = 4.
    ws_cut_out = 25.
    ws_rated = 10.
    wind_speed_class = 'I'
    wind_turbulence_class = 'B'

    # Load modeling options file
    weis_dir                = os.path.dirname( os.path.dirname( os.path.dirname( os.path.realpath(__file__) ) ) ) + os.sep
    fname_modeling_options = os.path.join(weis_dir , "examples", "05_IEA-3.4-130-RWT", "modeling_options.yaml")
    modeling_options = sch.load_modeling_yaml(fname_modeling_options)
    
    # Extract user defined list of cases
    DLCs = modeling_options['DLC_driver']['DLCs']
    
    # Initialize the generator
    fix_wind_seeds = modeling_options['DLC_driver']['fix_wind_seeds']
    fix_wave_seeds = modeling_options['DLC_driver']['fix_wave_seeds']
    metocean = modeling_options['DLC_driver']['metocean_conditions']
    dlc_generator = DLCGenerator(ws_cut_in, ws_cut_out, ws_rated, wind_speed_class, wind_turbulence_class, fix_wind_seeds, fix_wave_seeds, metocean)

    # Generate cases from user inputs
    for i_DLC in range(len(DLCs)):
        DLCopt = DLCs[i_DLC]
        dlc_generator.generate(DLCopt['DLC'], DLCopt)

    print(dlc_generator.cases[5].URef)
    print(dlc_generator.n_cases)
                <|MERGE_RESOLUTION|>--- conflicted
+++ resolved
@@ -5,7 +5,7 @@
 
 
 class DLCInstance(object):
-    
+
     def __init__(self, options=None):
         # Set default DLC with empty properties
         self.URef = 0.0
@@ -36,10 +36,10 @@
     def default_turbsim_props(self, options):
         for key in options['turbulent_wind'].keys():
             setattr(self, key, options['turbulent_wind'][key])
-        
+
 class DLCGenerator(object):
 
-    def __init__(self, ws_cut_in=4.0, ws_cut_out=25.0, ws_rated=10.0, wind_speed_class = 'I', 
+    def __init__(self, ws_cut_in=4.0, ws_cut_out=25.0, ws_rated=10.0, wind_speed_class = 'I',
                 wind_turbulence_class = 'B', fix_wind_seeds=True, fix_wave_seeds=True, metocean={}):
         self.ws_cut_in = ws_cut_in
         self.ws_cut_out = ws_cut_out
@@ -56,9 +56,8 @@
         else:
             self.rng_wave = np.random.default_rng()
         self.n_cases = 0
-<<<<<<< HEAD
         self.n_ws_dlc11 = 0
-=======
+
         # Metocean conditions
         self.mo_ws = metocean['wind_speed']
         self.mo_Hs_NSS = metocean['wave_height_NSS']
@@ -79,8 +78,7 @@
             raise Exception('The vector of metocean conditions wave_height_SSS in the modeling options must have the same length of the tabulated wind speeds')
         if len(self.mo_ws)!=len(self.mo_Tp_SSS):
             raise Exception('The vector of metocean conditions wave_period_SSS in the modeling options must have the same length of the tabulated wind speeds')
->>>>>>> 1ded1276
-    
+
         # Load extreme wave heights and periods
         self.wave_Hs50 = np.array([metocean['wave_height50']])
         self.wave_Tp50 = np.array([metocean['wave_period50']])
@@ -106,7 +104,7 @@
             wind_speeds = np.arange(self.ws_cut_in, self.ws_cut_out+0.5*options['ws_bin_size'], options['ws_bin_size'])
             if wind_speeds[-1] != self.ws_cut_out:
                 wind_speeds = np.append(wind_speeds, self.ws_cut_out)
-                
+
         return wind_speeds
 
     def get_wind_seeds(self, options, wind_speeds):
@@ -117,7 +115,7 @@
             wind_speeds = np.repeat(wind_speeds, options['n_seeds'])
 
         return wind_speeds, wind_seeds
-    
+
     def get_wave_seeds(self, options, wind_speeds):
         if len(options['wave_seed']) > 0:
             wave_seeds = np.array( [int(m) for m in options['wave_seeds']] )
@@ -146,7 +144,7 @@
         else:
             wave_Tp = np.array([])
         return wave_Tp
-    
+
     def get_wave_gamma(self, options):
         if len(options['wave_gamma']) > 0:
             wave_gamma = np.array( [float(m) for m in options['wave_gamma']] )
@@ -202,30 +200,30 @@
 
     def generate(self, label, options):
         known_dlcs = [1.1, 1.2, 1.3, 1.4, 1.5, 1.6, 6.1, 6.2, 6.3, 6.4]
-        
+
         # Get extreme wind speeds
         self.IECwind()
 
         found = False
         for ilab in known_dlcs:
             func_name = 'generate_'+str(ilab).replace('.','p')
-            
+
             if label in [ilab, str(ilab)]: # Match either 1.1 or '1.1'
                 found = True
                 getattr(self, func_name)(options) # calls self.generate_1p1(options)
                 break
-            
+
         if not found:
             raise ValueError(f'DLC {label} is not currently supported')
 
         self.n_cases = len(self.cases)
-        
+
     def generate_custom(self, options):
         pass
-    
+
     def generate_1p1(self, options):
         # Power production normal turbulence model - ultimate loads
-        wind_speeds, wind_seeds, wave_seeds, wind_heading, wave_Hs, wave_Tp, wave_gamma, wave_heading, _ = self.get_metocean(options)        
+        wind_speeds, wind_seeds, wave_seeds, wind_heading, wave_Hs, wave_Tp, wave_gamma, wave_heading, _ = self.get_metocean(options)
         # If the user has not defined Hs and Tp, apply the metocean conditions for the normal sea state
         if len(wave_Hs)==0:
             wave_Hs = np.interp(wind_speeds, self.mo_ws, self.mo_Hs_NSS)
@@ -272,9 +270,9 @@
                 i_WG+=1
             if len(wave_heading)>1:
                 i_WaH+=1
-                
+
         self.n_ws_dlc11 = len(np.unique(wind_speeds))
-    
+
     def generate_1p2(self, options):
         # Power production normal turbulence model - fatigue loads
         wind_speeds, wind_seeds, wave_seeds, wind_heading, wave_Hs, wave_Tp, wave_gamma, wave_heading, probabilities = self.get_metocean(options)
@@ -325,7 +323,7 @@
                 i_WG+=1
             if len(wave_heading)>1:
                 i_WaH+=1
-    
+
     def generate_1p3(self, options):
         # Power production extreme turbulence model - ultimate loads
         wind_speeds, wind_seeds, wave_seeds, wind_heading, wave_Hs, wave_Tp, wave_gamma, wave_heading, _ = self.get_metocean(options)
@@ -531,7 +529,7 @@
 
     def generate_6p1(self, options):
         # Parked (standing still or idling) - extreme wind model 50-year return period - ultimate loads
-            
+
         _, wind_seeds, wave_seeds, wind_heading, wave_Hs, wave_Tp, wave_gamma, wave_heading, _ = self.get_metocean(options)
         yaw_misalign_deg = np.array([-8., 8.])
         if len(wave_Hs)==0:
@@ -696,7 +694,7 @@
 
 
 if __name__ == "__main__":
-    
+
     # Wind turbine inputs that will eventually come in from somewhere
     ws_cut_in = 4.
     ws_cut_out = 25.
@@ -708,10 +706,10 @@
     weis_dir                = os.path.dirname( os.path.dirname( os.path.dirname( os.path.realpath(__file__) ) ) ) + os.sep
     fname_modeling_options = os.path.join(weis_dir , "examples", "05_IEA-3.4-130-RWT", "modeling_options.yaml")
     modeling_options = sch.load_modeling_yaml(fname_modeling_options)
-    
+
     # Extract user defined list of cases
     DLCs = modeling_options['DLC_driver']['DLCs']
-    
+
     # Initialize the generator
     fix_wind_seeds = modeling_options['DLC_driver']['fix_wind_seeds']
     fix_wave_seeds = modeling_options['DLC_driver']['fix_wave_seeds']
@@ -724,5 +722,4 @@
         dlc_generator.generate(DLCopt['DLC'], DLCopt)
 
     print(dlc_generator.cases[5].URef)
-    print(dlc_generator.n_cases)
-                +    print(dlc_generator.n_cases)