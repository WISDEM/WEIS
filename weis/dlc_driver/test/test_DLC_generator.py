import unittest
from weis.dlc_driver.dlc_generator import DLCGenerator
import os
import weis.inputs as sch
import numpy as np

class TestIECWind(unittest.TestCase):

    def test_generator(self):

        # Wind turbine inputs that will eventually come in from somewhere
        ws_cut_in = 4.
        ws_cut_out = 25.
        ws_rated = 10.
        wind_speed_class = 'I'
        wind_turbulence_class = 'B'

        # Load modeling options file
        this_dir               = os.path.dirname( (__file__) )
        fname_modeling_options = os.path.join(this_dir , "weis_inputs", "modeling_options_all_dlcs.yaml")
        modeling_options = sch.load_modeling_yaml(fname_modeling_options)
        
        # Extract user defined list of cases
        DLCs = modeling_options['DLC_driver']['DLCs']
        
        # Initialize the generator
        fix_wind_seeds = modeling_options['DLC_driver']['fix_wind_seeds']
        fix_wave_seeds = modeling_options['DLC_driver']['fix_wave_seeds']
        metocean = modeling_options['DLC_driver']['metocean_conditions']
        dlc_generator = DLCGenerator(
            ws_cut_in, 
            ws_cut_out, 
            ws_rated, 
            wind_speed_class, 
            wind_turbulence_class, 
            fix_wind_seeds, 
            fix_wave_seeds, 
            metocean,
            modeling_options['DLC_driver']
            )

        # Generate cases from user inputs
        for i_DLC in range(len(DLCs)):
            DLCopt = DLCs[i_DLC]
            dlc_generator.generate(DLCopt['DLC'], DLCopt)
            

        np.testing.assert_equal(dlc_generator.cases[11].URef, ws_cut_out)
<<<<<<< HEAD
        np.testing.assert_equal(dlc_generator.n_cases, 487)
=======
        np.testing.assert_equal(dlc_generator.n_cases, 60)
>>>>>>> 30a509e6

        # Determine wind speeds that will be used to calculate AEP (using DLC AEP or 1.1)
        DLCs = [i_dlc['DLC'] for i_dlc in modeling_options['DLC_driver']['DLCs']]
        if 'AEP' in DLCs:
            DLC_label_for_AEP = 'AEP'
        else:
            DLC_label_for_AEP = '1.1'
        dlc_aep_ws = [c.URef for c in dlc_generator.cases if c.label == DLC_label_for_AEP]
        n_ws_aep = len(np.unique(dlc_aep_ws))

<<<<<<< HEAD
        np.testing.assert_equal(n_ws_aep, 12)
=======
        np.testing.assert_equal(n_ws_aep, 6)
>>>>>>> 30a509e6
        
if __name__ == "__main__":
    unittest.main()<|MERGE_RESOLUTION|>--- conflicted
+++ resolved
@@ -46,11 +46,7 @@
             
 
         np.testing.assert_equal(dlc_generator.cases[11].URef, ws_cut_out)
-<<<<<<< HEAD
         np.testing.assert_equal(dlc_generator.n_cases, 487)
-=======
-        np.testing.assert_equal(dlc_generator.n_cases, 60)
->>>>>>> 30a509e6
 
         # Determine wind speeds that will be used to calculate AEP (using DLC AEP or 1.1)
         DLCs = [i_dlc['DLC'] for i_dlc in modeling_options['DLC_driver']['DLCs']]
@@ -61,11 +57,7 @@
         dlc_aep_ws = [c.URef for c in dlc_generator.cases if c.label == DLC_label_for_AEP]
         n_ws_aep = len(np.unique(dlc_aep_ws))
 
-<<<<<<< HEAD
         np.testing.assert_equal(n_ws_aep, 12)
-=======
-        np.testing.assert_equal(n_ws_aep, 6)
->>>>>>> 30a509e6
         
 if __name__ == "__main__":
     unittest.main()