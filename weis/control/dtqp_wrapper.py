import os
import numpy as np
from dtqpy.src.DTQPy_oloc import DTQPy_oloc
import multiprocessing as mp

radps2rpm = 30 / np.pi
from pCrunch.io import OpenFASTOutput

from weis.aeroelasticse.CaseGen_General import case_naming


<<<<<<< HEAD



def dtqp_wrapper(LinearTurbine,level2_disturbances,analysis_options,fst_vt,loads_analysis,magnitude_channels,run_dir):
=======
def dtqp_wrapper(LinearTurbine,level2_disturbances,analysis_options,fst_vt,loads_analysis,magnitude_channels,run_dir,cores=1):
>>>>>>> 848b2406
    ''' 
    Convert weis information to DTQP and vice versa
    Catch errors to ensure we are using DTQP in a way that it is able to be used


    Inputs:         LinearTurbine:  LinearTurbineModel object
                    level2_disturbances: list of disturbance dicts with Time and Wind keys
                    analysis_options: weis analysis options with constraints, merit figures
                    fst_vt: dict with OpenFAST/ROSCO variables
                    loads_analysis: pCrunch LoadsAnalysis object
                    magnitude_channels: dict for pCrunch
                    run_dir: run directory (self.FAST_runDirectory)
                    cores: number of parallel cores to use

    '''


    ### Set up constraints
    dtqp_constraints = {}
    

    # catch any other flags, maybe this is better handled elsehwere
    blade_const = analysis_options['constraints']['blade']
    if any([blade_const[co]['flag'] for co in blade_const if 'flag' in blade_const[co]]):
        raise Exception('WEIS blade constraints are not currently supported in DTQP')

    tower_const = analysis_options['constraints']['tower']
    if any([tower_const[co]['flag'] for co in tower_const if 'flag' in tower_const[co]]):
        raise Exception('WEIS tower constraints are not currently supported in DTQP')

    monopile_const = analysis_options['constraints']['monopile']
    if any([monopile_const[co]['flag'] for co in monopile_const if 'flag' in monopile_const[co]]):
        raise Exception('WEIS monopile constraints are not currently supported in DTQP')

    hub_const = analysis_options['constraints']['hub']
    if any([hub_const[co]['flag'] for co in hub_const if 'flag' in hub_const[co]]):
        raise Exception('WEIS hub constraints are not currently supported in DTQP')

    drivetrain_const = analysis_options['constraints']['drivetrain']
    if any([drivetrain_const[co]['flag'] for co in drivetrain_const if 'flag' in drivetrain_const[co]]):
        raise Exception('WEIS drivetrain constraints are not currently supported in DTQP')

    floating_const = analysis_options['constraints']['floating']
    if any([floating_const[co]['flag'] for co in floating_const if 'flag' in floating_const[co]]):
        raise Exception('WEIS floating constraints are not currently supported in DTQP')


    # Control constraints that are supported
    control_const = analysis_options['constraints']['control']

    # Rotor overspeed
    if control_const['rotor_overspeed']['flag']:
        desc = 'ED First time derivative of Variable speed generator DOF (internal DOF index = DOF_GeAz), rad/s'
        if desc in LinearTurbine.DescStates:
            dtqp_constraints[desc] = [-np.inf,(1 + control_const['rotor_overspeed']['max']) * fst_vt['DISCON_in']['PC_RefSpd'] ]
        else:
            raise Exception('rotor_overspeed constraint is set, but ED GenSpeed is not a state in the LinearModel')

    if control_const['Max_PtfmPitch']['flag']:
        desc = 'ED Platform pitch tilt rotation DOF (internal DOF index = DOF_P), rad'
        if desc in LinearTurbine.DescStates:
            dtqp_constraints[desc] = [-np.inf,control_const['Max_PtfmPitch']['max'] * np.deg2rad(1)]
        else:
            raise Exception('Max_PtfmPitch constraint is set, but ED PtfmPitch is not a state in the LinearModel')
            

    ### Loop throught and call DTQP for each disturbance
    case_names = case_naming(len(level2_disturbances),'oloc')

    plot = False

    dtqp_input_list = []
    
    for i_oloc, dist in enumerate(level2_disturbances): 
        dtqp_input  = {}
        dtqp_input['LinearTurbine']         = LinearTurbine
        dtqp_input['dist']                  = dist
        dtqp_input['dtqp_constraints']      = dtqp_constraints
        dtqp_input['plot']                  = plot
        dtqp_input['case_name']             = case_names[i_oloc]
        dtqp_input['run_dir']               = run_dir
        dtqp_input['magnitude_channels']    = magnitude_channels

        dtqp_input_list.append(dtqp_input)

    # serial?
    if cores == 1:
        output_list = []
        for dtqp_input in dtqp_input_list:
            output_list.append(run_dtqp(dtqp_input))

    else:
        # Run in parallel using multiprocessing
        pool = mp.Pool(cores)
        output_list = pool.map(run_dtqp, dtqp_input_list)
        pool.close()
        pool.join()



    # Collect outputs
    ss = {}
    et = {}
    dl = {}
    dam = {}
    ct = []

    for output in output_list:
        _name, _ss, _et, _dl, _dam = loads_analysis._process_output(output)
        ss[_name] = _ss
        et[_name] = _et
        dl[_name] = _dl
        dam[_name] = _dam
<<<<<<< HEAD
        ct.append(OutData)
        

        #output.df.to_pickle(os.path.join(run_dir,case_names[i_oloc]+'.p'))
=======
        # ct.append(OutData)
>>>>>>> 848b2406

    summary_stats, extreme_table, DELs, Damage = loads_analysis.post_process(ss, et, dl, dam)
    
    # Calculate AEP
    

    return summary_stats, extreme_table, DELs, Damage

        
# Wrapper for actually running dtqp with a single input, useful for running in parallel
def run_dtqp(dtqp_input):
    T,U,X,Y = DTQPy_oloc(dtqp_input['LinearTurbine'],dtqp_input['dist'],dtqp_input['dtqp_constraints'],plot=dtqp_input['plot'])

    # Shorten output names from linearization output to one like level3 openfast output
    # This depends on how openfast sets up the linearization output names and may break if that is changed
    OutList     = [out_name.split()[1][:-1] for out_name in dtqp_input['LinearTurbine'].DescOutput]

    # Turn OutData into dict like in ROSCO_toolbox
    OutData = {}
    for i, out_chan in enumerate(OutList):
        OutData[out_chan] = Y[:,i]

    # Add time to OutData
    OutData['Time'] = T.flatten()

    output = OpenFASTOutput.from_dict(OutData, dtqp_input['case_name'],magnitude_channels=dtqp_input['magnitude_channels'])
    output.df.to_pickle(os.path.join(dtqp_input['run_dir'],dtqp_input['case_name']+'.p'))

    return output


<|MERGE_RESOLUTION|>--- conflicted
+++ resolved
@@ -9,14 +9,9 @@
 from weis.aeroelasticse.CaseGen_General import case_naming
 
 
-<<<<<<< HEAD
 
+def dtqp_wrapper(LinearTurbine,level2_disturbances,analysis_options,fst_vt,loads_analysis,magnitude_channels,run_dir,cores=1):
 
-
-def dtqp_wrapper(LinearTurbine,level2_disturbances,analysis_options,fst_vt,loads_analysis,magnitude_channels,run_dir):
-=======
-def dtqp_wrapper(LinearTurbine,level2_disturbances,analysis_options,fst_vt,loads_analysis,magnitude_channels,run_dir,cores=1):
->>>>>>> 848b2406
     ''' 
     Convert weis information to DTQP and vice versa
     Catch errors to ensure we are using DTQP in a way that it is able to be used
@@ -86,7 +81,7 @@
     ### Loop throught and call DTQP for each disturbance
     case_names = case_naming(len(level2_disturbances),'oloc')
 
-    plot = False
+    plot = True
 
     dtqp_input_list = []
     
@@ -130,14 +125,13 @@
         et[_name] = _et
         dl[_name] = _dl
         dam[_name] = _dam
-<<<<<<< HEAD
-        ct.append(OutData)
+        #ct.append(OutData)
         
 
         #output.df.to_pickle(os.path.join(run_dir,case_names[i_oloc]+'.p'))
-=======
+
         # ct.append(OutData)
->>>>>>> 848b2406
+
 
     summary_stats, extreme_table, DELs, Damage = loads_analysis.post_process(ss, et, dl, dam)
     
