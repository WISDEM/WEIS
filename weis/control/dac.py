import numpy as np
import os, sys
import copy
from openmdao.api import ExplicitComponent
from wisdem.ccblade import CCAirfoil
from wisdem.ccblade.Polar import Polar
import csv  # for exporting airfoil polar tables
import matplotlib.pyplot as plt

import multiprocessing as mp
from functools import partial
from wisdem.commonse.mpi_tools import MPI

def runXfoil(xfoil_path, x, y, Re, AoA_min=-9, AoA_max=25, AoA_inc=0.5, Ma = 0.0, multi_run=False, MPI_run=False):
    #This function is used to create and run xfoil simulations for a given set of airfoil coordinates

    # Set initial parameters needed in xfoil
    numNodes   = 310 # number of panels to use (260...but increases if needed)
    #dist_param = 0.15 # TE/LE panel density ratio (0.15)
    dist_param = 0.12 #This is current value that i am trying to help with convergence (!bem)
    #IterLimit = 100 # Maximum number of iterations to try and get to convergence
    IterLimit = 10 #This decreased IterLimit will speed up analysis (!bem)
    #panelBunch = 1.5 # Panel bunching parameter to bunch near larger changes in profile gradients (1.5)
    panelBunch = 1.6 #This is the value I am currently using to try and improve convergence (!bem)
    #rBunch = 0.15 # Region to LE bunching parameter (used to put additional panels near flap hinge) (0.15)
    rBunch = 0.08 #This is the current value that I am using (!bem)
    XT1 = 0.55 # Defining left boundary of bunching region on top surface (should be before flap)
    # XT1 = 1.0
    #XT2 = 0.85 # Defining right boundary of bunching region on top surface (should be after flap)
    XT2 = 0.9 #This is the value I am currently using (!bem)
    # XT2 = 1.0
    XB1 = 0.55 # Defining left boundary of bunching region on bottom surface (should be before flap)
    # XB1 = 1.0
    #XB2 = 0.85 # Defining right boundary of bunching region on bottom surface (should be after flap)
    XB2 = 0.9 #This is the current value that I am using (!bem)
    # XB2 = 1.0
    runFlag = 1 # Flag used in error handling
    dfdn = -0.5 # Change in angle of attack during initialization runs down to AoA_min
    runNum = 0 # Initialized run number
    dfnFlag = -10 # This flag is used to determine if xfoil needs to be re-run if the simulation fails due to convergence issues at low angles of attack

    # Set filenames 
    if multi_run or MPI_run:
        pid = mp.current_process().pid
        LoadFlnmAF = 'airfoil_p{}.txt'.format(pid)
        saveFlnmPolar = 'Polar_p{}.txt'.format(pid)
        xfoilFlnm  = 'xfoil_input_p{}.txt'.format(pid)
        NUL_fname = 'NUL_{}'.format(pid)

    # if MPI_run:
    #     rank = MPI.COMM_WORLD.Get_rank()
    #     LoadFlnmAF = 'airfoil_r{}.txt'.format(rank) # This is a temporary file that will be deleted after it is no longer needed
    #     saveFlnmPolar = 'Polar_r{}.txt'.format(rank) # file name of outpur xfoil polar (can be useful to look at during debugging...can also delete at end if you don't want it stored)
    #     xfoilFlnm  = 'xfoil_input_r{}.txt'.format(rank) # Xfoil run script that will be deleted after it is no longer needed
    else:
        LoadFlnmAF = 'airfoil.txt' # This is a temporary file that will be deleted after it is no longer needed
        saveFlnmPolar = 'Polar.txt' # file name of outpur xfoil polar (can be useful to look at during debugging...can also delete at end if you don't want it stored)
        xfoilFlnm  = 'xfoil_input.txt' # Xfoil run script that will be deleted after it is no longer needed
        NUL_fname = 'NUL'

    while numNodes < 480 and runFlag > 0:
        # Cleaning up old files to prevent replacement issues
        if os.path.exists(saveFlnmPolar):
            os.remove(saveFlnmPolar)
        if os.path.exists(xfoilFlnm):
            os.remove(xfoilFlnm)
        if os.path.exists(LoadFlnmAF):
            os.remove(LoadFlnmAF)
        if os.path.exists(NUL_fname):
            os.remove(NUL_fname)
            
        # Writing temporary airfoil coordinate file for use in xfoil
        dat=np.array([x,y])
        np.savetxt(LoadFlnmAF, dat.T, fmt=['%f','%f'])

        # %% Writes the Xfoil run script to read in coordinates, create flap, re-pannel, and create polar
        # Create the airfoil with flap
        fid = open(xfoilFlnm,"w")
        fid.write("PLOP \n G \n\n") # turn off graphics
        fid.write("LOAD \n")
        fid.write( LoadFlnmAF + "\n" + "\n") # name of .txt file with airfoil coordinates
        # fid.write( self.AFName + "\n") # set name of airfoil (internal to xfoil)
        fid.write("GDES \n") # enter into geometry editing tools in xfoil
        fid.write("UNIT \n") # normalize profile to unit chord
        fid.write("EXEC \n \n") # move buffer airfoil to current airfoil

        # Re-panel with specified number of panes and LE/TE panel density ratio
        fid.write("PPAR\n")
        fid.write("N \n" )
        fid.write(str(numNodes) + "\n")
        fid.write("P \n") # set panel bunching parameter
        fid.write(str(panelBunch) + " \n")
        fid.write("T \n") # set TE/LE panel density ratio
        fid.write( str(dist_param) + "\n")
        fid.write("R \n") # set region panel bunching ratio
        fid.write(str(rBunch) + " \n")
        fid.write("XT \n") # set region panel bunching bounds on top surface
        fid.write(str(XT1) +" \n" + str(XT2) + " \n")
        fid.write("XB \n") # set region panel bunching bounds on bottom surface
        fid.write(str(XB1) +" \n" + str(XB2) + " \n")
        fid.write("\n\n")

        # Set Simulation parameters (Re and max number of iterations)
        fid.write("OPER\n")
        fid.write("VISC \n")
        fid.write( str(Re) + "\n") # this sets Re to value specified in yaml file as an input
        #fid.write( "5000000 \n") # bem: I was having trouble geting convergence for some of the thinner airfoils at the tip for the large Re specified in the yaml, so I am hard coding in Re (5e6 is the highest I was able to get to using these paneling parameters)
        fid.write("MACH\n")
        fid.write(str(Ma)+" \n")
        fid.write("ITER \n")
        fid.write( str(IterLimit) + "\n")

        # Run simulations for range of AoA

        if dfnFlag > 0: # bem: This if statement is for the case when there are issues getting convergence at AoA_min.  It runs a preliminary set of AoA's down to AoA_min (does not save them)
            for ii in range(int((0.0-AoA_min)/AoA_inc+1)):
                fid.write("ALFA "+ str(0.0-ii*float(AoA_inc)) +"\n")

        fid.write("PACC\n\n\n") #Toggle saving polar on
        #fid.write("ASEQ 0 " + str(AoA_min) + " " + str(dfdn) + "\n") # The preliminary runs are just to get an initialize airfoil solution at min AoA so that the actual runs will not become unstable

        for ii in range(int((AoA_max-AoA_min)/AoA_inc+1)): # bem: run each AoA seperately (makes polar generation more convergence error tolerant)
            fid.write("ALFA "+ str(AoA_min+ii*float(AoA_inc)) +"\n")

        #fid.write("ASEQ " + str(AoA_min) + " " + "16" + " " + str(AoA_inc) + "\n") #run simulations for desired range of AoA using a coarse step size in AoA up to 16 deg
        #fid.write("ASEQ " + "16.5" + " " + str(AoA_max) + " " + "0.1" + "\n") #run simulations for desired range of AoA using a fine AoA increment up to final AoA to help with convergence issues at high Re
        fid.write("PWRT\n") #Toggle saving polar off
        fid.write(saveFlnmPolar + " \n \n")
        fid.write("QUIT \n")
        fid.close()

        # Run the XFoil calling command
        os.system(xfoil_path + " < " + xfoilFlnm + " > " + NUL_fname) # <<< runs XFoil !

        try:
            flap_polar = np.loadtxt(saveFlnmPolar,skiprows=12)
        except:
            flap_polar = []  # in case no convergence was achieved


        # Error handling (re-run simulations with more panels if there is not enough data in polars)
        if np.size(flap_polar) < 3: # This case is if there are convergence issues at the lowest angles of attack
            plen = 0
            a0 = 0
            a1 = 0
            dfdn = -0.25 # decrease AoA step size during initialization to try and get convergence in the next run
            dfnFlag = 1 # Set flag to run initialization AoA down to AoA_min
            print('XFOIL convergence issues')
        else:
            plen = len(flap_polar[:,0]) # Number of AoA's in polar
            a0 = flap_polar[-1,0] # Maximum AoA in Polar
            a1 = flap_polar[0,0] # Minimum AoA in Polar
            dfnFlag = -10 # Set flag so that you don't need to run initialization sequence

        if a0 > 19. and plen >= 40 and a1 < -12.5: # The a0 > 19 is to check to make sure polar entered into stall regiem plen >= 40 makes sure there are enough AoA's in polar for interpolation and a1 < -15 makes sure polar contains negative stall.
            runFlag = -10 # No need ro re-run polar
        else:
            numNodes += 50 # Re-run with additional panels
            runNum += 1 # Update run number
            if numNodes > 480:
                Warning('NO convergence in XFoil achieved!')
            print('Refining paneling to ' + str(numNodes) + ' nodes')

    # Load back in polar data to be saved in instance variables
    #flap_polar = np.loadtxt(saveFlnmPolar,skiprows=12) # (note, we are assuming raw Xfoil polars when skipping the first 12 lines)
    # self.af_flap_polar = flap_polar
    # self.flap_polar_flnm = saveFlnmPolar # Not really needed unless you keep the files and want to load them later

    # Delete Xfoil run script file
    if os.path.exists(xfoilFlnm):
        os.remove(xfoilFlnm)
    if os.path.exists(saveFlnmPolar): # bem: For now leave the files, but eventually we can get rid of them (remove # in front of commands) so that we don't have to store them
        os.remove(saveFlnmPolar)
    if os.path.exists(LoadFlnmAF):
        os.remove(LoadFlnmAF)
    if os.path.exists(NUL_fname):
        os.remove(NUL_fname)


    return flap_polar

class RunXFOIL(ExplicitComponent):
    # Openmdao component to run XFOIL and re-compute polars
    def initialize(self):
        self.options.declare('modeling_options')
        self.options.declare('opt_options')
        
    def setup(self):
<<<<<<< HEAD
        blade_init_options = self.options['modeling_options']['RotorSE']
        self.n_span        = n_span     = blade_init_options['n_span']
        self.n_te_flaps    = n_te_flaps = blade_init_options['n_te_flaps']
        af_init_options    = self.options['modeling_options']['airfoils']
        self.n_tab         = af_init_options['n_tab']
        self.n_aoa         = n_aoa      = af_init_options['n_aoa'] # Number of angle of attacks
        self.n_Re          = n_Re      = af_init_options['n_Re'] # Number of Reynolds, so far hard set at 1
        self.n_tab         = n_tab     = af_init_options['n_tab']# Number of tabulated data. For distributed aerodynamic control this could be > 1
        self.n_xy          = n_xy      = af_init_options['n_xy'] # Number of coordinate points to describe the airfoil geometry
=======
        rotorse_options = self.options['modeling_options']['RotorSE']
        self.n_span        = n_span     = rotorse_options['n_span']
        self.n_te_flaps    = n_te_flaps = rotorse_options['n_te_flaps']
        self.n_tab         = rotorse_options['n_tab']
        self.n_aoa         = n_aoa      = rotorse_options['n_aoa'] # Number of angle of attacks
        self.n_Re          = n_Re      = rotorse_options['n_Re'] # Number of Reynolds, so far hard set at 1
        self.n_tab         = n_tab     = rotorse_options['n_tab']# Number of tabulated data. For distributed aerodynamic control this could be > 1
        self.n_xy          = n_xy      = rotorse_options['n_xy'] # Number of coordinate points to describe the airfoil geometry
>>>>>>> 0163a1b3
        self.xfoil_path    = self.options['modeling_options']['xfoil']['path']

        # Use openfast cores for parallelization of xfoil 
        FASTpref = self.options['modeling_options']['openfast']
        xfoilpref = self.options['modeling_options']['xfoil']

        try:
            if xfoilpref['run_parallel']:
                self.cores = mp.cpu_count()
            else:
                self.cores = 1
        except KeyError:
            self.cores = 1
        
        if MPI and self.options['modeling_options']['Analysis_Flags']['OpenFAST']:
            self.mpi_comm_map_down = FASTpref['analysis_settings']['mpi_comm_map_down']

        # Inputs blade outer shape
        self.add_input('s',          val=np.zeros(n_span),                      desc='1D array of the non-dimensional spanwise grid defined along blade axis (0-blade root, 1-blade tip)')
        self.add_input('r',             val=np.zeros(n_span), units='m',   desc='radial locations where blade is defined (should be increasing and not go all the way to hub or tip)')
        self.add_input('coord_xy_interp',  val=np.zeros((n_span, n_xy, 2)),     desc='3D array of the non-dimensional x and y airfoil coordinates of the airfoils interpolated along span for n_span stations.')
        self.add_input('chord',         val=np.zeros(n_span), units='m',   desc='chord length at each section')

        # Inputs flaps
        self.add_input('span_end',   val=np.zeros(n_te_flaps),                  desc='1D array of the positions along blade span where the trailing edge flap(s) end. Only values between 0 and 1 are meaningful.')
        self.add_input('span_ext',   val=np.zeros(n_te_flaps),                  desc='1D array of the extensions along blade span of the trailing edge flap(s). Only values between 0 and 1 are meaningful.')
        self.add_input('chord_start',val=np.zeros(n_te_flaps),                  desc='1D array of the positions along chord where the trailing edge flap(s) start. Only values between 0 and 1 are meaningful.')
        self.add_input('delta_max_pos', val=np.zeros(n_te_flaps), units='rad',  desc='1D array of the max angle of the trailing edge flaps.')
        self.add_input('delta_max_neg', val=np.zeros(n_te_flaps), units='rad',  desc='1D array of the min angle of the trailing edge flaps.')

        # Inputs control
        self.add_input('max_TS',         val=0.0, units='m/s',     desc='Maximum allowed blade tip speed.')
        self.add_input('rated_TSR',      val=0.0,                  desc='Constant tip speed ratio in region II.')

        # Inputs environment
        self.add_input('rho_air',      val=1.225,        units='kg/m**3',    desc='Density of air')
        self.add_input('mu_air',       val=1.81e-5,      units='kg/(m*s)',   desc='Dynamic viscosity of air')
        self.add_input('speed_sound_air',  val=340.,     units='m/s',        desc='Speed of sound in air.')

        # Inputs polars
        self.add_input('aoa',       val=np.zeros(n_aoa),        units='rad',    desc='1D array of the angles of attack used to define the polars of the airfoils. All airfoils defined in openmdao share this grid.')
        self.add_input('cl_interp',        val=np.zeros((n_span, n_aoa, n_Re, n_tab)),   desc='4D array with the lift coefficients of the airfoils. Dimension 0 is along the blade span for n_span stations, dimension 1 is along the angles of attack, dimension 2 is along the Reynolds number, dimension 3 is along the number of tabs, which may describe multiple sets at the same station, for example in presence of a flap.')
        self.add_input('cd_interp',        val=np.zeros((n_span, n_aoa, n_Re, n_tab)),   desc='4D array with the drag coefficients of the airfoils. Dimension 0 is along the blade span for n_span stations, dimension 1 is along the angles of attack, dimension 2 is along the Reynolds number, dimension 3 is along the number of tabs, which may describe multiple sets at the same station, for example in presence of a flap.')
        self.add_input('cm_interp',        val=np.zeros((n_span, n_aoa, n_Re, n_tab)),   desc='4D array with the moment coefficients of the airfoils. Dimension 0 is along the blade span for n_span stations, dimension 1 is along the angles of attack, dimension 2 is along the Reynolds number, dimension 3 is along the number of tabs, which may describe multiple sets at the same station, for example in presence of a flap.')

        # Outputs flap geometry
        self.add_output('span_start', val=np.zeros(n_te_flaps),                  desc='1D array of the positions along blade span where the trailing edge flap(s) start. Only values between 0 and 1 are meaningful.')
        
        # Output polars
        self.add_output('cl_interp_flaps',  val=np.zeros((n_span, n_aoa, n_Re, n_tab)),   desc='4D array with the lift coefficients of the airfoils. Dimension 0 is along the blade span for n_span stations, dimension 1 is along the angles of attack, dimension 2 is along the Reynolds number, dimension 3 is along the number of tabs, which may describe multiple sets at the same station, for example in presence of a flap.')
        self.add_output('cd_interp_flaps',  val=np.zeros((n_span, n_aoa, n_Re, n_tab)),   desc='4D array with the drag coefficients of the airfoils. Dimension 0 is along the blade span for n_span stations, dimension 1 is along the angles of attack, dimension 2 is along the Reynolds number, dimension 3 is along the number of tabs, which may describe multiple sets at the same station, for example in presence of a flap.')
        self.add_output('cm_interp_flaps',  val=np.zeros((n_span, n_aoa, n_Re, n_tab)),   desc='4D array with the moment coefficients of the airfoils. Dimension 0 is along the blade span for n_span stations, dimension 1 is along the angles of attack, dimension 2 is along the Reynolds number, dimension 3 is along the number of tabs, which may describe multiple sets at the same station, for example in presence of a flap.')
        self.add_output('flap_angles',      val=np.zeros((n_span, n_Re, n_tab)), units = 'deg',   desc='3D array with the flap angles of the airfoils. Dimension 0 is along the blade span for n_span stations, dimension 1 is along the Reynolds number, dimension 2 is along the number of tabs, which may describe multiple sets at the same station.')
        self.add_output('Re_loc',           val=np.zeros((n_span, n_Re, n_tab)),   desc='3D array with the Re. Dimension 0 is along the blade span for n_span stations, dimension 1 is along the Reynolds number, dimension 2 is along the number of tabs, which may describe multiple sets at the same station.')
        self.add_output('Ma_loc',           val=np.zeros((n_span, n_Re, n_tab)),   desc='3D array with the Mach number. Dimension 0 is along the blade span for n_span stations, dimension 1 is along the Reynolds number, dimension 2 is along the number of tabs, which may describe multiple sets at the same station.')

        # initialize saved data polar data. 
        # - This is filled if we're not changing the flaps, so we don't need to re-run xfoil every time
        self.saved_polar_data = {}

    def compute(self, inputs, outputs):

        # If trailing edge flaps are present, compute the perturbed profiles with XFOIL
        self.flap_profiles = [{} for i in range(self.n_span)]
        outputs['span_start'] = inputs['span_end'] - inputs['span_ext']
        if self.n_te_flaps > 0:
            try:
                from scipy.ndimage import gaussian_filter
            except:
                print('Cannot import the library gaussian_filter from scipy. Please check the conda environment and potential conflicts between numpy and scipy')
            xfoil_kw = {}
            if MPI:
                xfoil_kw['MPI_run'] = True
            elif self.cores > 1:
                xfoil_kw['multi_run'] = True
            for i in range(self.n_span):
                # Loop through the flaps specified in yaml file
                for k in range(self.n_te_flaps):
                    # Only create flap geometries where the yaml file specifies there is a flap (Currently going to nearest blade station location)
                    if inputs['s'][i] >= outputs['span_start'][k] and inputs['s'][i] <= inputs['span_end'][k]: 
                        self.flap_profiles[i]['flap_angles']= []
                        # Initialize the profile coordinates to zeros
                        self.flap_profiles[i]['coords']     = np.zeros([self.n_xy,2,self.n_tab]) 
                            # Ben:I am not going to force it to include delta=0.  If this is needed, a more complicated way of getting flap deflections to calculate is needed.
                        flap_angles = np.linspace(inputs['delta_max_neg'][k],inputs['delta_max_pos'][k],self.n_tab) * 180. / np.pi
                        # Loop through the flap angles
                        for ind, fa in enumerate(flap_angles):
                            # NOTE: negative flap angles are deflected to the suction side, i.e. positively along the positive z- (radial) axis
                            af_flap = CCAirfoil(np.array([1,2,3]), np.array([100]), np.zeros(3), np.zeros(3), np.zeros(3), inputs['coord_xy_interp'][i,:,0], inputs['coord_xy_interp'][i,:,1], "Profile"+str(i)) # bem:I am creating an airfoil name based on index...this structure/naming convention is being assumed in CCAirfoil.runXfoil() via the naming convention used in CCAirfoil.af_flap_coords(). Note that all of the inputs besides profile coordinates and name are just dummy varaiables at this point.
                            af_flap.af_flap_coords(self.xfoil_path, fa,  inputs['chord_start'][k],0.5,200, **xfoil_kw) #bem: the last number is the number of points in the profile.  It is currently being hard coded at 200 but should be changed to make sure it is the same number of points as the other profiles
                            # self.flap_profiles[i]['coords'][:,0,ind] = af_flap.af_flap_xcoords # x-coords from xfoil file with flaps
                            # self.flap_profiles[i]['coords'][:,1,ind] = af_flap.af_flap_ycoords # y-coords from xfoil file with flaps
                            # self.flap_profiles[i]['coords'][:,0,ind] = af_flap.af_flap_xcoords  # x-coords from xfoil file with flaps and NO gaussian filter for smoothing
                            # self.flap_profiles[i]['coords'][:,1,ind] = af_flap.af_flap_ycoords  # y-coords from xfoil file with flaps and NO gaussian filter for smoothing
                            try:
                                self.flap_profiles[i]['coords'][:,0,ind] = gaussian_filter(af_flap.af_flap_xcoords, sigma=1) # x-coords from xfoil file with flaps and gaussian filter for smoothing
                                self.flap_profiles[i]['coords'][:,1,ind] = gaussian_filter(af_flap.af_flap_ycoords, sigma=1) # y-coords from xfoil file with flaps and gaussian filter for smoothing
                            except:
                                self.flap_profiles[i]['coords'][:,0,ind] = af_flap.af_flap_xcoords
                                self.flap_profiles[i]['coords'][:,1,ind] = af_flap.af_flap_ycoords
                            self.flap_profiles[i]['flap_angles'].append([])
                            self.flap_profiles[i]['flap_angles'][ind] = fa # Putting in flap angles to blade for each profile (can be used for debugging later)

                        # # ** The code below will plot the first three flap deflection profiles (in the case where there are only 3 this will correspond to max negative, zero, and max positive deflection cases)
                        # font = {'family': 'Times New Roman',
                        #         'weight': 'normal',
                        #         'size': 18}
                        # plt.rc('font', **font)
                        # plt.figure
                        # fig, ax = plt.subplots(1, 1, figsize=(8, 5))
                        # # plt.plot(self.flap_profiles[i]['coords'][:,0,0], self.flap_profiles[i]['coords'][:,1,0], 'r',self.flap_profiles[i]['coords'][:,0,1], self.flap_profiles[i]['coords'][:,1,1], 'k',self.flap_profiles[i]['coords'][:,0,2], self.flap_profiles[i]['coords'][:,1,2], 'b')
                        # plt.plot(self.flap_profiles[i]['coords'][:, 0, 0],
                        #         self.flap_profiles[i]['coords'][:, 1, 0], '.r',
                        #         self.flap_profiles[i]['coords'][:, 0, 2],
                        #         self.flap_profiles[i]['coords'][:, 1, 2], '.b',
                        #         self.flap_profiles[i]['coords'][:, 0, 1],
                        #         self.flap_profiles[i]['coords'][:, 1, 1], '.k')
                        
                        # # plt.xlabel('x')
                        # # plt.ylabel('y')
                        # plt.axis('equal')
                        # plt.axis('off')
                        # plt.tight_layout()
                        # plt.show()
                        # # # plt.savefig('temp/airfoil_polars/NACA63-self.618_flap_profiles.png', dpi=300)
                        # # # plt.savefig('temp/airfoil_polars/FFA-W3-self.211_flap_profiles.png', dpi=300)
                        # # # plt.savefig('temp/airfoil_polars/FFA-W3-self.241_flap_profiles.png', dpi=300)
                        # # # plt.savefig('temp/airfoil_polars/FFA-W3-self.301_flap_profiles.png', dpi=300)


        # ----------------------------------------------------- #
        # Determine airfoil polar tables blade sections #

        #  ToDo: shape of blade['profile'] differs from self.flap_profiles <<< change to same shape
        # only execute when flag_airfoil_polars = True
        flag_airfoil_polars = False  # <<< ToDo get through Yaml in the future ?!?

        if flag_airfoil_polars == True:
            # OUTDATED!!! - NJA

            af_orig_grid = blade['outer_shape_bem']['airfoil_position']['grid']
            af_orig_labels = blade['outer_shape_bem']['airfoil_position']['labels']
            af_orig_chord_grid = blade['outer_shape_bem']['chord']['grid']  # note: different grid than airfoil labels
            af_orig_chord_value = blade['outer_shape_bem']['chord']['values']

            for i_af_orig in range(len(af_orig_grid)):
                if af_orig_labels[i_af_orig] != 'circular':
                    print('Determine airfoil polars:')

                    # check index of chord grid for given airfoil radial station
                    for i_chord_grid in range(len(af_orig_chord_grid)):
                        if af_orig_chord_grid[i_chord_grid] == af_orig_grid[i_af_orig]:
                            c = af_orig_chord_value[i_chord_grid]  # get chord length at current radial station of original airfoil
                            c_index = i_chord_grid


                    flag_coord = 3  # Define which blade airfoil outer shapes coordinates to use (watch out for consistency throughout the model/analysis !!!)
                    #  Get orig coordinates (too many for XFoil)
                    if flag_coord == 1:
                        x_af = self.wt_ref['airfoils'][1]['coordinates']['x']
                        y_af = self.wt_ref['airfoils'][1]['coordinates']['y']


                    #  Get interpolated coords
                    if flag_coord == 2:
                        x_af = blade['profile'][:,0,c_index]
                        y_af = blade['profile'][:,1,c_index]


                    # create coords using ccblade and calling XFoil in order to be consistent with the flap method
                    if flag_coord == 3:
                        flap_angle = 0  # no te-flaps !
                        af_temp = CCAirfoil(np.array([1,2,3]), np.array([100]), np.zeros(3), np.zeros(3), np.zeros(3), blade['profile'][:,0,c_index],blade['profile'][:,1,c_index], "Profile"+str(c_index)) # bem:I am creating an airfoil name based on index...this structure/naming convention is being assumed in CCAirfoil.runXfoil() via the naming convention used in CCAirfoil.af_flap_coords(). Note that all of the inputs besides profile coordinates and name are just dummy varaiables at this point.
                        af_temp.af_flap_coords(self.xfoil_path, flap_angle,  0.8, 0.5, 200) #bem: the last number is the number of points in the profile.  It is currently being hard coded at 200 but should be changed to make sure it is the same number of points as the other profiles
                        # x_af = af_temp.af_flap_xcoords
                        # y_af = af_temp.af_flap_ycoords

                        x_af = gaussian_filter(af_temp.af_flap_xcoords, sigma=1)  # gaussian filter for smoothing (in order to be consistent with flap capabilities)
                        y_af = gaussian_filter(af_temp.af_flap_ycoords, sigma=1)  # gaussian filter for smoothing (in order to be consistent with flap capabilities)


                    rR = af_orig_grid[i_af_orig]  # non-dimensional blade radial station at cross section
                    R = blade['pf']['r'][-1]  # blade (global) radial length
                    tsr = blade['config']['tsr']  # tip-speed ratio
                    maxTS = blade['assembly']['control']['maxTS']  # max blade-tip speed (m/s) from yaml file
                    KinVisc = blade['environment']['air_data']['KinVisc']  # Kinematic viscosity (m^2/s) from yaml file
                    SpdSound = blade['environment']['air_data']['SpdSound']  # speed of sound (m/s) from yaml file
                    Re_af_orig_loc = c * maxTS * rR / KinVisc
                    Ma_af_orig_loc = maxTS * rR / SpdSound

                    print('Run xfoil for airfoil ' + af_orig_labels[i_af_orig] + ' at span section r/R = ' + str(rR) + ' with Re equal to ' + str(Re_af_orig_loc) + ' and Ma equal to ' + str(Ma_af_orig_loc))
                    # if af_orig_labels[i_af_orig] == 'NACA63-618':  # reduce AoAmin for (thinner) airfoil at the blade tip due to convergence reasons in XFoil
                    #     data = self.runXfoil(x_af, y_af_orig, Re_af_orig_loc, -13.5, 25., 0.5, Ma_af_orig_loc)
                    # else:
                    data = self.runXfoil(x_af, y_af, Re_af_orig_loc, -20., 25., 0.5, Ma_af_orig_loc)

                    oldpolar = Polar(Re_af_orig_loc, data[:, 0], data[:, 1], data[:, 2], data[:, 4])  # p[:,0] is alpha, p[:,1] is Cl, p[:,2] is Cd, p[:,4] is Cm

                    polar3d = oldpolar.correction3D(rR, c/R, tsr)  # Apply 3D corrections (made sure to change the r/R, c/R, and tsr values appropriately when calling AFcorrections())
                    cdmax = 1.5
                    polar = polar3d.extrapolate(cdmax)  # Extrapolate polars for alpha between -180 deg and 180 deg

                    cl_interp = np.interp(np.degrees(alpha), polar.alpha, polar.cl)
                    cd_interp = np.interp(np.degrees(alpha), polar.alpha, polar.cd)
                    cm_interp = np.interp(np.degrees(alpha), polar.alpha, polar.cm)

                    # --- PROFILE ---#
                    # write profile (that was input to XFoil; although previously provided in the yaml file)
                    with open('temp/airfoil_polars/' + af_orig_labels[i_af_orig] + '_profile.csv', 'w') as profile_csvfile:
                        profile_csvfile_writer = csv.writer(profile_csvfile, delimiter=',')
                        profile_csvfile_writer.writerow(['x', 'y'])
                        for i in range(len(x_af)):
                            profile_csvfile_writer.writerow([x_af[i], y_af[i]])

                    # plot profile
                    plt.figure(i_af_orig)
                    plt.plot(x_af, y_af, 'k')
                    plt.axis('equal')
                    # plt.show()
                    plt.savefig('temp/airfoil_polars/' + af_orig_labels[i_af_orig] + '_profile.png')
                    plt.close(i_af_orig)

                    # --- CL --- #
                    # write cl
                    with open('temp/airfoil_polars/' + af_orig_labels[i_af_orig] + '_cl.csv', 'w') as cl_csvfile:
                        cl_csvfile_writer = csv.writer(cl_csvfile, delimiter=',')
                        cl_csvfile_writer.writerow(['alpha, deg', 'alpha, rad', 'cl'])
                        for i in range(len(cl_interp)):
                            cl_csvfile_writer.writerow([np.degrees(alpha[i]), alpha[i], cl_interp[i]])

                    # plot cl
                    plt.figure(i_af_orig)
                    fig, ax = plt.subplots(1,1, figsize= (8,5))
                    plt.plot(np.degrees(alpha), cl_interp, 'b')
                    plt.xlim(xmin=-25, xmax=25)
                    plt.grid(True)
                    autoscale_y(ax)
                    plt.xlabel('Angles of attack, deg')
                    plt.ylabel('Lift coefficient')
                    # plt.show()
                    plt.savefig('temp/airfoil_polars/' + af_orig_labels[i_af_orig] + '_cl.png')
                    plt.close(i_af_orig)

                    # write cd
                    with open('temp/airfoil_polars/' + af_orig_labels[i_af_orig] + '_cd.csv', 'w') as cd_csvfile:
                        cd_csvfile_writer = csv.writer(cd_csvfile, delimiter=',')
                        cd_csvfile_writer.writerow(['alpha, deg', 'alpha, rad', 'cd'])
                        for i in range(len(cd_interp)):
                            cd_csvfile_writer.writerow([np.degrees(alpha[i]), alpha[i], cd_interp[i]])

                    # plot cd
                    plt.figure(i_af_orig)
                    fig, ax = plt.subplots(1,1, figsize= (8,5))
                    plt.plot(np.degrees(alpha), cd_interp, 'r')
                    plt.xlim(xmin=-25, xmax=25)
                    plt.grid(True)
                    autoscale_y(ax)
                    plt.xlabel('Angles of attack, deg')
                    plt.ylabel('Drag coefficient')
                    # plt.show()
                    plt.savefig('temp/airfoil_polars/' + af_orig_labels[i_af_orig] + '_cd.png')
                    plt.close(i_af_orig)

                    # write cm
                    with open('temp/airfoil_polars/' + af_orig_labels[i_af_orig] + '_cm.csv', 'w') as cm_csvfile:
                        cm_csvfile_writer = csv.writer(cm_csvfile, delimiter=',')
                        cm_csvfile_writer.writerow(['alpha, deg', 'alpha, rad', 'cm'])
                        for i in range(len(cm_interp)):
                            cm_csvfile_writer.writerow([np.degrees(alpha[i]), alpha[i], cm_interp[i]])

                    # plot cm
                    plt.figure(i_af_orig)
                    fig, ax = plt.subplots(1,1, figsize= (8,5))
                    plt.plot(np.degrees(alpha), cm_interp, 'g')
                    plt.xlim(xmin=-25, xmax=25)
                    plt.grid(True)
                    autoscale_y(ax)
                    plt.xlabel('Angles of attack, deg')
                    plt.ylabel('Torque coefficient')
                    # plt.show()
                    plt.savefig('temp/airfoil_polars/' + af_orig_labels[i_af_orig] + '_cm.png')
                    plt.close(i_af_orig)

                    # write additional information (Re, Ma, r/R)
                    with open('temp/airfoil_polars/' + af_orig_labels[i_af_orig] + '_add_info.csv', 'w') as csvfile:
                        csvfile_writer = csv.writer(csvfile, delimiter=',')
                        csvfile_writer.writerow(['Re', 'Ma', 'r/R'])
                        csvfile_writer.writerow([Re_af_orig_loc, Ma_af_orig_loc, rR])

                    plt.close('all')
        # ------------------------------------------------------------ #
        # Determine airfoil polar tables for blade sections with flaps #

        self.R        = inputs['r'][-1]  # Rotor radius in meters
        self.tsr      = inputs['rated_TSR']  # tip-speed ratio
        self.maxTS    = inputs['max_TS']  # max blade-tip speed (m/s) from yaml file
        self.KinVisc  = inputs['mu_air'] / inputs['rho_air']  # Kinematic viscosity (m^2/s) from yaml file
        self.SpdSound = inputs['speed_sound_air'] # speed of sound (m/s) from yaml file
        
        # Initialize
        cl_interp_flaps = inputs['cl_interp']
        cd_interp_flaps = inputs['cd_interp']
        cm_interp_flaps = inputs['cm_interp']
        fa_control = np.zeros((self.n_span, self.n_Re, self.n_tab))
        Re_loc = np.zeros((self.n_span, self.n_Re, self.n_tab))
        Ma_loc = np.zeros((self.n_span, self.n_Re, self.n_tab))

        # Get polars for flap angles
        if self.n_te_flaps > 0:
            if 'cl_interp_flaps' not in self.saved_polar_data.keys():
                
                run_xfoil_params = {}
                # Self
                run_xfoil_params['xfoil_path'] = self.xfoil_path
                run_xfoil_params['cores'] = self.cores
                run_xfoil_params['n_span'] = self.n_span
                run_xfoil_params['n_Re'] = self.n_Re
                run_xfoil_params['n_tab'] = self.n_tab
                run_xfoil_params['flap_profiles'] = self.flap_profiles
                run_xfoil_params['R'] = self.R
                run_xfoil_params['tsr'] = self.tsr
                run_xfoil_params['maxTS'] = self.maxTS
                run_xfoil_params['KinVisc'] = self.KinVisc
                run_xfoil_params['SpdSound'] = self.SpdSound
                # inputs
                run_xfoil_params['cl_interp'] = inputs['cl_interp']
                run_xfoil_params['cd_interp'] = inputs['cd_interp']
                run_xfoil_params['cm_interp'] = inputs['cm_interp']
                run_xfoil_params['chord'] = inputs['chord']
                run_xfoil_params['s'] = inputs['s']
                run_xfoil_params['r'] = inputs['r']
                run_xfoil_params['aoa'] = inputs['aoa']


                # Run XFoil as multiple processors with MPI
                if MPI:
                    run_xfoil_params['run_MPI'] = True
                    # mpi comm management
                    comm = MPI.COMM_WORLD
                    rank = comm.Get_rank()
                    sub_ranks = self.mpi_comm_map_down[rank]
                    size = len(sub_ranks)
                    
                    print('Parallelizing Xfoil on {} subranks.'.format(len(sub_ranks)))
                    N_cases = self.n_span # total number of airfoil sections
                    N_loops = int(np.ceil(float(N_cases)/float(size)))  # number of times function calls need to "loop"

                    # iterate loops, populate polar tables
                    for i in range(N_loops):
                        idx_s = i*size
                        idx_e = min((i+1)*size, N_cases)

                        for idx, afi in enumerate(np.arange(idx_s,idx_e)):
                            data = [partial(get_flap_polars, run_xfoil_params), afi]
                            rank_j = sub_ranks[idx]
                            comm.send(data, dest=rank_j, tag=0)

                        # for rank_j in sub_ranks:
                        for idx, afi in enumerate(np.arange(idx_s, idx_e)):
                            rank_j = sub_ranks[idx]
                            polars_separate_af = comm.recv(source=rank_j, tag=1)
                            cl_interp_flaps[afi,:,:,:] = polars_separate_af[0]
                            cd_interp_flaps[afi,:,:,:] = polars_separate_af[1]
                            cm_interp_flaps[afi,:,:,:] = polars_separate_af[2]
                            fa_control[afi,:,:] = polars_separate_af[3]
                            Re_loc[afi,:,:] = polars_separate_af[4]
                            Ma_loc[afi,:,:] = polars_separate_af[5]
                    
                    # for afi in range(self.n_span):
                    #     # re-structure outputs
                        
                # Multiple processors, but not MPI
                elif self.cores > 1:
                    run_xfoil_params['run_multi'] = True

                    # separate airfoil sections w/ and w/o flaps
                    af_with_flaps = []
                    af_without_flaps = []
                    for afi in range(len(run_xfoil_params['flap_profiles'])):
                        if 'coords' in run_xfoil_params['flap_profiles'][afi]:
                            af_with_flaps.append(afi)
                        else:
                            af_without_flaps.append(afi)

                    print('Parallelizing Xfoil on {} cores'.format(self.cores))
                    pool = mp.Pool(self.cores)
                    polars_separate_flaps = pool.map(
                        partial(get_flap_polars, run_xfoil_params), af_with_flaps)
                    # parallelize flap-specific calls for better efficiency
                    polars_separate_noflaps = pool.map(
                        partial(get_flap_polars, run_xfoil_params), af_without_flaps)
                    pool.close()
                    pool.join()

                    for i, afi in enumerate(af_with_flaps):
                        cl_interp_flaps[afi,:,:,:] = polars_separate_flaps[i][0]
                        cd_interp_flaps[afi,:,:,:] = polars_separate_flaps[i][1]
                        cm_interp_flaps[afi,:,:,:] = polars_separate_flaps[i][2]
                        fa_control[afi,:,:] = polars_separate_flaps[i][3]
                        Re_loc[afi,:,:] = polars_separate_flaps[i][4]
                        Ma_loc[afi,:,:] = polars_separate_flaps[i][5]

                    for i, afi in enumerate(af_without_flaps):
                        cl_interp_flaps[afi,:,:,:] = polars_separate_noflaps[i][0]
                        cd_interp_flaps[afi,:,:,:] = polars_separate_noflaps[i][1]
                        cm_interp_flaps[afi,:,:,:] = polars_separate_noflaps[i][2]
                        fa_control[afi,:,:] = polars_separate_noflaps[i][3]
                        Re_loc[afi,:,:] = polars_separate_noflaps[i][4]
                        Ma_loc[afi,:,:] = polars_separate_noflaps[i][5]
                                            
                else:
                    for afi in range(self.n_span): # iterate number of radial stations for various airfoil tables
                        cl_interp_flaps_af, cd_interp_flaps_af, cm_interp_flaps_af, fa_control_af, Re_loc_af, Ma_loc_af = get_flap_polars(run_xfoil_params, afi)

                        cl_interp_flaps[afi,:,:,:] = cl_interp_flaps_af
                        cd_interp_flaps[afi,:,:,:] = cd_interp_flaps_af
                        cm_interp_flaps[afi,:,:,:] = cm_interp_flaps_af
                        fa_control[afi,:,:] = fa_control_af
                        Re_loc[afi,:,:] = Re_loc_af
                        Ma_loc[afi,:,:] = Ma_loc_af

                if not any([self.options['opt_options']['optimization_variables']['blade']['dac']['te_flap_ext']['flag'],
                            self.options['opt_options']['optimization_variables']['blade']['dac']['te_flap_end']['flag']]):
                    self.saved_polar_data['cl_interp_flaps'] = copy.copy(cl_interp_flaps)
                    self.saved_polar_data['cd_interp_flaps'] = copy.copy(cd_interp_flaps)
                    self.saved_polar_data['cm_interp_flaps'] = copy.copy(cm_interp_flaps)
                    self.saved_polar_data['fa_control'] = copy.copy(fa_control)
                    self.saved_polar_data['Re_loc'] = copy.copy(Re_loc)
                    self.saved_polar_data['Ma_loc'] = copy.copy(Ma_loc)
                    
            else:
                # load xfoil data from previous runs
                print('Skipping XFOIL and loading blade polar data from previous iteration.')
                cl_interp_flaps = self.saved_polar_data['cl_interp_flaps']
                cd_interp_flaps = self.saved_polar_data['cd_interp_flaps']
                cm_interp_flaps = self.saved_polar_data['cm_interp_flaps']
                fa_control = self.saved_polar_data['fa_control']  
                Re_loc = self.saved_polar_data['Re_loc']       
                Ma_loc = self.saved_polar_data['Ma_loc']       



                    # else:  # no flap at specific radial location (but in general 'aerodynamic_control' is defined in blade from yaml)
                    #     # for j in range(n_Re): # ToDo incorporade variable Re capability
                    #     for ind in range(self.n_tab):  # fill all self.n_tab slots even though no flaps exist at current radial position
                    #         c = inputs['chord'][afi]  # blade chord length at cross section
                    #         rR = inputs['r'][afi] / inputs['r'][-1]  # non-dimensional blade radial station at cross section
                    #         Re_loc[afi, :, ind] = c * maxTS * rR / KinVisc
                    #         Ma_loc[afi, :, ind] = maxTS * rR / SpdSound
                    #         for j in range(self.n_Re):
                    #             cl_interp_flaps[afi, :, j, ind] = inputs['cl_interp'][afi, :, j, 0]
                    #             cd_interp_flaps[afi, :, j, ind] = inputs['cl_interp'][afi, :, j, 0]
                    #             cm_interp_flaps[afi, :, j, ind] = inputs['cl_interp'][afi, :, j, 0]

        else:
            for afi in range(self.n_span):
                # for j in range(n_Re):  # ToDo incorporade variable Re capability
                for ind in range(self.n_tab):  # fill all self.n_tab slots even though no flaps exist at current radial position
                    c = inputs['chord'][afi]  # blade chord length at cross section
                    rR = inputs['r'][afi] / inputs['r'][-1]  # non-dimensional blade radial station at cross section
                    Re_loc[afi, :, ind] = c * self.maxTS * rR / self.KinVisc
                    Ma_loc[afi, :, ind] = self.maxTS * rR / self.SpdSound
                    
        outputs['cl_interp_flaps']  = cl_interp_flaps
        outputs['cd_interp_flaps']  = cd_interp_flaps
        outputs['cm_interp_flaps']  = cm_interp_flaps
        outputs['flap_angles']      = fa_control # use vector of flap angle controls
        outputs['Re_loc'] = Re_loc
        outputs['Ma_loc'] = Ma_loc

def get_flap_polars(run_xfoil_params, afi):
    '''
    Sort of a wrapper script for runXfoil - makes parallelization possible

    Parameters:
    -----------
    run_xfoil_params: dict
        contains all necessary information to succesfully run xFoil
    afi: int
        airfoil section index

    Returns:
    --------
    cl_interp_flaps_af: 3D array
        lift coefficient tables
    cd_interp_flaps_af: 3D array
        drag coefficient  tables
    cm_interp_flaps_af: 3D array
        moment coefficient tables
    fa_control_af: 2D array
        flap angle tables
    Re_loc_af: 2D array
        Reynolds number table
    Ma_loc_af: 2D array
        Mach number table
    '''
    cl_interp_flaps_af = run_xfoil_params['cl_interp'][afi]
    cd_interp_flaps_af = run_xfoil_params['cd_interp'][afi]
    cm_interp_flaps_af = run_xfoil_params['cm_interp'][afi]
    fa_control_af = np.zeros((run_xfoil_params['n_Re'], run_xfoil_params['n_tab']))
    Re_loc_af = np.zeros((run_xfoil_params['n_Re'], run_xfoil_params['n_tab']))
    Ma_loc_af = np.zeros((run_xfoil_params['n_Re'], run_xfoil_params['n_tab']))

    if 'coords' in run_xfoil_params['flap_profiles'][afi]: # check if 'coords' is an element of 'run_xfoil_params['flap_profiles']', i.e. if we have various flap angles
        # for j in range(n_Re): # ToDo incorporade variable Re capability
        for ind in range(run_xfoil_params['n_tab']):
            #fa = run_xfoil_params['flap_profiles'][afi]['flap_angles'][ind] # value of respective flap angle
            fa_control_af[:,ind] = run_xfoil_params['flap_profiles'][afi]['flap_angles'][ind] # flap angle vector of distributed aerodynamics control
            # eta = (blade['pf']['r'][afi]/blade['pf']['r'][-1])
            # eta = blade['outer_shape_bem']['chord']['grid'][afi]
            c   = run_xfoil_params['chord'][afi]  # blade chord length at cross section
            s   = run_xfoil_params['s'][afi]
            rR  = run_xfoil_params['r'][afi] / run_xfoil_params['r'][-1]  # non-dimensional blade radial station at cross section in the rotor coordinate system
            Re_loc_af[:,ind] = c* run_xfoil_params['maxTS'] * rR / run_xfoil_params['KinVisc']
            Ma_loc_af[:,ind] = run_xfoil_params['maxTS'] * rR / run_xfoil_params['SpdSound']

            print('Run xfoil for nondimensional blade span section s = ' + str(s) + ' with ' + str(fa_control_af[0,ind]) + ' deg flap deflection angle; Re equal to ' + str(Re_loc_af[0,ind]) + '; Ma equal to ' + str(Ma_loc_af[0,ind]))
            # if  rR > 0.88:  # reduce AoAmin for (thinner) airfoil at the blade tip due to convergence reasons in XFoil
            #     data = run_xfoil_params['runXfoil'](run_xfoil_params['flap_profiles'][afi]['coords'][:, 0, ind],run_xfoil_params['flap_profiles'][afi]['coords'][:, 1, ind],Re_loc_af[afi, j, ind], -13.5, 25., 0.5, Ma_loc_af[afi, j, ind])
            # else:  # normal case

            xfoil_kw = {'AoA_min': -20,
                        'AoA_max': 25,
                        'AoA_inc': 0.5,
                        'Ma':  Ma_loc_af[0, ind],
                        }

            if MPI:
                xfoil_kw['MPI_run'] = True
            elif run_xfoil_params['cores'] > 1:
                xfoil_kw['multi_run'] = True

            data = runXfoil(run_xfoil_params['xfoil_path'], run_xfoil_params['flap_profiles'][afi]['coords'][:, 0, ind],run_xfoil_params['flap_profiles'][afi]['coords'][:, 1, ind],Re_loc_af[0, ind], **xfoil_kw)


            # data = run_xfoil_params['runXfoil'](run_xfoil_params['flap_profiles'][afi]['coords'][:,0,ind], run_xfoil_params['flap_profiles'][afi]['coords'][:,1,ind], Re[j])
            # data[data[:,0].argsort()] # To sort data by increasing aoa
            # Apply corrections to airfoil polars
            # oldpolar= Polar(Re[j], data[:,0],data[:,1],data[:,2],data[:,4]) # p[:,0] is alpha, p[:,1] is Cl, p[:,2] is Cd, p[:,4] is Cm
            oldpolar= Polar(Re_loc_af[0,ind], data[:,0],data[:,1],data[:,2],data[:,4]) # p[:,0] is alpha, p[:,1] is Cl, p[:,2] is Cd, p[:,4] is Cm

            polar3d = oldpolar.correction3D(rR,c/run_xfoil_params['R'],run_xfoil_params['tsr']) # Apply 3D corrections (made sure to change the r/R, c/R, and tsr values appropriately when calling AFcorrections())
            cdmax   = 1.5
            polar   = polar3d.extrapolate(cdmax) # Extrapolate polars for alpha between -180 deg and 180 deg

            for j in range(run_xfoil_params['n_Re']):
                cl_interp_flaps_af[:,j,ind] = np.interp(np.degrees(run_xfoil_params['aoa']), polar.alpha, polar.cl)
                cd_interp_flaps_af[:,j,ind] = np.interp(np.degrees(run_xfoil_params['aoa']), polar.alpha, polar.cd)
                cm_interp_flaps_af[:,j,ind] = np.interp(np.degrees(run_xfoil_params['aoa']), polar.alpha, polar.cm)

        # # ** The code below will plot the three cl polars
        # import matplotlib.pyplot as plt
        # font = {'family': 'Times New Roman',
        #         'weight': 'normal',
        #         'size': 18}
        # plt.rc('font', **font)
        # plt.figure
        # fig, ax = plt.subplots(1, 1, figsize=(8, 5))
        # plt.plot(np.degrees(run_xfoil_params['aoa']), cl_interp_flaps_af[afi,:,0,0],'r', label='$\\delta_{flap}$ = -10 deg')  # -10
        # plt.plot(np.degrees(run_xfoil_params['aoa']), cl_interp_flaps_af[afi,:,0,1],'k', label='$\\delta_{flap}$ = 0 deg')  # 0
        # plt.plot(np.degrees(run_xfoil_params['aoa']), cl_interp_flaps_af[afi,:,0,2],'b', label='$\\delta_{flap}$ = +10 deg')  # +10
        # # plt.plot(np.degrees(run_xfoil_params['aoa']), cl_interp_flaps_af[afi,:,0,0],'r')  # -10
        # # plt.plot(np.degrees(run_xfoil_params['aoa']), cl_interp_flaps_af[afi,:,0,1],'k')  # 0
        # # plt.plot(np.degrees(run_xfoil_params['aoa']), cl_interp_flaps_af[afi,:,0,2],'b')  # +10
        # plt.xlim(xmin=-15, xmax=15)
        # plt.ylim(ymin=-1.7, ymax=2.2)
        # plt.grid(True)
        # # autoscale_y(ax)
        # plt.xlabel('Angles of attack, deg')
        # plt.ylabel('Lift coefficient')
        # plt.legend(loc='lower right')
        # plt.tight_layout()
        # plt.show()
        # # # # plt.savefig('airfoil_polars_check/r_R_1_0_cl_flaps.png', dpi=300)
        # # # # plt.savefig('airfoil_polars_check/NACA63-618_cl_flaps.png', dpi=300)
        # # # # plt.savefig('airfoil_polars_check/FFA-W3-211_cl_flaps.png', dpi=300)
        # # # # plt.savefig('airfoil_polars_check/FFA-W3-241_cl_flaps.png', dpi=300)
        # # # # plt.savefig('airfoil_polars_check/FFA-W3-301_cl_flaps.png', dpi=300)



    else:  # no flap at specific radial location (but in general 'aerodynamic_control' is defined in blade from yaml)
        for ind in range(run_xfoil_params['n_tab']):  # fill all run_xfoil_params['n_tab'] slots even though no flaps exist at current radial position
            c = run_xfoil_params['chord'][afi]  # blade chord length at cross section
            rR = run_xfoil_params['r'][afi] / run_xfoil_params['r'][-1]  # non-dimensional blade radial station at cross section
            Re_loc_af[:, ind] = c * run_xfoil_params['maxTS'] * rR / run_xfoil_params['KinVisc']
            Ma_loc_af[:, ind] = run_xfoil_params['maxTS'] * rR / run_xfoil_params['SpdSound']
            for j in range(run_xfoil_params['n_Re']):
                cl_interp_flaps_af[:,j,ind] = run_xfoil_params['cl_interp'][afi,:,j,0]
                cd_interp_flaps_af[:,j,ind] = run_xfoil_params['cd_interp'][afi,:,j,0]
                cm_interp_flaps_af[:,j,ind] = run_xfoil_params['cm_interp'][afi,:,j,0]

            for j in range(run_xfoil_params['n_Re']):
                cl_interp_flaps_af[:, j, ind] = cl_interp_flaps_af[:, j, 0]
                cd_interp_flaps_af[:, j, ind] = cd_interp_flaps_af[:, j, 0]
                cm_interp_flaps_af[:, j, ind] = cm_interp_flaps_af[:, j, 0]
    
    return cl_interp_flaps_af, cd_interp_flaps_af, cm_interp_flaps_af, fa_control_af, Re_loc_af, Ma_loc_af
<|MERGE_RESOLUTION|>--- conflicted
+++ resolved
@@ -186,17 +186,6 @@
         self.options.declare('opt_options')
         
     def setup(self):
-<<<<<<< HEAD
-        blade_init_options = self.options['modeling_options']['RotorSE']
-        self.n_span        = n_span     = blade_init_options['n_span']
-        self.n_te_flaps    = n_te_flaps = blade_init_options['n_te_flaps']
-        af_init_options    = self.options['modeling_options']['airfoils']
-        self.n_tab         = af_init_options['n_tab']
-        self.n_aoa         = n_aoa      = af_init_options['n_aoa'] # Number of angle of attacks
-        self.n_Re          = n_Re      = af_init_options['n_Re'] # Number of Reynolds, so far hard set at 1
-        self.n_tab         = n_tab     = af_init_options['n_tab']# Number of tabulated data. For distributed aerodynamic control this could be > 1
-        self.n_xy          = n_xy      = af_init_options['n_xy'] # Number of coordinate points to describe the airfoil geometry
-=======
         rotorse_options = self.options['modeling_options']['RotorSE']
         self.n_span        = n_span     = rotorse_options['n_span']
         self.n_te_flaps    = n_te_flaps = rotorse_options['n_te_flaps']
@@ -205,7 +194,6 @@
         self.n_Re          = n_Re      = rotorse_options['n_Re'] # Number of Reynolds, so far hard set at 1
         self.n_tab         = n_tab     = rotorse_options['n_tab']# Number of tabulated data. For distributed aerodynamic control this could be > 1
         self.n_xy          = n_xy      = rotorse_options['n_xy'] # Number of coordinate points to describe the airfoil geometry
->>>>>>> 0163a1b3
         self.xfoil_path    = self.options['modeling_options']['xfoil']['path']
 
         # Use openfast cores for parallelization of xfoil 
