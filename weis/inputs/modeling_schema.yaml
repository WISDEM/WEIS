$schema: 'http://json-schema.org/draft-07/schema#'
$id: WEIS_model_options_schema_v00
title: WEIS wind turbine modeling options schema
description: Schema that describes the modeling options for WEIS
type: object
properties:
    General:
        type: object
        default: {}
        properties:
            verbosity:
                type: boolean
                default: False
                description: Prints additional outputs to screen (and to a file log in the future)
            solver_maxiter:
                type: integer
                default: 5
                description: Number of iterations for the top-level coupling solver
            openfast_configuration:
                type: object
                default: {}
                properties:
                    OF_run_fst:
                        type: string
                        default: none
                        description: Filename prefix for output files
                    OF_run_dir:
                        type: string
                        default: none
                        description: Path to place FAST output files (e.g. /home/user/myturbines/output)
                    generate_af_coords:
                        type: boolean
                        default: False
                        description: Flag to write airfoil coordinates out or not
                    use_exe:
                        type: boolean
                        default: False
                        description: Use openfast executable instead of library
                    model_only:
                        type: boolean
                        default: False
                        description: Flag to only generate an OpenFAST model and stop
                    save_timeseries:
                        type: boolean
                        default: True
                        description: Save openfast output timeseries
                    keep_time:
                        type: boolean
                        default: True
                        description: Keep timeseries in openmdao_openfast for post-processing
                    save_iterations:
                        type: boolean
                        default: True
                        description: Save summary stats and other info for each openfast iteration.  Could bump this up to a more global post-processing input.
                    FAST_exe:
                        type: string
                        default: none
                        description: Path to FAST executable to override default WEIS value (e.g. /home/user/OpenFAST/bin/openfast).  Note that if you use this, ROSCO must use the same compilation configuration.  You can specify the ROSCO dll with path2dll.
                    FAST_lib:
                        type: string
                        default: none
                        description: Path to FAST dynamic library to override default WEIS value (e.g. /home/user/OpenFAST/lib/libopenfast.so)
                    turbsim_exe:
                        type: string
                        default: none
                        description: Path to turbsim executable to override default WEIS value (e.g. /home/user/OpenFAST/bin/turbsim)
                    path2dll:
                        type: string
                        default: none
                        description: Path to controller shared library (e.g. /home/user/myturbines/libdiscon.so)
                    allow_fails:
                        type: boolean
                        default: False
                        description: Allow WEIS to continue if OpenFAST fails?  All outputs will be filled with fail_value. Use with caution!
                    fail_value:
                        type: number
                        default: -9999
                        decription: All OpenFAST outputs will be filled with this if the simulation fails. 
                    write_stdout:
                        type: boolean
                        default: False
                        description: Write standard output to own file.  Output will not print to screen.
<<<<<<< HEAD
=======
                    nFD:
                        type: integer
                        default: 1
                        description: Number of parallel finite differencing performed by OpenMDAO. WEIS sets this number once the preMPI keyword argument is set
                    nOFp:
                        type: integer
                        default: 1
                        description: Number of parallel OpenFAST runs performed by OpenMDAO. WEIS sets this number once the preMPI keyword argument is set
>>>>>>> 29fcb49a
            goodman_correction:
                type: boolean
                default: False
                description: Flag whether to apply the Goodman correction for mean stress value to the stress amplitude value in fatigue calculations
    WISDEM:
        type: object
        default: {}
        description: Options for running WISDEM.  No further options are included in this file.  They are populated using the modeling schema in the WISDEM project in python.
    Level1:
        type: object
        default: {}
        description: Options for WEIS fidelity level 1 = frequency domain (RAFT)
        properties:
            flag:
                type: boolean
                default: False
                description: Whether or not to run WEIS fidelity level 1 = frequency domain (RAFT)
            min_freq:
                type: number
                description: Minimum frequency to evaluate (frequencies will be min_freq:min_freq:max_freq)
                default: 0.0159
                minimum: 0.0
                maximum: 1e3
                units: Hz
            max_freq:
                type: number
                description: Maximum frequency to evaluate (frequencies will be min_freq:min_freq:max_freq)
                default: 0.3183
                minimum: 0.0
                maximum: 1e3
                units: Hz
            potential_bem_members:
                type: array
                description: List of submerged member names to model with potential flow boundary element methods.  Members not listed here will be modeled with strip theory
                default: []
                items:
                    type: string
                    uniqueItems: True
            potential_model_override:
                type: integer
                default: 0
                enum: [0, 1, 2]
                description: User override for potential boundary element modeling. 0 = uses the potential_bem_members list for inviscid force and computes viscous drag with strip theory (members not listed use only strip theory), 1 = no potential BEM modeling for any member (just strip theory), 2 = potential BEM modeling for all members (no strip theory)
            xi_start:
                type: number
                default: 0.0
                minimum: 0.0
                maximum: 1000.0
                description: Initial amplitude of each DOF for all frequencies
            nIter:
                type: integer
                default: 15
                minimum: 1
                maximum: 100
                description: Number of iterations to solve dynamics
            dls_max:
                type: integer
                default: 5
                minimum: 1
                maximum: 100
                description: Maximum node splitting section amount
            min_freq_BEM:
                type: number
                default: 0.0159
                minimum: 0.0
                maximum: 2.0
                description: lowest frequency and frequency interval to use in BEM analysis
                units: Hz
            trim_ballast:
                type: integer
                default: 0
                description: Use RAFT to trim ballast so that average heave is near 0 (0 - no trim, 1 - adjust compartment fill values, 2 - adjust ballast density, recommended for now)
            heave_tol:
                type: number
                default: 1
                minimum: 0
                description: Heave tolerance for trim_ballast
                units: m
            save_designs:
                type: boolean
                default: False
                description: Save RAFT design iterations in <outputs>/raft_designs
            plot_designs:
                type: boolean
                default: False
                description: Plot RAFT design iterations in <outputs>/raft_designs
            runPyHAMS:
                type: boolean
                default: True
                description: Flag to run pyHAMS
    Level3: &ofmodopt
        type: object
        default: {}
        description: Options for WEIS fidelity level 3 = nonlinear time domain
        properties:
            flag:
                type: boolean
                default: False
                description: Whether or not to run WEIS fidelity level 3 = nonlinear time domain (Linearize OpenFAST)
            simulation: &ofsimulation # TODO: Should this also move to analysis settings?
                type: object
                default: {}
                properties:
                    Echo: &echo
                        type: boolean
                        default: False
                        description: Echo input data to '<RootName>.ech' (flag)
                    AbortLevel:
                        type: string
                        enum: ['WARNING', 'SEVERE', 'FATAL']
                        default: 'FATAL'
                        description: Error level when simulation should abort (string) {'WARNING', 'SEVERE', 'FATAL'}
                    DT:
                        type: number
                        default: 0.025
                        minimum: 0.0
                        maximum: 10.0
                        unit: s
                        description: Integration time step (s)
                    InterpOrder:
                        type: string
                        enum: ['1','2', linear, Linear, LINEAR, quadratic, Quadratic, QUADRATIC]
                        default: '2'
                        description: Interpolation order for input/output time history (-) {1=linear, 2=quadratic}
                    NumCrctn:
                        type: integer
                        default: 0
                        minimum: 0
                        maximum: 10
                        description: Number of correction iterations (-) {0=explicit calculation, i.e., no corrections}
                    DT_UJac:
                        type: number
                        default: 99999.0
                        minimum: 0.0
                        maximum: 100000.0
                        unit: s
                        description: Time between calls to get Jacobians (s)
                    UJacSclFact:
                        type: number
                        default: 1e6
                        minimum: 0.0
                        maximum: 1e9
                        description: Scaling factor used in Jacobians (-)
                    CompElast:
                        type: integer
                        enum: [0,1,2]
                        default: 1
                        description: Compute structural dynamics (switch) {1=ElastoDyn; 2=ElastoDyn + BeamDyn for blades}
                    CompInflow:
                        type: integer
                        enum: [0,1,2]
                        default: 1
                        description: Compute inflow wind velocities (switch) {0=still air; 1=InflowWind; 2=external from OpenFOAM}
                    CompAero:
                        type: integer
                        enum: [0,1,2]
                        default: 2
                        description: Compute aerodynamic loads (switch) {0=None; 1=AeroDyn v14; 2=AeroDyn v15}
                    CompServo:
                        type: integer
                        enum: [0,1]
                        default: 1
                        description: Compute control and electrical-drive dynamics (switch) {0=None; 1=ServoDyn}
                    CompHydro:
                        type: integer
                        enum: [0,1]
                        default: 0
                        description: Compute hydrodynamic loads (switch) {0=None; 1=HydroDyn}
                    CompSub:
                        type: integer
                        enum: [0,1,2]
                        default: 0
                        description: Compute sub-structural dynamics (switch) {0=None; 1=SubDyn; 2=External Platform MCKF}
                    CompMooring:
                        type: integer
                        enum: [0,1,2,3,4]
                        default: 0
                        description: Compute mooring system (switch) {0=None; 1=MAP++; 2=FEAMooring; 3=MoorDyn; 4=OrcaFlex}
                    CompIce:
                        type: integer
                        enum: [0,1,2]
                        default: 0
                        description: Compute ice loads (switch) {0=None; 1=IceFloe; 2=IceDyn}
                    MHK:
                        type: integer
                        enum: [0,1,2]
                        default: 0
                        description: MHK turbine type (switch) {0=Not an MHK turbine; 1=Fixed MHK turbine; 2=Floating MHK turbine}
                    Gravity:
                        type: number
                        default: 9.81
                        minimum: 0.0
                        maximum: 100.0
                        unit: m / s**2
                        description: Gravitational acceleration (m/s^2)
                    AirDens:
                        type: number
                        default: 1.225
                        description: Air density (kg/m^3)
                        unit: kg/m**3
                    WtrDens:
                        type: number
                        default: 1025
                        description: Water density (kg/m^3)
                        unit: kg/m**3
                    KinVisc:
                        type: number
                        default: 1.464E-05
                        description: Kinematic viscosity of working fluid (m^2/s)
                    SpdSound:
                        type: number
                        default: 335
                        description: Speed of sound in working fluid (m/s)
                    Patm:
                        type: number
                        default: 103500
                        description: Atmospheric pressure (Pa) [used only for an MHK turbine cavitation check]
                    Pvap:
                        type: number
                        default: 1700
                        description: Vapour pressure of working fluid (Pa) [used only for an MHK turbine cavitation check]
                    WtrDpth:
                        type: number
                        default: 300
                        description: Water depth (m)
                    MSL2SWL:
                        type: number
                        default: 0
                        description: Offset between still-water level and mean sea level (m) [positive upward]
                    EDFile:
                        type: string
                        default: none
                        description: Name of file containing ElastoDyn input parameters (quoted string)
                    BDBldFile(1):
                        type: string
                        default: none
                        description: Name of file containing BeamDyn input parameters for blade 1 (quoted string)
                    BDBldFile(2):
                        type: string
                        default: none
                        description: Name of file containing BeamDyn input parameters for blade 2 (quoted string)
                    BDBldFile(3):
                        type: string
                        default: none
                        description: Name of file containing BeamDyn input parameters for blade 3 (quoted string)
                    InflowFile:
                        type: string
                        default: none
                        description: Name of file containing inflow wind input parameters (quoted string)
                    AeroFile:
                        type: string
                        default: none
                        description: Name of file containing aerodynamic input parameters (quoted string)
                    ServoFile:
                        type: string
                        default: none
                        description: Name of file containing control and electrical-drive input parameters (quoted string)
                    HydroFile:
                        type: string
                        default: none
                        description: Name of file containing hydrodynamic input parameters (quoted string)
                    SubFile:
                        type: string
                        default: none
                        description: Name of file containing sub-structural input parameters (quoted string)
                    MooringFile:
                        type: string
                        default: none
                        description: Name of file containing mooring system input parameters (quoted string)
                    IceFile:
                        type: string
                        default: none
                        description: Name of file containing ice input parameters (quoted string)
                    SumPrint:
                        type: boolean
                        default: False
                        description: Print summary data to '<RootName>.sum' (flag)
                    SttsTime:
                        type: number
                        default: 10.
                        minimum: 0.01
                        maximum: 1000.
                        units: s
                        description: Amount of time between screen status messages (s)
                    ChkptTime:
                        type: number
                        default: 99999.
                        minimum: 0.01
                        maximum: 1000000.
                        units: s
                        description: Amount of time between creating checkpoint files for potential restart (s)
                    DT_Out:
                        type: number
                        default: 0
                        description: Time step for tabular output (s) (or 'default')
                    OutFileFmt:
                        type: integer
                        enum: [0,1,2,3]
                        default: 2
                        description: Format for tabular (time-marching) output file (switch) {1 text file [<RootName>.out], 2 binary file [<RootName>.outb], 3 both}
                    TabDelim:
                        type: boolean
                        default: True
                        description: Use tab delimiters in text tabular output file? (flag) (currently unused)
                    OutFmt:
                        type: string
                        default: 'ES10.3E2'
                        description: Format used for text tabular output (except time).  Resulting field should be 10 characters. (quoted string (currently unused)
                    Linearize:
                        type: boolean
                        default: False
                        description: Linearization analysis (flag)
                    CalcSteady:
                        type: boolean
                        default: False
                        description: Calculate a steady-state periodic operating point before linearization? [unused if Linearize=False] (flag)
                    TrimCase:
                        type: string
                        enum: ['1','2','3', yaw, Yaw, YAW, torque, Torque, TORQUE, pitch, Pitch, PITCH]
                        default: '3'
                        description: Controller parameter to be trimmed {1:yaw; 2:torque; 3:pitch} [used only if CalcSteady=True] (-)
                    TrimTol:
                        type: number
                        default: 0.001
                        minimum: 0.0
                        maximum: 1.0
                        unit: none
                        description: Tolerance for the rotational speed convergence [used only if CalcSteady=True] (-)
                    TrimGain:
                        type: number
                        default: 0.01
                        minimum: 0.0
                        maximum: 1.0
                        unit: kg*m^2/rad/s
                        description: Proportional gain for the rotational speed error (>0) [used only if CalcSteady=True] (rad/(rad/s) for yaw or pitch; Nm/(rad/s) for torque)
                    Twr_Kdmp:
                        type: number
                        default: 0.0
                        minimum: 0.0
                        maximum: 1e5
                        unit: kg/s
                        description: Damping factor for the tower [used only if CalcSteady=True] (N/(m/s))
                    Bld_Kdmp:
                        type: number
                        default: 0.0
                        minimum: 0.0
                        maximum: 1e5
                        unit: kg/s
                        description: Damping factor for the blades [used only if CalcSteady=True] (N/(m/s))
                    NLinTimes:
                        type: integer
                        default: 2
                        minimum: 0
                        maximum: 10
                        description: Number of times to linearize (-) [>=1] [unused if Linearize=False]
                    LinTimes:
                        type: array
                        description: List of times at which to linearize (s) [1 to NLinTimes] [used only when Linearize=True and CalcSteady=False]
                        default: [30.0, 60.0]
                        items:
                            type: number
                            uniqueItems: True
                            minimum: 0.0
                            maximum: 1e4
                    LinInputs:
                        type: string
                        enum: ['0','1','2', none, None, NONE, standard, Standard, STANDARD, all, All, ALL]
                        default: '1'
                        description: Inputs included in linearization (switch) {0=none; 1=standard; 2=all module inputs (debug)} [unused if Linearize=False]
                    LinOutputs:
                        type: string
                        enum: ['0','1','2', none, None, NONE, standard, Standard, STANDARD, all, All, ALL]
                        default: '1'
                        description: Outputs included in linearization (switch) {0=none; 1=from OutList(s); 2=all module outputs (debug)} [unused if Linearize=False]
                    LinOutJac:
                        type: boolean
                        default: False
                        description: Include full Jacobians in linearization output (for debug) (flag) [unused if Linearize=False; used only if LinInputs=LinOutputs=2]
                    LinOutMod:
                        type: boolean
                        default: False
                        description: Write module-level linearization output files in addition to output for full system? (flag) [unused if Linearize=False]
                    WrVTK:
                        type: integer
                        default: 0
                        enum: [0,1,2]
                        description: VTK visualization data output (switch) {0=none; 1=initialization data only; 2=animation}
                    VTK_type:
                        type: integer
                        default: 2
                        enum: [1,2,3]
                        description: Type of VTK visualization data (switch) {1=surfaces; 2=basic meshes (lines/points); 3=all meshes (debug)} [unused if WrVTK=0]
                    VTK_fields:
                        type: boolean
                        default: False
                        description: Write mesh fields to VTK data files? (flag) {true/false} [unused if WrVTK=0]
                    VTK_fps:
                        type: number
                        default: 10.
                        minimum: 0.
                        description: Frame rate for VTK output (frames per second){will use closest integer multiple of DT} [used only if WrVTK=2]
            InflowWind: &ofinflowwind
                type: object
                default: {}
                properties:
                    Echo: *echo
                    WindType:
                        type: integer
                        enum: [1,2,3,4,5,6,7]
                        unit: none
                        default: 1
                        description: Switch for wind file type (1=steady; 2=uniform; 3=binary TurbSim FF; 4=binary Bladed-style FF; 5=HAWC format; 6=User defined; 7=native Bladed FF)
                    PropagationDir:
                        type: number
                        default: 0.0
                        minimum: 0.0
                        maximum: 360.0
                        unit: deg
                        description:  Direction of wind propagation (meteoroligical rotation from aligned with X (positive rotates towards -Y) -- degrees)
                    VFlowAng:
                        type: number
                        default: 0.0
                        minimum: -90.0
                        maximum: 90.0
                        unit: deg
                        description:  Upflow angle (degrees) (not used for native Bladed format WindType=7)
                    VelInterpCubic:
                        type: boolean
                        default: False
                        description:  Use cubic interpolation for velocity in time (false=linear, true=cubic) [Used with WindType=2,3,4,5,7]
                    NWindVel:
                        type: integer
                        default: 1
                        minimum: 0
                        maximum: 9
                        unit: none
                        description: Number of points to output the wind velocity (0 to 9)
                    HWindSpeed:
                        type: number
                        default: 0.0
                        minimum: 0.0
                        maximum: 1000.0
                        unit: m / s
                        description:  Horizontal windspeed, for WindType = 1
                    RefHt:
                        type: number
                        default: 0.0
                        minimum: 0.0
                        maximum: 1000.0
                        unit: m
                        description:  Reference height for horizontal wind speed (m)
                    PLExp:
                        type: number
                        default: 0.0
                        minimum: 0.0
                        maximum: 100.0
                        unit: none
                        description: Power law exponent (-)
                    Filename_Uni:
                        type: string
                        default: none
                        description: Filename of time series data for uniform wind field [used only for WindType = 2]
                    RefHt_Uni:
                        type: number
                        default: 0.0
                        minimum: 0.0
                        maximum: 1000.0
                        unit: m
                        description:  Reference height for horizontal wind speed (m)
                    RefLength:
                        type: number
                        default: 1.0
                        minimum: 1.e-6
                        maximum: 1000.0
                        unit: none
                        description:  Reference length for linear horizontal and vertical sheer (-) [used only for WindType = 2]
                    FileName_BTS:
                        type: string
                        default: none
                        description: Name of the Full field wind file to use (.bts) [used only for WindType = 3]
                    FilenameRoot:
                        type: string
                        default: none
                        description: Rootname of the full-field wind file to use (.wnd, .sum) [used only for WindType = 4]
                    TowerFile:
                        type: boolean
                        default: False
                        description: Have tower file (.twr) (flag) [used only for WindType = 4]
                    FileName_u:
                        type: string
                        default: none
                        description: Name of the file containing the u-component fluctuating wind (.bin) [Only used with WindType = 5]
                    FileName_v:
                        type: string
                        default: none
                        description: Name of the file containing the v-component fluctuating wind (.bin) [Only used with WindType = 5]
                    FileName_w:
                        type: string
                        default: none
                        description: Name of the file containing the w-component fluctuating wind (.bin) [Only used with WindType = 5]
                    nx:
                        type: integer
                        default: 2
                        minimum: 2
                        maximum: 1000
                        unit: none
                        description:  Number of grids in the x direction (in the 3 files above) (-)
                    ny:
                        type: integer
                        default: 2
                        minimum: 2
                        maximum: 1000
                        unit: none
                        description:  Number of grids in the y direction (in the 3 files above) (-)
                    nz:
                        type: integer
                        default: 2
                        minimum: 2
                        maximum: 1000
                        unit: none
                        description:  Number of grids in the z direction (in the 3 files above) (-)
                    dx:
                        type: number
                        default: 10
                        minimum: 0.
                        maximum: 1000.
                        unit: meter
                        description:  Distance (in meters) between points in the x direction    (m)
                    dy:
                        type: number
                        default: 10
                        minimum: 0.
                        maximum: 1000.
                        unit: meter
                        description:  Distance (in meters) between points in the y direction    (m)
                    dz:
                        type: number
                        default: 10
                        minimum: 0.
                        maximum: 1000.
                        unit: meter
                        description:  Distance (in meters) between points in the z direction    (m)
                    RefHt_Hawc:
                        type: number
                        default: 0.0
                        minimum: 0.0
                        maximum: 1000.0
                        unit: m
                        description:  Reference height for horizontal wind speed (m)
                    ScaleMethod:
                        type: integer
                        default: 0
                        enum: [0,1,2]
                        unit: none
                        description:  Turbulence scaling method   [0 = none, 1 = direct scaling, 2 = calculate scaling factor based on a desired standard deviation]
                    SFx:
                        type: number
                        default: 1.
                        minimum: 0.
                        maximum: 1000.
                        unit: none
                        description:  Turbulence scaling factor for the x direction (-)   [ScaleMethod=1]
                    SFy:
                        type: number
                        default: 1.
                        minimum: 0.
                        maximum: 1000.
                        unit: none
                        description:  Turbulence scaling factor for the y direction (-)   [ScaleMethod=1]
                    SFz:
                        type: number
                        default: 1.
                        minimum: 0.
                        maximum: 1000.
                        unit: none
                        description:  Turbulence scaling factor for the z direction (-)   [ScaleMethod=1]
                    SigmaFx:
                        type: number
                        default: 1.
                        minimum: 0.
                        maximum: 1000.
                        unit: m /s
                        description:  Turbulence standard deviation to calculate scaling from in x direction (m/s)    [ScaleMethod=2]
                    SigmaFy:
                        type: number
                        default: 1.
                        minimum: 0.
                        maximum: 1000.
                        unit: m /s
                        description:  Turbulence standard deviation to calculate scaling from in y direction (m/s)    [ScaleMethod=2]
                    SigmaFz:
                        type: number
                        default: 1.
                        minimum: 0.
                        maximum: 1000.
                        unit: m /s
                        description:  Turbulence standard deviation to calculate scaling from in z direction (m/s)    [ScaleMethod=2]
                    URef:
                        type: number
                        default: 0.
                        minimum: 0.
                        maximum: 1000.
                        unit: m / s
                        description:  Mean u-component wind speed at the reference height (m/s) [HAWC-format files]
                    WindProfile:
                        type: integer
                        default: 0
                        enum: [0,1,2]
                        unit: none
                        description: Wind profile type (0=constant;1=logarithmic,2=power law)
                    PLExp_Hawc:
                        type: number
                        default: 0.
                        minimum: 0.
                        maximum: 1000.
                        unit: none
                        description:  Power law exponent (-) (used for PL wind profile type only)[HAWC-format files]
                    Z0:
                        type: number
                        default: 0.
                        minimum: 0.
                        maximum: 1000.
                        unit: m
                        description:  Surface roughness length (m) (used for LG wind profile type only)[HAWC-format files]
                    XOffset:
                        type: number
                        default: 0
                        minimum: 0.
                        maximum: 1000.
                        unit: m
                        description: Initial offset in +x direction (shift of wind box)
                    SumPrint:
                        type: boolean
                        default: False
                        description: Print summary data to '<RootName>.sum' (flag)
                    SensorType:
                        type: integer
                        enum: [0,1,2,3]
                        default: 0
                        description: Switch for lidar configuration (0 = None, 1 = Single Point Beam(s), 2 = Continuous, 3 = Pulsed)
                    NumPulseGate:
                        type: integer
                        default: 0
                        description: Number of lidar measurement gates (used when SensorType = 3)
                    PulseSpacing:
                        type: number
                        default: 0
                        description: Distance between range gates (m) (used when SensorType = 3)
                    NumBeam:
                        type: integer
                        enum: [0,1,2,3,4,5]
                        default: 0
                        description: Number of lidar measurement beams (0-5)(used when SensorType = 1)
                    FocalDistanceX:
                        type: number
                        default: 0
                        description: Focal distance coordinates of the lidar beam in the x direction (relative to hub height) (only first coordinate used for SensorType 2 and 3) (m)
                    FocalDistanceY:
                        type: number
                        default: 0.
                        description: Focal distance coordinates of the lidar beam in the y direction (relative to hub height) (only first coordinate used for SensorType 2 and 3) (m)
                    FocalDistanceZ:
                        type: number
                        default: 0.
                        description: Focal distance coordinates of the lidar beam in the z direction (relative to hub height) (only first coordinate used for SensorType 2 and 3) (m)
                    RotorApexOffsetPos:
                        type: array
                        default: [0.0, 0.0, 0.0]
                        description: Offset of the lidar from hub height (m)
                        items:
                            type: number
                            minItems: 3
                            maxItems: 3
                    URefLid:
                        type: number
                        default: 0.
                        minimum: 0.
                        description: Reference average wind speed for the lidar [m/s]
                    MeasurementInterval:
                        type: number
                        default: 0.
                        minimum: 0.
                        description: Time between each measurement [s]
                    LidRadialVel:
                        type: boolean
                        default: False
                        description: TRUE => return radial component, FALSE => return 'x' direction estimate
                    ConsiderHubMotion:
                        type: integer
                        default: 1
                        description: Flag whether to consider the hub motion's impact on Lidar measurements    
            AeroDyn: &ofaerodyn
                type: object
                default: {}
                properties:
                    flag:
                        type: boolean
                        default: False
                        description: Whether or not to run AeroDyn
                    Echo: *echo
                    DTAero:
                        type: number
                        default: 0.
                        minimum: 0.
                        maximum: 10.
                        unit: s
                        description: Time interval for aerodynamic calculations. Set it to 0. for default (same as main fst)
                    WakeMod:
                        type: integer
                        enum: [0, 1, 2, 3, 11, 12, 13]
                        default: 1
                        description: Type of wake/induction model (switch) {0=none, 1=BEMT, 3=OLAF}
                    AFAeroMod:
                        type: integer
                        enum: [0, 1, 2]
                        default: 2
                        description: Type of blade airfoil aerodynamics model (switch) {1=steady model, 2=Beddoes-Leishman unsteady model} [must be 1 when linearizing]
                    TwrPotent:
                        type: integer
                        enum: [0, 1, 2]
                        default: 1
                        description: Type tower influence on wind based on potential flow around the tower (switch) {0=none, 1=baseline potential flow, 2=potential flow with Bak correction}
                    TwrShadow:
                        type: integer
                        enum: [0, 1, 2]
                        default: 1
                        description: Calculate tower influence on wind based on downstream tower shadow (switch) {0=none, 1=Powles model, 2=Eames model}
                    TwrAero:
                        type: boolean
                        default: True
                        description: Calculate tower aerodynamic loads? (flag)
                    FrozenWake:
                        type: boolean
                        default: False
                        description: Assume frozen wake during linearization? (flag) [used only when WakeMod=1 and when linearizing]
                    CavitCheck:
                        type: boolean
                        default: False
                        description: Perform cavitation check? (flag) TRUE will turn off unsteady aerodynamics
                    Buoyancy:
                        type: boolean
                        default: False
                        description: Include buoyancy effects? (flag)
                    CompAA:
                        type: boolean
                        default: False
                        description: Flag to compute AeroAcoustics calculation [only used when WakeMod=1 or 2]
                    AA_InputFile:
                        type: string
                        default: AeroAcousticsInput.dat
                        description: Aeroacoustics input file
                    SkewMod:
                        type: integer
                        enum: [1,2,3]
                        default: 2
                        description: Type of skewed-wake correction model (switch) {1=uncoupled, 2=Pitt/Peters, 3=coupled} [used only when WakeMod=1]
                    SkewModFactor:
                        type: number
                        default: 1.4726215563702154
                        description: Constant used in Pitt/Peters skewed wake model {or 'default' is 15/32*pi} (-) [used only when SkewMod=2; unused when WakeMod=0]
                    TipLoss:
                        type: boolean
                        default: True
                        description: Use the Prandtl tip-loss model? (flag) [used only when WakeMod=1]
                    HubLoss:
                        type: boolean
                        default: True
                        description: Use the Prandtl hub-loss model? (flag) [used only when WakeMod=1]
                    TanInd:
                        type: boolean
                        default: True
                        description: Include tangential induction in BEMT calculations? (flag) [used only when WakeMod=1]
                    AIDrag:
                        type: boolean
                        default: True
                        description: Include the drag term in the axial-induction calculation? (flag) [used only when WakeMod=1]
                    TIDrag:
                        type: boolean
                        default: True
                        description: Include the drag term in the tangential-induction calculation? (flag) [used only when WakeMod=1 and TanInd=TRUE]
                    IndToler:
                        type: number
                        default: 0.0
                        description: Convergence tolerance for BEMT nonlinear solve residual equation {or 0.0 for default} (-) [used only when WakeMod=1]
                    MaxIter:
                        type: integer
                        default: 500
                        description: Maximum number of iteration steps (-) [used only when WakeMod=1]
                    DBEMT_Mod:
                        type: integer
                        enum: [1, 2, 3]
                        default: 2
                        description: Type of dynamic BEMT (DBEMT) model {1=constant tau1, 2=time-dependent tau1, 3=constant tau1 with continuous formulation} (-) [used only when WakeMod=2]
                    tau1_const:
                        type: number
                        unit: s
                        default: 2.0
                        minimum: 0.0
                        maximum: 1000.0
                        description: Time constant for DBEMT (s) [used only when WakeMod=2 and DBEMT_Mod=1]
                    OLAFInputFileName:
                        type: string
                        default: unused
                        description: Input file for OLAF [used only when WakeMod=3]
                    OLAF:
                        type: object
                        default: {}
                        properties:
                            IntMethod:
                                type: integer
                                enumerate: [5]
                                default: 5
                                description: Integration method 1 RK4, 5 Forward Euler 1st order, default 5 switch
                            DTfvw:
                                type: number
                                default: 0.
                                minimum: 0.
                                maximum: 10.
                                unit: s
                                description: Time interval for wake propagation. {default dtaero} (s)
                            FreeWakeStart:
                                default: 0.
                                minimum: 0.
                                maximum: 10.
                                unit: s
                                description: Time when wake is free. (-) value = always free. {default 0.0} (s)
                            FullCircStart:
                                default: 0.
                                minimum: 0.
                                maximum: 10.
                                unit: s
                                description: Time at which full circulation is reached. {default 0.0} (s)
                            CircSolvMethod:
                                type: integer
                                enumerate: [1, 2, 3]
                                default: 1
                                description: Circulation solving method {1 Cl-Based, 2 No-Flow Through, 3 Prescribed, default 1 }(switch)
                            CircSolvConvCrit:
                                type: number
                                default: 0.001
                                description: Convergence criteria {default 0.001} [only if CircSolvMethod=1] (-)
                            CircSolvRelaxation:
                                type: number
                                default: 0.1
                                description: Relaxation factor {default 0.1} [only if CircSolvMethod=1] (-)
                            CircSolvMaxIter:
                                type: integer
                                default: 30
                                description: Maximum number of iterations for circulation solving {default 30} (-)
                            PrescribedCircFile:
                                type: string
                                default: 'NA'
                                description: File containing prescribed circulation [only if CircSolvMethod=3] (quoted string)
                            nNWPanels:
                                type: integer
                                minimum: 0
                                default: 120
                                description: Number of near-wake panels [integer] (-)
                            nNWPanelsFree:
                                type: integer
                                minimum: 0
                                default: 120
                                description: Number of free near-wake panels (-) {default nNWPanels}
                            nFWPanels:
                                type: integer
                                minimum: 0
                                default: 0
                                description: Number of far-wake panels (-) {default 0}
                            nFWPanelsFree:
                                type: integer
                                minimum: 0
                                default: 0
                                description: Number of free far-wake panels (-) {default nFWPanels}
                            FWShedVorticity:
                                type: boolean
                                default: False
                                description: Include shed vorticity in the far wake {default false}
                            DiffusionMethod:
                                type: integer
                                enumerate: [0, 1]
                                default: 0
                                description: Diffusion method to account for viscous effects {0 None, 1 Core Spreading, 'default' 0}
                            RegDeterMethod:
                                type: integer
                                enumerate: [0, 1, 2, 3]
                                default: 0
                                description: Method to determine the regularization parameters {0  Manual, 1 Optimized, 2 chord, 3 span default 0 }
                            RegFunction:
                                type: integer
                                enumerate: [0, 1, 2, 3, 4]
                                default: 3
                                description: Viscous diffusion function {0 None, 1 Rankine, 2 LambOseen, 3 Vatistas, 4 Denominator, 'default' 3} (switch)
                            WakeRegMethod:
                                type: integer
                                enumerate: [0, 1, 2, 3]
                                default: 1
                                description: Wake regularization method {1 Constant, 2 Stretching, 3 Age, default 1} (switch)
                            WakeRegFactor:
                                type: number
                                default: 0.25
                                description: Wake regularization factor (m)
                            WingRegFactor:
                                type: number
                                default: 0.25
                                description: Wing regularization factor (m)
                            CoreSpreadEddyVisc:
                                type: number
                                default: 100
                                description: Eddy viscosity in core spreading methods, typical values 1-1000
                            TwrShadowOnWake:
                                type: boolean
                                default: False
                                description: Include tower flow disturbance effects on wake convection {default:false} [only if TwrPotent or TwrShadow]
                            ShearModel:
                                type: integer
                                enumerate: [0, 1]
                                default: 0
                                description: Shear Model {0 No treatment, 1 Mirrored vorticity, default 0}
                            VelocityMethod:
                                type: integer
                                enumerate: [1, 2]
                                default: 1
                                description: Method to determine the velocity {1Biot-Savart Segment, 2Particle tree, default 1}
                            TreeBranchFactor:
                                type: number
                                minimum: 0.
                                default: 2.0
                                description: Branch radius fraction above which a multipole calculation is used {default 2.0} [only if VelocityMethod=2]
                            PartPerSegment:
                                type: integer
                                default: 1
                                minimum: 0
                                description: Number of particles per segment [only if VelocityMethod=2]
                            WrVTk:
                                type: integer
                                default: 0
                                enumerate: [0, 1]
                                description: Outputs Visualization Toolkit (VTK) (independent of .fst option) {0 NoVTK, 1 Write VTK at each time step} (flag)
                            nVTKBlades:
                                type: integer
                                default: 3
                                enumerate: [0, 1, 2, 3, 4, 5, 6]
                                description: Number of blades for which VTK files are exported {0 No VTK per blade, n VTK for blade 1 to n} (-)
                            VTKCoord:
                                type: integer
                                enumerate: [1, 2, 3]
                                default: 1
                                description: Coordinate system used for VTK export. {1 Global, 2 Hub, 3 Both, 'default' 1}
                            VTK_fps:
                                type: number
                                default: 1
                                description: Frame rate for VTK output (frames per second) {"all" for all glue code timesteps, "default" for all OLAF timesteps} [used only if WrVTK=1]
                            nGridOut:
                                type: integer
                                default: 0
                                description: (GB DEBUG 7/8) Number of grid points for VTK output
                    UAMod:
                        type: integer
                        enum: [1,2,3,4,5,6,7]
                        default: 3
                        description: Unsteady Aero Model Switch (switch) {1=Baseline model (Original), 2=Gonzalez's variant (changes in Cn,Cc,Cm), 3=Minemma/Pierce variant (changes in Cc and Cm)} [used only when AFAeroMod=2]
                    FLookup:
                        type: boolean
                        default: True
                        description: Flag to indicate whether a lookup for f' will be calculated (TRUE) or whether best-fit exponential equations will be used (FALSE); if FALSE S1-S4 must be provided in airfoil input files (flag) [used only when AFAeroMod=2]
                    UAStartRad:
                        type: number
                        default: 0.
                        description: Starting radius for dynamic stall (fraction of rotor radius) [used only when AFAeroMod=2]
                        minimum: 0.
                        maximum: 1.
                    UAEndRad:
                        type: number
                        default: 1.
                        description: Ending radius for dynamic stall (fraction of rotor radius) [used only when AFAeroMod=2]
                        minimum: 0.
                        maximum: 1.
                    AFTabMod:
                        type: integer
                        enum: [1,2,3]
                        default: 1
                        description: Interpolation method for multiple airfoil tables {1=1D interpolation on AoA (first table only); 2=2D interpolation on AoA and Re; 3=2D interpolation on AoA and UserProp} (-)
                    InCol_Alfa:
                        type: integer
                        default: 1
                        description: The column in the airfoil tables that contains the angle of attack (-)
                    InCol_Cl:
                        type: integer
                        default: 2
                        description: The column in the airfoil tables that contains the lift coefficient (-)
                    InCol_Cd:
                        type: integer
                        default: 3
                        description: The column in the airfoil tables that contains the drag coefficient (-)
                    InCol_Cm:
                        type: integer
                        default: 4
                        description: The column in the airfoil tables that contains the pitching-moment coefficient; use zero if there is no Cm column (-)
                    InCol_Cpmin:
                        type: integer
                        default: 0
                        description: The column in the airfoil tables that contains the Cpmin coefficient; use zero if there is no Cpmin column (-)
                    UseBlCm:
                        type: boolean
                        default: True
                        description: Include aerodynamic pitching moment in calculations?  (flag)
                    VolHub:
                        type: number
                        default: 0
                        description: Hub volume (m^3)
                        minimum: 0.
                    HubCenBx:
                        type: number
                        default: 0
                        description: Hub center of buoyancy x direction offset (m)
                        minimum: -100.
                        maximum: 100.
                    VolNac:
                        type: number
                        default: 0
                        description:  Nacelle volume (m^3)
                        minimum: 0.
                    NacCenB:                       
                        type: array
                        default: [0.0, 0.0, 0.0]
                        description: Position of nacelle center of buoyancy from yaw bearing in nacelle coordinates (m)
                        items:
                            type: number
                            minItems: 3
                            maxItems: 3
                            minimum: -100.
                            maximum: 100.
                    TFinAero:
                        type: boolean
                        default: False
                        description: Calculate tail fin aerodynamics model (flag)
                    TFinFile:
                        type: string
                        default: "unused"
                        description: Input file for tail fin aerodynamics [used only when TFinAero=True]
                    Patm:
                        type: number
                        minimum: 0.
                        default: 1.035000000000000e+05
                        description: Atmospheric pressure (Pa) [used only when CavitCheck=True]
                    Pvap:
                        type: number
                        minimum: 0.
                        default: 1.700000000000000e+03
                        description: Vapour pressure of fluid (Pa) [used only when CavitCheck=True]
                    FluidDepth:
                        type: number
                        minimum: 0.
                        default: 5.000000000000000e-01
                        description: Water depth above mid-hub height (m) [used only when CavitCheck=True]
                    TwrTI:
                        type: number
                        default: 0.1
                        minimum: 0.
                        maximum: 10.
                        description: Turbulence intensity used in the Eames tower shadow model. Values of TwrTI between 0.05 and 0.4 are recommended.
                    TwrCb:
                        type: number
                        default: 0.0
                        # minimum: 0.
                        # maximum: 10.
                        description: Turbulence buoyancy coefficient
                    SumPrint:
                        type: boolean
                        default: False
                        description: Print summary data to '<RootName>.sum' (flag)
            ElastoDyn: &ofelastodyn
                type: object
                default: {}
                properties:
                    Echo: *echo
                    Method:
                        type: string
                        default: '3'
                        enum: ['1', '2', '3', RK4, AB4, ABM4]
                    DT:
                        type: number
                        default: 0.0
                        minimum: 0.0
                        maximum: 10.0
                        unit: s
                        description: Integration time step, 0.0 for default (s)
                    FlapDOF1:
                        type: boolean
                        default: True
                        description: First flapwise blade mode DOF (flag)
                    FlapDOF2:
                        type: boolean
                        default: True
                        description: Second flapwise blade mode DOF (flag)
                    EdgeDOF:
                        type: boolean
                        default: True
                        description: First edgewise blade mode DOF (flag)
                    TeetDOF:
                        type: boolean
                        default: False
                        description: Rotor-teeter DOF (flag) [unused for 3 blades]
                    DrTrDOF:
                        type: boolean
                        default: True
                        description: Drivetrain rotational-flexibility DOF (flag)
                    GenDOF:
                        type: boolean
                        default: True
                        description: Generator DOF (flag)
                    YawDOF:
                        type: boolean
                        default: True
                        description: Yaw DOF (flag)
                    TwFADOF1:
                        type: boolean
                        default: True
                        description: First fore-aft tower bending-mode DOF (flag)
                    TwFADOF2:
                        type: boolean
                        default: True
                        description: Second fore-aft tower bending-mode DOF (flag)
                    TwSSDOF1:
                        type: boolean
                        default: True
                        description: First side-to-side tower bending-mode DOF (flag)
                    TwSSDOF2:
                        type: boolean
                        default: True
                        description: Second side-to-side tower bending-mode DOF (flag)
                    PtfmSgDOF:
                        type: boolean
                        default: True
                        description: Platform horizontal surge translation DOF (flag)
                    PtfmSwDOF:
                        type: boolean
                        default: True
                        description: Platform horizontal sway translation DOF (flag)
                    PtfmHvDOF:
                        type: boolean
                        default: True
                        description: Platform vertical heave translation DOF (flag)
                    PtfmRDOF:
                        type: boolean
                        default: True
                        description: Platform roll tilt rotation DOF (flag)
                    PtfmPDOF:
                        type: boolean
                        default: True
                        description: Platform pitch tilt rotation DOF (flag)
                    PtfmYDOF:
                        type: boolean
                        default: True
                        description: Platform yaw rotation DOF (flag)
                    OoPDefl:
                        type: number
                        minimum: 0.0
                        maximum: 100.0
                        default: 0.0
                        unit: m
                        description: Initial out-of-plane blade-tip displacement (meters)
                    IPDefl:
                        type: number
                        minimum: 0.0
                        maximum: 100.0
                        default: 0.0
                        unit: m
                        description: Initial in-plane blade-tip deflection (meters)
                    BlPitch1:
                        type: number
                        minimum: -1.5707963267948966 # -90deg
                        maximum: 1.5707963267948966 # 90deg
                        default: 0.017453292519943295 # 1 deg
                        unit: rad
                        description: Blade 1 initial pitch (radians)
                    BlPitch2:
                        type: number
                        minimum: -1.5707963267948966 # -90deg
                        maximum: 1.5707963267948966 # 90deg
                        default: 0.017453292519943295 # 1 deg
                        unit: rad
                        description: Blade 2 initial pitch (radians)
                    BlPitch3:
                        type: number
                        minimum: -1.5707963267948966 # -90deg
                        maximum: 1.5707963267948966 # 90deg
                        default: 0.017453292519943295 # 1 deg
                        unit: rad
                        description: Blade 3 initial pitch (radians) [unused for 2 blades]
                    TeetDefl:
                        type: number
                        minimum: -1.5707963267948966 # -90deg
                        maximum: 1.5707963267948966 # 90deg
                        default: 0.0
                        unit: rad
                        description: Initial or fixed teeter angle (radians) [unused for 3 blades]
                    Azimuth:
                        type: number
                        minimum: -6.283185307179586 # -360 deg
                        maximum: 6.283185307179586 # 360 deg
                        default: 0.0
                        unit: rad
                        description: Initial azimuth angle for blade 1 (radians)
                    RotSpeed:
                        type: number
                        minimum: 0.0
                        maximum: 100.0
                        default: 5.0
                        unit: rpm
                        description: Initial or fixed rotor speed (rpm)
                    NacYaw:
                        type: number
                        minimum: -6.283185307179586 # -360 deg
                        maximum: 6.283185307179586 # 360 deg
                        default: 0.0
                        unit: rad
                        description: Initial or fixed nacelle-yaw angle (radians)
                    TTDspFA:
                        type: number
                        minimum: 0.0
                        maximum: 50.0
                        default: 0.0
                        unit: m
                        description: Initial fore-aft tower-top displacement (meters)
                    TTDspSS:
                        type: number
                        minimum: 0.0
                        maximum: 50.0
                        default: 0.0
                        unit: m
                        description: Initial side-to-side tower-top displacement (meters)
                    PtfmSurge:
                        type: number
                        minimum: 0.0
                        maximum: 100.0
                        default: 0.0
                        unit: m
                        description: Initial or fixed horizontal surge translational displacement of platform (meters)
                    PtfmSway:
                        type: number
                        minimum: 0.0
                        maximum: 100.0
                        default: 0.0
                        unit: m
                        description: Initial or fixed horizontal sway translational displacement of platform (meters)
                    PtfmHeave:
                        type: number
                        minimum: 0.0
                        maximum: 100.0
                        default: 0.0
                        unit: m
                        description: Initial or fixed vertical heave translational displacement of platform (meters)
                    PtfmRoll:
                        type: number
                        minimum: -6.283185307179586 # -360 deg
                        maximum: 6.283185307179586 # 360 deg
                        default: 0.0
                        unit: rad
                        description: Initial or fixed roll tilt rotational displacement of platform (radians)
                    PtfmPitch:
                        type: number
                        minimum: -6.283185307179586 # -360 deg
                        maximum: 6.283185307179586 # 360 deg
                        default: 0.0
                        unit: rad
                        description: Initial or fixed pitch tilt rotational displacement of platform (radians)
                    PtfmYaw:
                        type: number
                        minimum: -6.283185307179586 # -360 deg
                        maximum: 6.283185307179586 # 360 deg
                        default: 0.0
                        unit: rad
                        description: Initial or fixed yaw rotational displacement of platform (radians)
                    UndSling:
                        type: number
                        minimum: -10.
                        maximum: 10.
                        default: 0.
                        unit: m
                        description: Undersling length [distance from teeter pin to the rotor apex] (meters) [unused for 3 blades]
                    Delta3:
                        type: number
                        minimum: -30.
                        maximum: 30.
                        default: 0.
                        unit: deg
                        description: Delta-3 angle for teetering rotors (degrees) [unused for 3 blades]
                    AzimB1Up:
                        type: number
                        minimum: -6.283185307179586 # -360 deg
                        maximum: 6.283185307179586 # 360 deg
                        default: 0.0
                        unit: rad
                        description: Azimuth value to use for I/O when blade 1 points up (radians)
                    ShftGagL:
                        type: number
                        minimum: -10.
                        maximum: 10.
                        default: 0.
                        unit: m
                        description: Distance from rotor apex [3 blades] or teeter pin [2 blades] to shaft strain gages [positive for upwind rotors] (meters)
                    NcIMUxn:
                        type: number
                        minimum: -10.
                        maximum: 10.
                        default: 0.
                        unit: m
                        description: Downwind distance from the tower-top to the nacelle IMU (meters)
                    NcIMUyn:
                        type: number
                        minimum: -10.
                        maximum: 10.
                        default: 0.
                        unit: m
                        description: Lateral distance from the tower-top to the nacelle IMU (meters)
                    NcIMUzn:
                        type: number
                        minimum: -10.
                        maximum: 10.
                        default: 0.
                        unit: m
                        description: Vertical distance from the tower-top to the nacelle IMU (meters)
                    BldNodes:
                        type: integer
                        minimum: 10
                        maximum: 200
                        default: 50
                        unit: none
                        description: Number of blade nodes (per blade) used for analysis (-)
                    TeetMod:
                        type: integer
                        enum: [0, 1, 2]
                        default: 0
                        description: 'Rotor-teeter spring/damper model {0: none, 1: standard, 2: user-defined from routine UserTeet} (switch) [unused for 3 blades]'
                    TeetDmpP:
                        type: number
                        minimum: -6.283185307179586 # -360 deg
                        maximum: 6.283185307179586 # 360 deg
                        default: 0.0
                        unit: rad
                        description: Rotor-teeter damper position (radians) [used only for 2 blades and when TeetMod=1]
                    TeetDmp:
                        type: number
                        minimum: 0.0
                        maximum: 1e4
                        default: 0.0
                        unit: kg*m^2/rad/s
                        description: Rotor-teeter damping constant (N-m/(rad/s)) [used only for 2 blades and when TeetMod=1]
                    TeetCDmp:
                        type: number
                        minimum: 0.0
                        maximum: 1e4
                        default: 0.0
                        unit: kg*m^2/s^2
                        description: Rotor-teeter rate-independent Coulomb-damping moment (N-m) [used only for 2 blades and when TeetMod=1]
                    TeetSStP:
                        type: number
                        minimum: -6.283185307179586 # -360 deg
                        maximum: 6.283185307179586 # 360 deg
                        default: 0.0
                        unit: rad
                        description: Rotor-teeter soft-stop position (radians) [used only for 2 blades and when TeetMod=1]
                    TeetHStP:
                        type: number
                        minimum: -6.283185307179586 # -360 deg
                        maximum: 6.283185307179586 # 360 deg
                        default: 0.0
                        unit: rad
                        description: Rotor-teeter hard-stop position (radians) [used only for 2 blades and when TeetMod=1]
                    TeetSSSp:
                        type: number
                        minimum: 0.0
                        maximum: 1e4
                        default: 0.0
                        unit: kg*m^2/rad/s^2
                        description: Rotor-teeter soft-stop linear-spring constant (N-m/rad) [used only for 2 blades and when TeetMod=1]
                    TeetHSSp:
                        type: number
                        minimum: 0.0
                        maximum: 1e4
                        default: 0.0
                        unit: kg*m^2/rad/s^2
                        description: Rotor-teeter hard-stop linear-spring constant (N-m/rad) [used only for 2 blades and when TeetMod=1]
                    Furling:
                        type: boolean
                        default: False
                        description: Read in additional model properties for furling turbine (flag) [must currently be FALSE)
                    FurlFile:
                        type: string
                        default: none
                        description: Name of file containing furling properties (quoted string) [unused when Furling=False]
                    TwrNodes:
                        type: integer
                        minimum: 10
                        maximum: 200
                        default: 20
                        unit: none
                        description: Number of tower nodes used for analysis (-)
                    SumPrint:
                        type: boolean
                        default: False
                        description: Print summary data to '<RootName>.sum' (flag)
                    OutFile:
                        type: integer
                        default: 1
                        description: Switch to determine where output will be placed 1 in module output file only; 2 in glue code output file only; 3 both (currently unused)
                    TabDelim:
                        type: boolean
                        default: True
                        description: Use tab delimiters in text tabular output file? (flag) (currently unused)
                    OutFmt:
                        type: string
                        default: 'ES10.3E2'
                        description: Format used for text tabular output (except time).  Resulting field should be 10 characters. (quoted string (currently unused)
                    DecFact:
                        type: integer
                        default: 1
                        description: Decimation factor for tabular output 1 output every time step} (-) (currently unused)
                    TStart:
                        type: number
                        default: 0.0
                        minimum: 0.0
                        maximum: 100000.0
                        unit: s
                        description: Time to begin tabular output (s) (currently unused)
            ElastoDynBlade: &ofelastodynblade
                type: object
                default: {}
                properties:
                    BldFlDmp1:
                        type: number
                        minimum: 0.0
                        maximum: 100.0
                        default: 1.0
                        unit: none
                        description: Blade flap mode 1 structural damping in percent of critical (%)
                    BldFlDmp2:
                        type: number
                        minimum: 0.0
                        maximum: 100.0
                        default: 1.0
                        unit: none
                        description: Blade flap mode 2 structural damping in percent of critical (%)
                    BldEdDmp1:
                        type: number
                        minimum: 0.0
                        maximum: 100.0
                        default: 1.0
                        unit: none
                        description: Blade edge mode 1 structural damping in percent of critical (%)
                    FlStTunr1:
                        type: number
                        minimum: 0.0
                        maximum: 100.0
                        default: 1.0
                        unit: none
                        description: Blade flapwise modal stiffness tuner, 1st mode (-)
                    FlStTunr2:
                        type: number
                        minimum: 0.0
                        maximum: 100.0
                        default: 1.0
                        unit: none
                        description: Blade flapwise modal stiffness tuner, 2nd mode (-)
                    AdjBlMs:
                        type: number
                        minimum: 0.0
                        maximum: 100.0
                        default: 1.0
                        unit: none
                        description: Factor to adjust blade mass density (-)
                    AdjFlSt:
                        type: number
                        minimum: 0.0
                        maximum: 100.0
                        default: 1.0
                        unit: none
                        description: Factor to adjust blade flap stiffness (-)
                    AdjEdSt:
                        type: number
                        minimum: 0.0
                        maximum: 100.0
                        default: 1.0
                        unit: none
                        description: Factor to adjust blade edge stiffness (-)
            ElastoDynTower: &ofelastodyntower
                type: object
                default: {}
                properties:
                    TwrFADmp1:
                        type: number
                        minimum: 0.0
                        maximum: 100.0
                        default: 1.0
                        unit: none
                        description: Tower 1st fore-aft mode structural damping ratio (%)
                    TwrFADmp2:
                        type: number
                        minimum: 0.0
                        maximum: 100.0
                        default: 1.0
                        unit: none
                        description: Tower 2nd fore-aft mode structural damping ratio (%)
                    TwrSSDmp1:
                        type: number
                        minimum: 0.0
                        maximum: 100.0
                        default: 1.0
                        unit: none
                        description: Tower 1st side-to-side mode structural damping ratio (%)
                    TwrSSDmp2:
                        type: number
                        minimum: 0.0
                        maximum: 100.0
                        default: 1.0
                        unit: none
                        description: Tower 2nd side-to-side mode structural damping ratio (%)
                    FlStTunr1:
                        type: number
                        minimum: 0.0
                        maximum: 100.0
                        default: 1.0
                        unit: none
                        description: Blade flapwise modal stiffness tuner, 1st mode (-)
                    FAStTunr1:
                        type: number
                        minimum: 0.0
                        maximum: 100.0
                        default: 1.0
                        unit: none
                        description: Tower fore-aft modal stiffness tuner, 1st mode (-)
                    FAStTunr2:
                        type: number
                        minimum: 0.0
                        maximum: 100.0
                        default: 1.0
                        unit: none
                        description: Tower fore-aft modal stiffness tuner, 2nd mode (-)
                    SSStTunr1:
                        type: number
                        minimum: 0.0
                        maximum: 100.0
                        default: 1.0
                        unit: none
                        description: Tower side-to-side stiffness tuner, 1st mode (-)
                    SSStTunr2:
                        type: number
                        minimum: 0.0
                        maximum: 100.0
                        default: 1.0
                        unit: none
                        description: Tower side-to-side stiffness tuner, 2nd mode (-)
                    AdjTwMa:
                        type: number
                        minimum: 0.0
                        maximum: 100.0
                        default: 1.0
                        unit: none
                        description: Factor to adjust tower mass density (-)
                    AdjFASt:
                        type: number
                        minimum: 0.0
                        maximum: 100.0
                        default: 1.0
                        unit: none
                        description: Factor to adjust tower fore-aft stiffness (-)
                    AdjSSSt:
                        type: number
                        minimum: 0.0
                        maximum: 100.0
                        default: 1.0
                        unit: none
                        description: Factor to adjust tower side-to-side stiffness (-)
            BeamDyn: &ofbeamdyn
                type: object
                default: {}
                properties:
                    QuasiStaticInit:
                        type: boolean
                        default: True
                        description: Use quasistatic pre-conditioning with centripetal accelerations in initialization (flag) [dynamic solve only]
                    rhoinf:
                        type: number
                        default: 0.0
                        minimum: 0.0
                        maximum: 1e10
                        unit: none
                        description: Numerical damping parameter for generalized-alpha integrator
                    quadrature:
                        type: string
                        enum: ['1', '2', gaussian, Gaussian, GAUSSIAN, trapezoidal, Trapezoidal, TRAPEZOIDAL]
                        default: '2'
                        description: 'Quadrature method: 1=Gaussian; 2=Trapezoidal (switch)'
                    refine:
                        type: integer
                        minimum: 1
                        maximum: 10
                        default: 1
                        description: Refinement factor for trapezoidal quadrature (-). DEFAULT = 1 [used only when quadrature=2]
                    n_fact:
                        type: integer
                        minimum: 1
                        maximum: 50
                        default: 5
                        description:  Factorization frequency (-). DEFAULT = 5
                    DTBeam:
                        type: number
                        default: 0.0
                        minimum: 0.0
                        maximum: 10.0
                        unit: s
                        description: Time step size (s). Use 0.0 for Default
                    load_retries:
                        type: integer
                        minimum: 0
                        maximum: 50
                        default: 0
                        description: Number of factored load retries before quitting the simulation. Use 0 for Default
                    NRMax:
                        type: integer
                        minimum: 1
                        maximum: 100
                        default: 10
                        description: Max number of iterations in Newton-Ralphson algorithm (-). DEFAULT = 10
                    stop_tol:
                        type: number
                        default: 0.0
                        minimum: 0.0
                        maximum: 1e16
                        unit: none
                        description: Tolerance for stopping criterion (-)
                    tngt_stf_fd:
                        type: boolean
                        default: False
                        description: Flag to use finite differenced tangent stiffness matrix (-)
                    tngt_stf_comp:
                        type: boolean
                        default: False
                        description: Flag to compare analytical finite differenced tangent stiffness matrix  (-)
                    tngt_stf_pert:
                        type: number
                        minimum: 0.0
                        maximum: 1e1
                        default: 0.0
                        unit: none
                        description: perturbation size for finite differencing (-).  Use 0.0 for DEFAULT
                    tngt_stf_difftol:
                        type: number
                        minimum: 0.0
                        maximum: 1e2
                        default: 0.0
                        unit: none
                        description: Maximum allowable relative difference between analytical and fd tangent stiffness (-)
                    RotStates:
                        type: boolean
                        default: True
                        description: Orient states in the rotating frame during linearization? (flag) [used only when linearizing]
                    order_elem:
                        type: integer
                        minimum: 0
                        maximum: 50
                        default: 10
                        description: Order of interpolation (basis) function (-)
                    UsePitchAct:
                        type: boolean
                        default: False
                        description: Whether a pitch actuator should be used (flag)
                    PitchJ:
                        type: number
                        minimum: 0.0
                        maximum: 1e12
                        default: 200.0
                        unit: kg*m^2
                        description: Pitch actuator inertia (kg-m^2) [used only when UsePitchAct is true]
                    PitchK:
                        type: number
                        minimum: 0.0
                        maximum: 1e12
                        default: 2e7
                        unit: kg*m^2/s^2
                        description: Pitch actuator stiffness (kg-m^2/s^2) [used only when UsePitchAct is true]
                    PitchC:
                        type: number
                        minimum: 0.0
                        maximum: 1e12
                        default: 5e5
                        unit: kg*m^2/s
                        description: Pitch actuator damping (kg-m^2/s) [used only when UsePitchAct is true]
            HydroDyn: &ofhydrodyn
                type: object
                default: {}
                properties:
                    Echo: *echo
                    WaveMod:
                        type: integer
                        enum: [0, 1, 2, 3, 4, 5, 6]
                        default: 2
                        description: Incident wave kinematics model {0- none/still water, 1- regular (periodic), 1P#- regular with user-specified phase, 2- JONSWAP/Pierson-Moskowitz spectrum (irregular), 3- White noise spectrum (irregular), 4- user-defined spectrum from routine UserWaveSpctrm (irregular), 5- Externally generated wave-elevation time series, 6- Externally generated full wave-kinematics time series [option 6 is invalid for PotMod/=0]} (switch)
                    WaveStMod:
                        type: integer
                        enum: [0, 1, 2, 3]
                        default: 0
                        description: Model for stretching incident wave kinematics to instantaneous free surface {0 = none=no stretching, 1 = vertical stretching, 2 = extrapolation stretching, 3 = Wheeler stretching} (switch) [unused when WaveMod=0 or when PotMod/=0]
                    WaveTMax:
                        type: number
                        default: 3600
                        minimum: 0.0
                        maximum: 1e5
                        unit: s
                        description: Analysis time for incident wave calculations (sec) [unused when WaveMod=0; determines WaveDOmega=2Pi/WaveTMax in the IFFT]
                    WaveDT:
                        type: number
                        default: 0.25
                        minimum: 0.0
                        maximum: 10.0
                        unit: s
                        description: Time step for incident wave calculations     (sec) [unused when WaveMod=0; 0.1<=WaveDT<=1.0 recommended; determines WaveOmegaMax=Pi/WaveDT in the IFFT]
                    WavePkShp:
                        type: number
                        default: 1.0
                        minimum: 1
                        maximum: 7
                        unit: none
                        description: Peak-shape parameter of incident wave spectrum (-) or DEFAULT (string) [used only when WaveMod=2; use 1.0 for Pierson-Moskowitz]
                    WvLowCOff:
                        type: number
                        default: 0.111527
                        minimum: 0.0
                        maximum: 1e3
                        unit: rad/s
                        description: Low cut-off frequency or lower frequency limit of the wave spectrum beyond which the wave spectrum is zeroed (rad/s) [unused when WaveMod=0, 1, or 6]
                    WvHiCOff:
                        type: number
                        default: 1.256637  # 5 sec.
                        minimum: 0.0
                        maximum: 1e3
                        unit: rad/s
                        description: High cut-off frequency or upper frequency limit of the wave spectrum beyond which the wave spectrum is zeroed (rad/s) [unused when WaveMod=0, 1, or 6]
                    WaveDir: # TODO: Move to Environment section
                        type: number
                        default: 0.0
                        minimum: 0.0
                        maximum: 6.283185307179586
                        unit: rad
                        description: Incident wave propagation heading direction [unused when WaveMod=0 or 6]
                    WaveDirMod:
                        type: integer
                        enum: [0, 1]
                        default: 0
                        description: Directional spreading function {0 = none, 1 = COS2S} [only used when WaveMod=2,3, or 4]
                    WaveDirSpread:
                        type: number
                        default: 1.0
                        minimum: 0.0
                        maximum: 1e4
                        unit: none
                        description: Wave direction spreading coefficient ( > 0 ) [only used when WaveMod=2,3, or 4 and WaveDirMod=1]
                    WaveNDir:
                        type: integer
                        enum: [1,3,5,7,9,11,13,15,17,19,21,23,25,27,29,31,33,35,37,39,41,43,45,47,49]
                        default: 1
                        description: Number of wave directions [only used when WaveMod=2,3, or 4 and WaveDirMod=1; odd number only]
                    WaveDirRange:
                        type: number
                        unit: deg
                        default: 90
                        minimum: 0.0
                        maximum: 360
                        description: Range of wave directions (full range = WaveDir +/- 1/2*WaveDirRange) (degrees) [only used when WaveMod=2,3,or 4 and WaveDirMod=1]
                    WaveSeed1:
                        type: integer
                        minimum: -2147483648
                        maximum: 2147483647
                        default: -561580799
                        description: First random seed of incident waves [-2147483648 to 2147483647] [unused when WaveMod=0, 5, or 6]
                    WaveSeed2:
                        default: RANLUX
                        description: Second random seed of incident waves [-2147483648 to 2147483647] [unused when WaveMod=0, 5, or 6]. Use RANLUX for internal FAST pseudo-random number generator
                    WaveNDAmp:
                        type: boolean
                        default: True
                        description: Flag for normally distributed amplitudes [only used when WaveMod=2, 3, or 4]
                    WvKinFile:
                        type: string
                        default: ''
                        description: Root name of externally generated wave data file(s) (quoted string) [used only when WaveMod=5 or 6]
                    NWaveElev:
                        type: integer
                        default: 1
                        minimum: 0
                        maximum: 9
                        description: Number of points where the incident wave elevations can be computed (-) [maximum of 9 output locations]
                    WaveElevxi:
                        type: array
                        default: ['0.0']
                        description: List of xi-coordinates for points where the incident wave elevations can be output (meters) [NWaveElev points, separated by commas or white space; usused if NWaveElev = 0]
                        items:
                            type: string
                            # default: 0.0
                            # unit: m
                            maxItems: 9
                    WaveElevyi:
                        type: array
                        default: ['0.0']
                        description: List of yi-coordinates for points where the incident wave elevations can be output (meters) [NWaveElev points, separated by commas or white space; usused if NWaveElev = 0]
                        items:
                            type: string
                            # default: 0.0
                            # unit: m
                            maxItems: 9
                    WvDiffQTF:
                        type: boolean
                        default: False
                        description: Full difference-frequency 2nd-order wave kinematics (flag)
                    WvSumQTF:
                        type: boolean
                        default: False
                        description: Full summation-frequency  2nd-order wave kinematics (flag)
                    WvLowCOffD:
                        type: number
                        minimum: 0.0
                        maximum: 1e4
                        default: 0.0
                        unit: rad/s
                        description: Low frequency cutoff used in the difference-frequencies (rad/s) [Only used with a difference-frequency method]
                    WvHiCOffD:
                        type: number
                        minimum: 0.0
                        maximum: 1e4
                        default: 0.737863
                        unit: rad/s
                        description: High frequency cutoff used in the difference-frequencies (rad/s) [Only used with a difference-frequency method]
                    WvLowCOffS:
                        type: number
                        minimum: 0.0
                        maximum: 1e4
                        default: 0.314159
                        unit: rad/s
                        description: Low frequency cutoff used in the summation-frequencies  (rad/s) [Only used with a summation-frequency method]
                    WvHiCOffS:
                        type: number
                        minimum: 0.0
                        maximum: 1.e+4
                        default: 3.2
                        unit: rad/s
                        description: High frequency cutoff used in the summation-frequencies  (rad/s) [Only used with a summation-frequency method]
                    CurrMod:
                        type: integer
                        enum: [0, 1, 2]
                        default: 0
                        description: Current profile model {0 = none=no current, 1 = standard, 2 = user-defined from routine UserCurrent} (switch)
                    CurrSSV0:
                        type: number
                        minimum: 0.0
                        maximum: 100.0
                        default: 0.0
                        unit: m/s
                        description: Sub-surface current velocity at still water level  (m/s) [used only when CurrMod=1]
                    CurrSSDir:
                        type: number
                        default: 0
                        maximum: 6.283185307179586
                        unit: rad
                        description: Sub-surface current heading direction (radians) or 0.0 for default [used only when CurrMod=1]
                    CurrNSRef:
                        type: number
                        minimum: 0.0
                        maximum: 1e4
                        default: 20.0
                        unit: m
                        description: Near-surface current reference depth (meters) [used only when CurrMod=1]
                    CurrNSV0:
                        type: number
                        minimum: 0.0
                        maximum: 100.0
                        default: 0.0
                        unit: m/s
                        description: Near-surface current velocity at still water level (m/s) [used only when CurrMod=1]
                    CurrNSDir:
                        type: number
                        default: 0.0
                        minimum: 0.0
                        maximum: 6.283185307179586
                        unit: rad
                        description: Near-surface current heading direction (degrees) [used only when CurrMod=1]
                    CurrDIV:
                        type: number
                        minimum: 0.0
                        maximum: 100.0
                        default: 0.0
                        unit: m/s
                        description: Depth-independent current velocity (m/s) [used only when CurrMod=1]
                    CurrDIDir:
                        type: number
                        default: 0.0
                        minimum: 0.0
                        maximum: 6.283185307179586
                        unit: rad
                        description: Depth-independent current heading direction (radians) [used only when CurrMod=1]
                    PotMod:
                        type: integer
                        enum: [0, 1, 2]
                        default: 0
                        description: Potential-flow model {0 = none=no potential flow, 1 = frequency-to-time-domain transforms based on Capytaine/NEMOH/WAMIT output, 2 = fluid-impulse theory (FIT)} (switch)
                    PotFile:
                        type: string
                        default: 'unused'
                        description: Will be automatically filled in with HAMS output unless a value here overrides it; WAMIT output files containing the linear, nondimensionalized, hydrostatic restoring matrix (.hst), frequency-dependent hydrodynamic added mass matrix and damping matrix (.1), and frequency- and direction-dependent wave excitation force vector per unit wave amplitude (.3) (quoted string) [MAKE SURE THE FREQUENCIES INHERENT IN THESE WAMIT FILES SPAN THE PHYSICALLY-SIGNIFICANT RANGE OF FREQUENCIES FOR THE GIVEN PLATFORM; THEY MUST CONTAIN THE ZERO- AND INFINITE-FREQUENCY LIMITS]
                    WAMITULEN:
                        type: number
                        minimum: 0.0
                        maximum: 1e3
                        default: 1.0
                        unit: m
                        description: Characteristic body length scale used to redimensionalize Capytaine/NEMOH/WAMIT output (meters) [only used when PotMod=1]
                    # PtfmVol0:
                    #     type: number
                    #     default: 0.0
                    #     minimum: 0.0
                    #     units: m^3
                    #     description: Displaced volume of water when the platform is in its undisplaced position (m^3) [only used when PotMod=1; USE THE SAME VALUE COMPUTED BY WAMIT AS OUTPUT IN THE .OUT FILE!]
                    PtfmMass_Init:
                        type: number
                        default: 0.0
                        minimum: 0.0
                        units: kg
                        description: Mass of initial platform design. When PtfmMass_Init > 0, PtfmVol0 will scale with the platform mass; this is a temporary solution to enable spar simulations where the heave is very sensitive to platform mass.
                    PtfmCOBxt:
                        type: number
                        default: 0.0
                        minimum: 0.0
                        units: m
                        description: The xt offset of the center of buoyancy (COB) from the platform reference point (meters) [only used when PotMod=1]
                    PtfmCOByt:
                        type: number
                        default: 0.0
                        minimum: 0.0
                        units: m
                        description: The yt offset of the center of buoyancy (COB) from the platform reference point (meters) [only used when PotMod=1]
                    ExctnMod:
                        type: integer
                        enum: [0, 1, 2]
                        default: 0
                        description: Wave Excitation model {0 = None, 1 = DFT, 2 = state-space} (switch) [only used when PotMod=1; STATE-SPACE REQUIRES *.ssexctn INPUT FILE]
                    RdtnMod:
                        type: integer
                        enum: [0, 1, 2]
                        default: 0
                        description: Radiation memory-effect model {0 = no memory-effect calculation, 1 = convolution, 2 = state-space} (switch) [only used when PotMod=1; STATE-SPACE REQUIRES *.ss INPUT FILE]
                    RdtnTMax:
                        type: number
                        minimum: 0.0
                        maximum: 1e3
                        default: 60.0
                        unit: s
                        description: Analysis time for wave radiation kernel calculations (sec) [only used when PotMod=1; determines RdtnDOmega=Pi/RdtnTMax in the cosine transform; MAKE SURE THIS IS LONG ENOUGH FOR THE RADIATION IMPULSE RESPONSE FUNCTIONS TO DECAY TO NEAR-ZERO FOR THE GIVEN PLATFORM!]
                    RdtnDT:
                        type: number
                        minimum: 0.0
                        maximum: 1e3
                        default: 0.0125
                        unit: s
                        description: Time step for wave radiation kernel calculations, use 0.0 for default (sec) [only used when PotMod=1; DT<=RdtnDT<=0.1 recommended; determines RdtnOmegaMax=Pi/RdtnDT in the cosine transform]
                    MnDrift:
                        type: integer
                        enum: [0, 7, 8, 9, 10, 11, 12]
                        default: 0
                        description: Mean-drift 2nd-order forces computed {0 = None; [7, 8, 9, 10, 11, or 12] = WAMIT file to use} [Only one of MnDrift, NewmanApp, or DiffQTF can be non-zero]
                    NewmanApp:
                        type: integer
                        enum: [0, 7, 8, 9, 10, 11, 12]
                        default: 0
                        description: Mean- and slow-drift 2nd-order forces computed with Newman's approximation {0 = None; [7, 8, 9, 10, 11, or 12] = WAMIT file to use} [Only one of MnDrift, NewmanApp, or DiffQTF can be non-zero. Used only when WaveDirMod=0]
                    DiffQTF:
                        type: integer
                        enum: [0, 10, 11, 12]
                        default: 0
                        description: Full difference-frequency 2nd-order forces computed with full QTF {0 = None; [10, 11, or 12] = WAMIT file to use} [Only one of MnDrift, NewmanApp, or DiffQTF can be non-zero]
                    SumQTF:
                        type: integer
                        enum: [0, 10, 11, 12]
                        default: 0
                        description: Full summation -frequency 2nd-order forces computed with full QTF {0 = None; [10, 11, or 12] = WAMIT file to use}
                    AddF0:
                        type: array
                        default: [0.0, 0.0, 0.0, 0.0, 0.0, 0.0]
                        description: Additional preload (N, N-m)
                        items:
                            type: number
                            minItems: 6
                            maxItems: 6
                    AddCLin1: &addclin
                        type: array
                        default: [0.0, 0.0, 0.0, 0.0, 0.0, 0.0]
                        description: Additional linear stiffness by row (N/m, N/rad, N-m/m, N-m/rad)
                        items:
                            type: number
                            minItems: 6
                            maxItems: 6
                    AddCLin2: *addclin
                    AddCLin3: *addclin
                    AddCLin4: *addclin
                    AddCLin5: *addclin
                    AddCLin6: *addclin
                    AddBLin1: &addblin
                        type: array
                        default: [0.0, 0.0, 0.0, 0.0, 0.0, 0.0]
                        description: Additional linear damping by row (N/(m/s), N/(rad/s), N-m/(m/s), N-m/(rad/s))
                        items:
                            type: number
                            minItems: 6
                            maxItems: 6
                    AddBLin2: *addblin
                    AddBLin3: *addblin
                    AddBLin4: *addblin
                    AddBLin5: *addblin
                    AddBLin6: *addblin
                    AddBQuad1: &addbquad
                        type: array
                        default: [0.0, 0.0, 0.0, 0.0, 0.0, 0.0]
                        description: Additional quadratic drag by row (N/(m/s)^2, N/(rad/s)^2, N-m(m/s)^2, N-m/(rad/s)^2)
                        items:
                            type: number
                            minItems: 6
                            maxItems: 6
                    AddBQuad2: *addbquad
                    AddBQuad3: *addbquad
                    AddBQuad4: *addbquad
                    AddBQuad5: *addbquad
                    AddBQuad6: *addbquad
                    NMOutputs:
                        type: integer
                        minimum: 0
                        maximum: 9
                        default: 0
                        description: Number of member outputs (-) [must be < 10]
                    NJOutputs:
                        type: integer
                        minimum: 0
                        maximum: 9
                        default: 0
                        description: Number of joint outputs [Must be < 10]
                    JOutLst:
                        type: array
                        default: [0]
                        description: List of JointIDs which are to be output (-)[unused if NJOutputs=0]
                        items:
                            type: integer
                            maxItems: 9
                    HDSum:
                        type: boolean
                        default: True
                        description: Output a summary file [flag]
                    OutAll:
                        type: boolean
                        default: False
                        description: Output all user-specified member and joint loads (only at each member end, not interior locations) [flag]
                    OutSwtch:
                        type: integer
                        enum: [1, 2, 3]
                        default: 2
                        description: Output requested channels to [1=Hydrodyn.out, 2=GlueCode.out, 3=both files]
                    OutFmt:
                        type: string
                        default: 'ES11.4e2'
                        description: Output format for numerical results (quoted string) [not checked for validity]
                    OutSFmt:
                        type: string
                        default: 'A11'
                        description: Output format for header strings (quoted string) [not checked for validity]
                    NBody:
                        type: integer
                        minimum: 1
                        maximum: 9
                        default: 1
                        description: Number of WAMIT bodies to be used (-) [>=1; only used when PotMod=1. If NBodyMod=1, the WAMIT data contains a vector of size 6*NBody x 1 and matrices of size 6*NBody x 6*NBody; if NBodyMod>1, there are NBody sets of WAMIT data each with a vector of size 6 x 1 and matrices of size 6 x 6]
                    NBodyMod:
                        type: integer
                        minimum: 1
                        maximum: 3
                        default: 1
                        description: Body coupling model {1- include coupling terms between each body and NBody in HydroDyn equals NBODY in WAMIT, 2- neglect coupling terms between each body and NBODY=1 with XBODY=0 in WAMIT, 3- Neglect coupling terms between each body and NBODY=1 with XBODY=/0 in WAMIT} (switch) [only used when PotMod=1]
                    SimplCd: &simpl
                        type: number
                        minimum: 0.0
                        maximum: 100.0
                        default: 1.0
                        description: Simple strip theory model coefficient, default of 1.0
                    SimplCa: *simpl
                    SimplCp: *simpl
                    SimplCdMG: *simpl
                    SimplCaMG: *simpl
                    SimplCpMG: *simpl
                    SimplAxCd: &simpl_0
                        type: number
                        minimum: 0.0
                        maximum: 100.0
                        default: 0.0
                        description: Simple strip theory model coefficient, default of 0.0
                    SimplAxCa: *simpl
                    SimplAxCp: *simpl
                    SimplAxCdMG: *simpl_0
                    SimplAxCaMG: *simpl
                    SimplAxCpMG: *simpl
            SubDyn: &ofsubdyn
                type: object
                default: {}
                properties:
                    Echo: *echo
                    SDdeltaT:
                        type: number
                        default: -999.0
                        maximum: 100.0
                        unit: s
                        description: Local Integration Step. If 0.0, the glue-code integration step will be used.
                    IntMethod:
                        type: integer
                        enum: [1, 2, 3, 4]
                        default: 3
                        description: Integration Method [1/2/3/4 = RK4/AB4/ABM4/AM2].
                    SttcSolve:
                        type: boolean
                        default: True
                        description: Solve dynamics about static equilibrium point
                    GuyanLoadCorrection:
                        type: boolean
                        default: False
                        description: Include extra moment from lever arm at interface and rotate FEM for floating.
                    FEMMod:
                        type: integer
                        enum: [1, 2, 3, 4]
                        default: 3
                        description: FEM switch = element model in the FEM. [1= Euler-Bernoulli(E-B);  2=Tapered E-B (unavailable);  3= 2-node Timoshenko;  4= 2-node tapered Timoshenko (unavailable)]
                    NDiv:
                        type: integer
                        default: 1
                        minimum: 1
                        maximum: 100
                        description: Number of sub-elements per member
                    CBMod:
                        type: boolean
                        default: True
                        description: If True perform C-B reduction, else full FEM dofs will be retained. If True, select Nmodes to retain in C-B reduced system.
                    Nmodes:
                        type: integer
                        default: 0
                        minimum: 0
                        maximum: 50
                        description: Number of internal modes to retain (ignored if CBMod=False). If Nmodes=0 --> Guyan Reduction.
                    JDampings:
                        type: array
                        description: Damping Ratios for each retained mode (% of critical) If Nmodes>0, list Nmodes structural damping ratios for each retained mode (% of critical), or a single damping ratio to be applied to all retained modes. (last entered value will be used for all remaining modes).
                        default: [1.0]
                        items:
                            type: number
                            unit: none
                    GuyanDampMod:
                        type: integer
                        enum: [0, 1, 2]
                        default: 0
                        description: Guyan damping {0=none, 1=Rayleigh Damping, 2=user specified 6x6 matrix}
                    RayleighDamp:
                        type: array
                        default: [0.0, 0.0]
                        description: Mass and stiffness proportional damping  coefficients (Rayleigh Damping) [only if GuyanDampMod=1]
                        items:
                            type: number
                            minItems: 2
                            maxItems: 2
                    GuyanDampSize:
                        type: integer
                        default: 6
                        minimum: 0
                        maximum: 6
                        description: Guyan damping matrix (6x6) [only if GuyanDampMod=2]
                    GuyanDamp1: &guyan_damp
                        type: array
                        default: [0.0, 0.0, 0.0, 0.0, 0.0, 0.0]
                        description: Guyan damping matrix by row (6x6)
                        items:
                            type: number
                            minItems: 6
                            maxItems: 6
                    GuyanDamp2: *guyan_damp
                    GuyanDamp3: *guyan_damp
                    GuyanDamp4: *guyan_damp
                    GuyanDamp5: *guyan_damp
                    GuyanDamp6: *guyan_damp
                    SumPrint:
                        type: boolean
                        default: False
                        description: Output a Summary File (flag) that contains matrices K,M  and C-B reduced M_BB, M-BM, K_BB, K_MM(OMG^2), PHI_R, PHI_L. It can also contain COSMs if requested.
                    OutCBModes:
                        type: integer
                        enum: [0, 1]
                        default: 0
                        description: Output Guyan and Craig-Bampton modes {0 No output, 1 JSON output}, (flag)
                    OutFEMModes:
                        type: integer
                        enum: [0, 1]
                        default: 0
                        description: Output first 30 FEM modes {0 No output, 1 JSON output} (flag)
                    OutCOSM:
                        type: boolean
                        default: False
                        description: Output cosine matrices with the selected output member forces (flag)
                    OutAll:
                        type: boolean
                        default: False
                        description: Output all members' end forces (flag)
                    OutSwtch:
                        type: integer
                        enum: [1, 2, 3]
                        default: 2
                        description: Output requested channels to 1=<rootname>.SD.out;  2=<rootname>.out (generated by FAST);  3=both files.
                    TabDelim:
                        type: boolean
                        default: True
                        description: Generate a tab-delimited output in the <rootname>.SD.out file
                    OutDec:
                        type: integer
                        default: 1
                        description: Decimation of output in the <rootname>.SD.out file
                        minimum: 0
                    OutFmt:
                        type: string
                        default: 'ES11.4e2'
                        description: Output format for numerical results in the <rootname>.SD.out file (quoted string) [not checked for validity]
                    OutSFmt:
                        type: string
                        default: 'A11'
                        description: Output format for header strings in the <rootname>.SD.out file (quoted string) [not checked for validity]
                    NMOutputs:
                        type: integer
                        minimum: 0
                        maximum: 9
                        default: 0
                        description: Number of members whose forces/displacements/velocities/accelerations will be output (-) [Must be <= 9].
            MoorDyn: &ofmoordyn
                type: object
                default: {}
                properties:
                    Echo: *echo
                    dtM:
                        type: number
                        unit: s
                        default: 0.001
                        minimum: 0.0
                        maximum: 100.0
                        description: Time step to use in mooring integration (s)
                    kbot:
                        type: number
                        unit: kg/(m^2*s^2)
                        default: 3.e+6
                        minimum: 0.0
                        maximum: 1.e+9
                        description: Bottom stiffness (Pa/m)
                    cbot:
                        type: number
                        unit: kg/(m^2*s)
                        default: 3.e+5
                        minimum: 0.0
                        maximum: 1.e+9
                        description: Bottom damping (Pa/m)
                    dtIC:
                        type: number
                        unit: s
                        default: 1.0
                        minimum: 0.0
                        maximum: 100.0
                        description: Time interval for analyzing convergence during IC gen (s)
                    TmaxIC:
                        type: number
                        unit: s
                        default: 60.0
                        minimum: 0.0
                        maximum: 1000.0
                        description: Max time for ic gen (s)
                    CdScaleIC:
                        type: number
                        unit: none
                        default: 4.0
                        minimum: 0.0
                        maximum: 1000.0
                        description: Factor by which to scale drag coefficients during dynamic relaxation (-)
                    threshIC:
                        type: number
                        unit: none
                        default: 1e-3
                        minimum: 0.0
                        maximum: 1.0
                        description: Threshold for IC convergence (-)
            ServoDyn: &ofservodyn
                type: object
                default: {}
                description: ServoDyn modelling options in OpenFAST
                properties:
                    Echo: *echo
                    DT:
                        type: string
                        default: 'default'
                        description: Communication interval for controllers (s) (or 'default')
                    PCMode:
                        type: integer
                        description: Pitch control mode {0 = none, 4 = user-defined from Simulink/Labview, 5 = user-defined from Bladed-style DLL}
                        default: 5
                        enum: [0,4,5]
                    TPCOn:
                        type: number
                        default: 0.
                        unit: s
                        minimum: 0.
                        description: Time to enable active pitch control (s) [unused when PCMode=0]
                    TPitManS1:
                        type: number
                        minimum: 0.
                        unit: s
                        default: 99999.
                        description: Time to start override pitch maneuver for blade 1 and end standard pitch control (s)
                    TPitManS2:
                        type: number
                        minimum: 0.
                        unit: s
                        default: 99999.
                        description: Time to start override pitch maneuver for blade 2 and end standard pitch control (s)
                    TPitManS3:
                        type: number
                        minimum: 0.
                        unit: s
                        default: 99999.
                        description: Time to start override pitch maneuver for blade 3 and end standard pitch control (s)
                    PitManRat(1):
                        type: number
                        minimum: 1.e-6
                        maximum: 30.
                        unit: deg / s
                        default: 1.
                        description: Pitch rate at which override pitch maneuver heads toward final pitch angle for blade 1 (deg/s). It cannot be 0
                    PitManRat(2):
                        type: number
                        minimum: 1.e-6
                        maximum: 30.
                        unit: deg / s
                        default: 1.
                        description: Pitch rate at which override pitch maneuver heads toward final pitch angle for blade 2 (deg/s). It cannot be 0
                    PitManRat(3):
                        type: number
                        minimum: 1.e-6
                        maximum: 30.
                        unit: deg / s
                        default: 1.
                        description: Pitch rate at which override pitch maneuver heads toward final pitch angle for blade 3 (deg/s). It cannot be 0
                    BlPitchF(1):
                        type: number
                        unit: deg
                        default: 90.
                        minimum: -180
                        maximum: +180
                        description: Blade 1 final pitch for pitch maneuvers (degrees)
                    BlPitchF(2):
                        type: number
                        unit: deg
                        default: 90.
                        minimum: -180
                        maximum: +180
                        description: Blade 2 final pitch for pitch maneuvers (degrees)
                    BlPitchF(3):
                        type: number
                        unit: deg
                        default: 90.
                        minimum: -180
                        maximum: +180
                        description: Blade 3 final pitch for pitch maneuvers (degrees)
                    VSContrl:
                        type: integer
                        description: Variable-speed control mode {0 = none, 4 = user-defined from Simulink/Labview, 5 = user-defined from Bladed-style DLL}
                        default: 5
                        enum: [0,4,5]
                    GenModel:
                        type: integer
                        description: Generator model {1 = simple, 2 = Thevenin, 3 = user-defined from routine UserGen}
                        default: 1
                        enum: [1,2]
                    GenTiStr:
                        type: boolean
                        default: True
                        description: Method to start the generator {True - timed using TimGenOn, False - generator speed using SpdGenOn} (flag)
                    GenTiStp:
                        type: boolean
                        default: True
                        description: Method to stop the generator {True - timed using TimGenOf, False - when generator power = 0} (flag)
                    SpdGenOn:
                        type: number
                        default: 99999.
                        minimum: 0.
                        unit: rpm
                        description: Generator speed to turn on the generator for a startup (HSS speed) (rpm) [used only when GenTiStr=False]
                    TimGenOn:
                        type: number
                        default: 0.
                        minimum: 0.
                        unit: s
                        description: Time to turn on the generator for a startup (s) [used only when GenTiStr=True]
                    TimGenOf:
                        type: number
                        default: 99999.
                        minimum: 0.
                        unit: s
                        description: Time to turn off the generator (s) [used only when GenTiStp=True]
                    VS_RtGnSp:
                        type: number
                        default: 99999.
                        minimum: 0.
                        unit: rpm
                        description: Rated generator speed for simple variable-speed generator control (HSS side) (rpm) [used only when VSContrl=1]
                    VS_RtTq:
                        type: number
                        default: 99999.
                        minimum: 0.
                        unit: N * m
                        description: Rated generator torque/constant generator torque in Region 3 for simple variable-speed generator control (HSS side) (N-m) [used only when VSContrl=1]
                    VS_Rgn2K:
                        type: number
                        default: 99999.
                        minimum: 0.
                        unit: N * m / rpm**2
                        description: Generator torque constant in Region 2 for simple variable-speed generator control (HSS side) (N-m/rpm^2) [used only when VSContrl=1]
                    VS_SlPc:
                        type: number
                        default: 99999.
                        minimum: 0.
                        unit: none
                        description: Rated generator slip percentage in Region 2 1/2 for simple variable-speed generator control (%) [used only when VSContrl=1]
                    SIG_SlPc:
                        type: number
                        default: 99999.
                        minimum: 0.
                        unit: none
                        description: Rated generator slip percentage (%) [used only when VSContrl=0 and GenModel=1]
                    SIG_SySp:
                        type: number
                        default: 99999.
                        minimum: 0.
                        unit: rpm
                        description: Synchronous (zero-torque) generator speed (rpm) [used only when VSContrl=0 and GenModel=1]
                    SIG_RtTq:
                        type: number
                        default: 99999.
                        minimum: 0.
                        unit: N * m
                        description: Rated torque (N-m) [used only when VSContrl=0 and GenModel=1]
                    SIG_PORt:
                        type: number
                        default: 99999.
                        minimum: 0.
                        unit: none
                        description: Pull-out ratio (Tpullout/Trated) (-) [used only when VSContrl=0 and GenModel=1]
                    TEC_Freq:
                        type: number
                        default: 99999.
                        minimum: 0.
                        unit: Hz
                        description: Line frequency [50 or 60] (Hz) [used only when VSContrl=0 and GenModel=2]
                    TEC_NPol:
                        type: integer
                        default: 0
                        minimum: 0
                        unit: none
                        description: Number of poles [even integer > 0] (-) [used only when VSContrl=0 and GenModel=2]
                    TEC_SRes:
                        type: number
                        default: 99999.
                        minimum: 0.
                        unit: ohms
                        description: Stator resistance (ohms) [used only when VSContrl=0 and GenModel=2]
                    TEC_RRes:
                        type: number
                        default: 99999.
                        minimum: 0.
                        unit: ohms
                        description: Rotor resistance (ohms) [used only when VSContrl=0 and GenModel=2]
                    TEC_VLL:
                        type: number
                        default: 99999.
                        minimum: 0.
                        unit: volts
                        description: Line-to-line RMS voltage (volts) [used only when VSContrl=0 and GenModel=2]
                    TEC_SLR:
                        type: number
                        default: 99999.
                        minimum: 0.
                        unit: ohms
                        description: Stator leakage reactance (ohms) [used only when VSContrl=0 and GenModel=2]
                    TEC_RLR:
                        type: number
                        default: 99999.
                        minimum: 0.
                        unit: ohms
                        description: Rotor leakage reactance (ohms) [used only when VSContrl=0 and GenModel=2]
                    TEC_MR:
                        type: number
                        default: 99999.
                        minimum: 0.
                        unit: ohms
                        description: Magnetizing reactance (ohms) [used only when VSContrl=0 and GenModel=2]
                    HSSBrMode:
                        type: integer
                        description: HSS brake model {0 = none, 1 = simple, 4 = user-defined from Simulink/Labview, 5 = user-defined from Bladed-style DLL (not in ROSCO, yet)}
                        enum: [0,1,4,5]
                        default: 0
                    THSSBrDp:
                        type: number
                        default: 99999.
                        minimum: 0.
                        unit: s
                        description: Time to initiate deployment of the HSS brake (s)
                    HSSBrDT:
                        type: number
                        default: 99999.
                        minimum: 0.
                        unit: s
                        description: Time for HSS-brake to reach full deployment once initiated (sec) [used only when HSSBrMode=1]
                    HSSBrTqF:
                        type: number
                        default: 99999.
                        minimum: 0.
                        unit: N * m
                        description: Fully deployed HSS-brake torque (N-m)
                    YCMode:
                        type: integer
                        enum: [0,3,4,5]
                        default: 0
                        description: Yaw control mode {0 - none, 3 - user-defined from routine UserYawCont, 4 - user-defined from Simulink/Labview, 5 - user-defined from Bladed-style DLL} (switch)
                    TYCOn:
                        type: number
                        default: 99999.
                        unit: s
                        description: Time to enable active yaw control (s) [unused when YCMode=0]
                    YawNeut:
                        type: number
                        default: 0.
                        unit: deg
                        description: Neutral yaw position--yaw spring force is zero at this yaw (degrees)
                    YawSpr:
                        type: number
                        default: 0.
                        unit: N * m / rad
                        description: Nacelle-yaw spring constant (N-m/rad)
                    YawDamp:
                        type: number
                        default: 0.
                        unit: N * m / rad / s
                        description: Nacelle-yaw damping constant (N-m/(rad/s))
                    TYawManS:
                        type: number
                        default: 99999.
                        unit: s
                        description: Time to start override yaw maneuver and end standard yaw control (s)
                    YawManRat:
                        type: number
                        default: 0.25
                        minimum: 1.e-6
                        unit: deg / s
                        description: Yaw maneuver rate (in absolute value) (deg/s). It cannot be zero
                    NacYawF:
                        type: number
                        default: 0.
                        unit: deg
                        description: Final yaw angle for override yaw maneuvers (degrees)
                    AfCmode:
                        type: integer
                        enum: [0,1,4,5]
                        default: 0
                        description: Airfoil control mode {0- none, 1- cosine wave cycle, 4- user-defined from Simulink/Labview, 5- user-defined from Bladed-style DLL}
                    AfC_Mean:
                        type: number
                        default: 0.
                        unit: deg
                        description: Mean level for sinusoidal cycling or steady value (-) [used only with AfCmode==1]
                    AfC_Amp:
                        type: number
                        default: 0.
                        unit: deg
                        description: Amplitude for for cosine cycling of flap signal (AfC = AfC_Amp*cos(Azimuth+phase)+AfC_mean) (-) [used only with AfCmode==1]
                    AfC_Phase:
                        type: number
                        default: 0.
                        unit: deg
                        description: AfC_phase - Phase relative to the blade azimuth (0 is vertical) for for cosine cycling of flap signal (deg) [used only with AfCmode==1]
                    CCmode:
                        type: integer
                        enum: [0,4,5]
                        default: 0
                        unit: deg
                        description: Cable control mode {0- none, 4- user-defined from Simulink/Labview, 5- user-defineAfC_phased from Bladed-style DLL}
                    CompNTMD:
                        type: boolean
                        default: False
                        description: Compute nacelle tuned mass damper {true/false}
                    NTMDfile:
                        type: string
                        default: none
                        description: Name of the file for nacelle tuned mass damper (quoted string) [unused when CompNTMD is false]
                    CompTTMD:
                        type: boolean
                        default: False
                        description: Compute tower tuned mass damper {true/false}
                    TTMDfile:
                        type: string
                        default: none
                        description: Name of the file for tower tuned mass damper (quoted string) [unused when CompTTMD is false]
                    DLL_ProcName:
                        type: string
                        default: 'DISCON'
                        description: Name of procedure in DLL to be called (-) [case sensitive; used only with DLL Interface]
                    DLL_DT:
                        type: string
                        default: 'default'
                        description: Communication interval for dynamic library (s) (or 'default') [used only with Bladed Interface]
                    DLL_Ramp:
                        type: boolean
                        default: False
                        description: Whether a linear ramp should be used between DLL_DT time steps [introduces time shift when true] (flag) [used only with Bladed Interface]
                    BPCutoff:
                        type: number
                        default: 99999.
                        unit: Hz
                        description: Cuttoff frequency for low-pass filter on blade pitch from DLL (Hz) [used only with Bladed Interface]
                    NacYaw_North:
                        type: number
                        default: 0.
                        unit: deg
                        description: Reference yaw angle of the nacelle when the upwind end points due North (deg) [used only with Bladed Interface]
                    Ptch_Cntrl:
                        type: integer
                        enum: [0,1]
                        default: 0
                        description: Record 28 Use individual pitch control {0 - collective pitch; 1 - individual pitch control} (switch) [used only with Bladed Interface]
                    Ptch_SetPnt:
                        type: number
                        default: 0.
                        unit: deg
                        description: Record  5 Below-rated pitch angle set-point (deg) [used only with Bladed Interface]
                    Ptch_Min:
                        type: number
                        default: 0.
                        unit: deg
                        description: Record  6 - Minimum pitch angle (deg) [used only with Bladed Interface]
                    Ptch_Max:
                        type: number
                        default: 0.
                        unit: deg
                        description: Record  7 Maximum pitch angle (deg) [used only with Bladed Interface]
                    PtchRate_Min:
                        type: number
                        default: 0.
                        unit: deg / s
                        description: Record  8 Minimum pitch rate (most negative value allowed) (deg/s) [used only with Bladed Interface]
                    PtchRate_Max:
                        type: number
                        default: 0.
                        unit: deg / s
                        description: Record  9 Maximum pitch rate  (deg/s) [used only with Bladed Interface]
                    Gain_OM:
                        type: number
                        default: 0.
                        unit: N * m / (rad / s)**2
                        description: Record 16 Optimal mode gain (Nm/(rad/s)^2) [used only with Bladed Interface]
                    GenSpd_MinOM:
                        type: number
                        default: 0.
                        unit: rpm
                        description: Record 17 Minimum generator speed (rpm) [used only with Bladed Interface]
                    GenSpd_MaxOM:
                        type: number
                        default: 0.
                        unit: rpm
                        description: Record 18 Optimal mode maximum speed (rpm) [used only with Bladed Interface]
                    GenSpd_Dem:
                        type: number
                        default: 0.
                        unit: rpm
                        description: Record 19 Demanded generator speed above rated (rpm) [used only with Bladed Interface]
                    GenTrq_Dem:
                        type: number
                        default: 0.
                        unit: N * m
                        description: Record 22 Demanded generator torque above rated (Nm) [used only with Bladed Interface]
                    GenPwr_Dem:
                        type: number
                        default: 0.
                        unit: W
                        description: Record 13 Demanded power (W) [used only with Bladed Interface]
                    DLL_NumTrq:
                        type: integer
                        default: 0
                        description: Record 26 No. of points in torque-speed look-up table {0 = none and use the optimal mode parameters; nonzero = ignore the optimal mode PARAMETERs by setting Record 16 to 0.0} (-) [used only with Bladed Interface]
                    SumPrint:
                        type: boolean
                        default: False
                        description: Print summary data to '<RootName>.sum' (flag)
                    OutFile:
                        type: integer
                        default: 1
                        description: Switch to determine where output will be placed 1 in module output file only; 2 in glue code output file only; 3 both (currently unused)
                    TabDelim:
                        type: boolean
                        default: True
                        description: Use tab delimiters in text tabular output file? (flag) (currently unused)
                    OutFmt:
                        type: string
                        default: 'ES10.3E2'
                        description: Format used for text tabular output (except time).  Resulting field should be 10 characters. (quoted string (currently unused)
                    TStart:
                        type: number
                        default: 0.0
                        minimum: 0.0
                        maximum: 100000.0
                        unit: s
                        description: Time to begin tabular output (s) (currently unused)
            outlist: &ofoutlist
                type: object
                default: {}
                properties:
                    InflowWind:
                        type: object
                        default: {}
                    AeroDyn:
                        type: object
                        default: {}
                    ElastoDyn:
                        type: object
                        default: {}
                    BeamDyn:
                        type: object
                        default: {}
                    HydroDyn:
                        type: object
                        default: {}
                    SubDyn:
                        type: object
                        default: {}
                    MoorDyn:
                        type: object
                        default: {}
                    ServoDyn:
                        type: object
                        default: {}
            from_openfast:
                type: boolean
                default: False
                description: Whether we derive OpenFAST model from an existing model and ignore WISDEM
            regulation_trajectory: 
                type: string
                default: unused
                description: Only used if from_openfast is set to True. Path to yaml file containing output data of the turbine tabulated against wind speed (rotor speed, blade pitch angle, aero thrust coefficient) needed to initialize the OpenFAST model through
            openfast_file: 
                type: string
                default: unused
                description: Main (.fst) OpenFAST input file name. No directory.
            openfast_dir: 
                type: string
                default: unused
                description: OpenFAST input directory, containing .fst file.  Absolute path or relative to modeling input
            xfoil:
                type: object
                default: {}
                properties:
                    path:
                        type: string
                        default: ''
                        description: File path to xfoil executable (e.g. /home/user/Xfoil/bin/xfoil)
                    run_parallel:
                        type: boolean
                        default: False
                        description: Whether or not to run xfoil in parallel (requires mpi setup)
    Level2:
        type: object
        default: {}
        description: Options for WEIS fidelity level 2 = linearized time domain (OpenFAST)
        properties:
            flag:
                type: boolean
                default: False
                description: Whether or not to run WEIS fidelity level 2 = linearized OpenFAST
            #simulation: *ofsimulation
            simulation: # this may be shared with Level3 IEC load cases in the future
                type: object
                default: {}
                properties:
                    flag:
                        type: boolean
                        default: False
                        description: Whether or not to run a level 2 time domain simulation
                    TMax: &TMax
                        type: number
                        default: 720.0
                        minimum: 0.0
                        maximum: 100000.0
                        unit: s
                        description: Total run time (s)
            linearization:      # Some of these options were in Level 3, but we wouldn't set them if running a Level 2 simulation
                type: object
                default: {}
                properties:
                    TMax: *TMax         # note that linearization could run for a different TMax than simulation
                    DT:
                        type: number
                        default: 0.025
                        minimum: 0.0
                        maximum: 10.0
                        unit: s
                        description: Integration time step (s)
                    wind_speeds:
                        type: array
                        description: List of wind speeds at which to linearize (m/s)
                        default: [14.0, 16.0, 18.0]
                        items:
                            type: number
                            uniqueItems: True
                            minimum: 0.0
                            maximum: 200.0
                    rated_offset:
                        type: number
                        default: 1
                        minimum: 0.0
                        maximum: 10.0
                        unit: m/s
                        description: Amount to increase rated wind speed from cc-blade to openfast with DOFs enabled.  In general, the more DOFs, the greater this value.
                    DOFs:
                        type: array
                        description: List of degrees-of-freedom to linearize about
                        default: ['GenDOF','TwFADOF1']
                        items:
                            type: string
                            enum: ['FlapDOF1','FlapDOF2','EdgeDOF','TeetDOF','DrTrDOF','GenDOF','YawDOF','TwFADOF1','TwFADOF2','TwSSDOF1','TwSSDOF2','PtfmSgDOF','PtfmSwDOF','PtfmHvDOF','PtfmRDOF','PtfmPDOF','PtfmYDOF']
                    # DZ: I would assume Linearize = True if we were running Level 2 WEIS
                    # Linearize:
                    #     type: boolean
                    #     default: False
                    #     description: Linearization analysis (flag)
                    # DZ: For now, only CalcSteady = True is supported
                    # CalcSteady:
                    #     type: boolean
                    #     default: False
                    #     description: Calculate a steady-state periodic operating point before linearization? [unused if Linearize=False] (flag)
                    # DZ: For now, we determine TrimCase this automatically based on whether wind_speeds > v_rated
                    # TrimCase:
                    #     type: string
                    #     enum: ['1','2','3', yaw, Yaw, YAW, torque, Torque, TORQUE, pitch, Pitch, PITCH]
                    #     default: '3'
                    #     description: Controller parameter to be trimmed {1:yaw; 2:torque; 3:pitch} [used only if CalcSteady=True] (-)
                    TrimTol:
                        type: number
                        default: 1.e-5
                        minimum: 0.0
                        maximum: 1.0
                        unit: none
                        description: Tolerance for the rotational speed convergence [used only if CalcSteady=True] (-)
                    TrimGain:
                        type: number
                        default: 1.e-4
                        minimum: 0.0
                        maximum: 1.0
                        unit: rad/(rad/s)
                        description: Proportional gain for the rotational speed error (>0) [used only if CalcSteady=True] (rad/(rad/s) for yaw or pitch; Nm/(rad/s) for torque)
                    Twr_Kdmp:
                        type: number
                        default: 0.0
                        minimum: 0.0
                        maximum: 1e5
                        unit: kg/s
                        description: Damping factor for the tower [used only if CalcSteady=True] (N/(m/s))
                    Bld_Kdmp:
                        type: number
                        default: 0.0
                        minimum: 0.0
                        maximum: 1e5
                        unit: kg/s
                        description: Damping factor for the blades [used only if CalcSteady=True] (N/(m/s))
                    NLinTimes:
                        type: integer
                        default: 12
                        minimum: 0
                        maximum: 120
                        description: Number of times to linearize (-) [>=1] [unused if Linearize=False]
                    LinTimes:
                        type: array
                        description: List of times at which to linearize (s) [1 to NLinTimes] [used only when Linearize=True and CalcSteady=False]
                        default: [30.0, 60.0]
                        items:
                            type: number
                            uniqueItems: True
                            minimum: 0.0
                            maximum: 1e4
                    # DZ: I don't know if we should support these initially:
                    # LinInputs:
                    #     type: string
                    #     enum: ['0','1','2', none, None, NONE, standard, Standard, STANDARD, all, All, ALL]
                    #     default: '1'
                    #     description: Inputs included in linearization (switch) {0=none; 1=standard; 2=all module inputs (debug)} [unused if Linearize=False]
                    # LinOutputs:
                    #     type: string
                    #     enum: ['0','1','2', none, None, NONE, standard, Standard, STANDARD, all, All, ALL]
                    #     default: '1'
                    #     description: Outputs included in linearization (switch) {0=none; 1=from OutList(s); 2=all module outputs (debug)} [unused if Linearize=False]
                    # LinOutJac:
                    #     type: boolean
                    #     default: False
                    #     description: Include full Jacobians in linearization output (for debug) (flag) [unused if Linearize=False; used only if LinInputs=LinOutputs=2]
                    # LinOutMod:
                    #     type: boolean
                    #     default: False
                    #     description: Write module-level linearization output files in addition to output for full system? (flag) [unused if Linearize=False]
            DTQP: # this may be shared with Level3 IEC load cases in the future
                type: object
                default: {}
                properties:
                    flag:
                        type: boolean
                        default: False
                        description: Whether or not to run a DTQP optimization at level 2
                    nt:
                        type: number
                        default: 1000
                        description: Number of timesteps in DTQP timeseries optimization
                    maxiters:
                        type: number
                        default: 150000
                        description: Maximum number of DTQP optimization iterations
                    tolerance:
                        type: number
                        default: 1.E-4
                        description: Tolerance of DTQP optimization
                    function:
                        type: string
                        enum: ['osqp','ipopt']
                        default: 'osqp'
                        description: Solver used for DTQP optimization

            #InflowWind: *ofinflowwind
            #AeroDyn: *ofaerodyn
            #ElastoDyn: *ofelastodyn
            #ElastoDynBlade: *ofelastodynblade
            #ElastoDynTower: *ofelastodyntower
            #BeamDyn: *ofbeamdyn
            #HydroDyn: *ofhydrodyn
            #SubDyn: *ofsubdyn
            #MoorDyn: *ofmoordyn
            #ServoDyn: *ofservodyn
            #outlist: *ofoutlist
    DLC_driver:
        type: object
        default: {}
        properties:
            DLCs:
                type: array
                default: [{}]
                items:
                    type: object
                    properties:
                        DLC:
                            type: string
                            default: '1.1'
                            enum: ['1.1', '1.2', '1.3', '1.4', '1.5', '1.6', '2.1', '2.3', '3.1', '3.2', '3.3', '5.1', '6.1', '6.2', '6.3', '6.4', '6.5', '7.1', '7.2', '12.1', 'Custom','AEP']
                            description: IEC design load case to run. The DLCs currently supported are 1.1, 1.2, 1.3, 1.4, 1.5, 1.6, 5.1, 6.1, 6.3, and 6.4
                        wind_speed:
                            type: array
                            description: Wind speeds for this DLC. If these are defined, ws_bin_size is neglected.
                            default: []
                            items:
                                type: number
                                unit: m/s
                                minItems: 1
                                minimum: 0.0
                                maximum: 200.0
                                uniqueItems: true
                        ws_bin_size:
                            type: number
                            default: 2
                            minimum: 0.01
                            maximum: 20.0
                            unit: m/s
                            description: Size of the wind speed bin between cut in and cout out wind speeds. It usually can be set to 2 m/s. This entry is neglected if the wind speeds are specified by the user.
                        n_seeds:
                            type: integer
                            default: 1
                            minimum: 1
                            maximum: 100
                            description: Number of turbulent wind seeds drawn from the numpy random integer generator. This entry is neglected if the entry wind_seed is defined.  If DLC 1.4, number of waves seeds.
                        n_azimuth:
                            type: integer
                            default: 1
                            minimum: 1
                            maximum: 100
                            description: Number of azimuth initial conditions to use (primarily during DLC 5.1)
                        wind_seed:
                            type: array
                            default: []
                            description: Array of turbulent wind seeds for TurbSim. If these are defined, n_seeds is neglected.
                            items:
                                type: integer
                                unit: none
                                minItems: 1
                                uniqueItems: true
                        wave_seed:
                            type: array
                            default: []
                            description: Wave random number generator seeds for HydroDyn
                            items:
                                type: integer
                                unit: none
                                minItems: 1
                                uniqueItems: true
                        wind_heading:
                            type: array
                            description: Wind direction from north. This array must currently have either length=1, i.e. one constant value, or the same length of the array wind_speed.
                            default: [0.]
                            items:
                                type: number
                                unit: deg
                                minItems: 1
                                minimum: -180.0
                                maximum: 180.0
                        yaw_misalign:
                            type: array
                            description: Alignment of the nacelle with respect to north. This array must currently have either length=1, i.e. one constant value, or the same length of the array wind_speed. Default depends on DLC, specified in dlc_generator.
                            items:
                                type: number
                                unit: deg
                                minItems: 1
                                minimum: -180.0
                                maximum: 180.0
                        wave_spectrum:
                            type: array
                            description: Spectrum of the waves. This array must currently have either length=1, i.e. one constant spectrum, or the same length of the array wind_speed
                            #default: ["JONSWAP"]
                            items:
                                type: str
                                enum: ["JONSWAP","unit"]
                                minItems: 1
                        turbine_status:
                            type: string
                            description: Status of the turbine, it can be either operating, parked-idling, or parked-still. Each DLC come with its default turbine status specified by the standards.
                            default: operating
                            enum: ['operating','parked-idling','parked-still']
                        wave_period:
                            type: array
                            description: Period between waves. If this array is populated by the user, then the field metocean_conditions is neglected. If wave_period is not defined, metocean_conditions will be used, either in the values provided by the user or with its default values (the first option is highly recommended).
                            default: []
                            items:
                                type: number
                                unit: s
                                minItems: 1
                                minimum: 0.0
                                maximum: 1000.0
                        wave_height:
                            type: array
                            description: Height of the waves. If this array is populated by the user, then the field metocean_conditions is neglected. If wave_height is not defined, metocean_conditions will be used, either in the values provided by the user or with its default values (the first option is highly recommended).
                            default: []
                            items:
                                type: number
                                unit: m
                                minItems: 1
                                minimum: 0.0
                                maximum: 100.0
                        wave_heading:
                            type: array
                            description: Heading of the waves with respect to north. This array must currently have either length=1, i.e. one constant value, or the same length of the array wind_speed
                            default: [0.]
                            items:
                                type: number
                                unit: deg
                                minItems: 1
                                minimum: -180.0
                                maximum: 180.0
                        wave_gamma:
                            type: array
                            description: Peak-shape parameter of incident wave spectrum. If 0, the default from IEC61400-3 / HydroDyn is used. This array must currently have either length=1, i.e. one constant value, or the same length of the array wind_speed
                            default: [0.]
                            items:
                                type: number
                                minItems: 1
                                minimum: 0.0
                                maximum: 10.0
                        probabilities:
                            type: array
                            description: Probability of occurrance for each case. This entry is relevant only for DLC 1.2 and 6.4. This array must currently have either length=1, i.e. one constant value, or the same length of the array wind_speed.
                            default: [1.]
                            items:
                                type: number
                                minItems: 1
                                minimum: 0.
                                maximum: 1.
                        IEC_WindType:
                            type: string
                            default: NTM
                            enum: ['NTM', '1ETM', '2ETM', '3ETM', '1EWM1', '2EWM1', '3EWM1', '1EWM50', '2EWM50', '3EWM50', 'ECD', 'EDC', 'EOG','EWS']
                            description: IEC turbulence type ('NTM'=normal, 'xETM'=extreme turbulence, 'xEWM1'=extreme 1-year wind, 'xEWM50'=extreme 50-year wind, where x=wind turbine class 1, 2, or 3), 'ECD'=extreme coherent gust with direction change, 'EDC'=extreme direction change, 'EOG'=extreme operating gust. Normally the user does not need to define this entry, 'EWS'='extreme wind shear'
                        analysis_time:
                            type: number
                            unit: s
                            minimum: 0.0
                            maximum: 1.e+4
                            default: 0.
                            description: This is the length of the simulation where outputs will be recorded. Its default is 600 seconds (10 minutes) for most simulations, except for the coherent cases where a shorter time window of 200 s is used.
                        transient_time:
                            type: number
                            unit: s
                            minimum: 0.0
                            maximum: 1.e+4
                            default: 120.
                            description: This is the length of the simulation where outputs will be discarded. Its default is 120 seconds (2 minutes) for all simulations. The total simulation time is the sum of analysis_time and transient_time
                        shutdown_time:
                            type: number
                            unit: s
                            minimum: 0.0
                            maximum: 1.e+5
                            default: 9999
                            description: Time when shutdown occurs in DLC 5.1
                        wind_file:
                            type: string
                            description: File path of custom wind file
<<<<<<< HEAD
                        TI: 
                            type: number
                            unit: Percentage
                            description: The constant turbulence intensity used in the AEP DLC only.
=======
                        TI_factor: 
                            type: number
                            unit: Percentage
                            description: The fraction of the TI, relative to the class defined in the geometry options or by turbulence_class
                        turbulence_class: 
                            type: string
                            enum: ['A+','A','B','C']
                            description: The class of turbulence, will overwrite class defined in geometry options. Only valid in the AEP DLC.
>>>>>>> 29fcb49a
                        turbulent_wind:
                            type: object
                            default: {}
                            description: These are all inputs to TurbSim. These inputs usually do not need to be set unless you are trying to customize a DLC
                            properties:
                                flag:
                                    type: boolean
                                    default: False
                                    description: Flag switching between steady wind and turbulent wind grid from TurbSim.
                                Echo:
                                    type: boolean
                                    default: False
                                    description: Echo input data to <RootName>.ech (flag)
                                RandSeed1:
                                    type: integer
                                    default: 1
                                    description: First random seed  (-2147483648 to 2147483647)
                                RandSeed2:
                                    default: RANLUX
                                    description: Second random seed  (-2147483648 to 2147483647)
                                WrBHHTP:
                                    type: boolean
                                    default: False
                                    description: Output hub-height turbulence parameters in binary form?  (Generates RootName.bin)
                                WrFHHTP:
                                    type: boolean
                                    default: False
                                    description: Output hub-height turbulence parameters in formatted form?  (Generates RootName.dat)
                                WrADHH:
                                    type: boolean
                                    default: False
                                    description: Output hub-height time-series data in AeroDyn form?  (Generates RootName.hh)
                                WrADFF:
                                    type: boolean
                                    default: True
                                    description: Output full-field time-series data in TurbSim/AeroDyn form? (Generates RootName.bts)
                                WrBLFF:
                                    type: boolean
                                    default: False
                                    description: Output full-field time-series data in BLADED/AeroDyn form?  (Generates RootName.wnd)
                                WrADTWR:
                                    type: boolean
                                    default: False
                                    description: Output tower time-series data? (Generates RootName.twr)
                                WrFMTFF:
                                    type: boolean
                                    default: False
                                    description: Output full-field time-series data in formatted (readable) form?  (Generates RootName.u, RootName.v, RootName.w)
                                WrACT:
                                    type: boolean
                                    default: False
                                    description: Output coherent turbulence time steps in AeroDyn form? (Generates RootName.cts)
                                Clockwise:
                                    type: boolean
                                    default: False
                                    description: Clockwise rotation looking downwind? (used only for full-field binary files - not necessary for AeroDyn)
                                ScaleIEC:
                                    type: integer
                                    enum: [0, 1, 2]
                                    default: 0
                                    description: Scale IEC turbulence models to exact target standard deviation? [0=no additional scaling; 1=use hub scale uniformly; 2=use individual scales]
                                NumGrid_Z:
                                    type: integer
                                    default: 25
                                    minimum: 5
                                    maximum: 100
                                    description: Vertical grid-point matrix dimension
                                NumGrid_Y:
                                    type: integer
                                    default: 25
                                    minimum: 5
                                    maximum: 100
                                    description: Horizontal grid-point matrix dimension
                                TimeStep:
                                    type: number
                                    default: 0.05
                                    minimum: 1.e-4
                                    maximum: 1.
                                    unit: s
                                    description: Time step [seconds]
                                UsableTime:
                                    type: string
                                    default: 'ALL'
                                    description: Usable length of output time series [seconds] (program will add GridWidth/MeanHHWS seconds unless UsableTime is 'ALL')
                                HubHt:
                                    type: number
                                    default: 0
                                    minimum: 0
                                    maximum: 5.e+2
                                    unit: m
                                    description: Hub height [m] (should be > 0.5*GridHeight)
                                GridHeight:
                                    type: number
                                    default: 0
                                    minimum: 0
                                    maximum: 5.e+2
                                    unit: m
                                    description: Grid height [m]
                                GridWidth:
                                    type: number
                                    default: 0
                                    minimum: 0
                                    maximum: 5.e+2
                                    unit: m
                                    description: Grid width [m] (should be >= 2*(RotorRadius+ShaftLength))
                                VFlowAng:
                                    type: number
                                    default: 0.
                                    minimum: -9.e+1
                                    maximum: 9.e+1
                                    unit: deg
                                    description: Vertical mean flow (uptilt) angle [degrees]
                                HFlowAng:
                                    type: number
                                    default: 0.
                                    minimum: -9.e+1
                                    maximum: 9.e+1
                                    unit: deg
                                    description: Horizontal mean flow (skew) angle [degrees]
                                TurbModel:
                                    type: string
                                    enum: ['IECKAI','IECVKM','GP_LLJ','NWTCUP','SMOOTH','WF_UPW','WF_07D','WF_14D','TIDAL','API','USRINP','TIMESR','NONE']
                                    default: IECKAI
                                    description: Turbulence model
                                UserFile:
                                    type: string
                                    default: unused
                                    description: Name of the file that contains inputs for user-defined spectra or time series inputs (used only for "USRINP" and "TIMESR" models)
                                IECstandard:
                                    type: string
                                    default: 1-ED3
                                    enum: ['1-ED3', '1-ED2']
                                    description: Number of IEC 61400-x standard (x=1,2, or 3 with optional 61400-1 edition number (i.e. "1-Ed2") )
                                ETMc:
                                    type: string
                                    default: default
                                    description: IEC Extreme Turbulence Model
                                WindProfileType:
                                    type: string
                                    enum: ['LOG','PL','JET','H2L','API','USR','TS','IEC', 'LOG','default']
                                    default: PL
                                    description: Velocity profile type ('LOG';'PL'=power law;'JET';'H2L'=Log law for TIDAL model;'API';'USR';'TS';'IEC'=PL on rotor disk, LOG elsewhere; or 'default')
                                ProfileFile:
                                    type: string
                                    default: unused
                                    description: Name of the file that contains input profiles for WindProfileType='USR' and/or TurbModel='USRVKM' [-]
                                RefHt:
                                    type: number
                                    default: 0
                                    minimum: 0
                                    maximum: 1.e+5
                                    unit: m
                                    description: Height of the reference velocity (URef) [m]
                                URef:
                                    type: number
                                    unit: m/s
                                    default: -1
                                    description: URef is an input to TurbSim, but it's not honored in WEIS.  Please use the wind_speed input to each DLC instead.
                                IECturbc:
                                    type: number
                                    unit: '(-)'
                                    default: -1
                                    description: Turbulence intensity (fraction) for custom DLCs, if default (-1), the class letter will be used
                                ZJetMax:
                                    type: string
                                    default: default
                                    description: Jet height [m] (used only for JET velocity profile, valid 70-490 m)
                                PLExp:
                                    type: number
                                    default: -1
                                    description: Power law exponent [-] (or 'default'), if default (-1), the environment option shear_exp will be used for all DLCs
                                Z0:
                                    type: string
                                    default: default
                                    description: Surface roughness length [m] (or 'default')
                                Latitude:
                                    type: string
                                    default: default
                                    description: Site latitude [degrees] (or 'default')
                                RICH_NO:
                                    type: number
                                    default: 0.05
                                    description: Gradient Richardson number [-]
                                UStar:
                                    type: string
                                    default: default
                                    description: Friction or shear velocity [m/s] (or 'default')
                                ZI:
                                    type: string
                                    default: default
                                    description: Mixing layer depth [m] (or 'default')
                                PC_UW:
                                    type: string
                                    default: default
                                    description: Hub mean uw Reynolds stress [m^2/s^2] (or 'default' or 'none')
                                PC_UV:
                                    type: string
                                    default: default
                                    description: Hub mean uv Reynolds stress [m^2/s^2] (or 'default' or 'none')
                                PC_VW:
                                    type: string
                                    default: default
                                    description: Hub mean vw Reynolds stress [m^2/s^2] (or 'default' or 'none')
                                SCMod1:
                                    type: string
                                    default: default
                                    description: u-component coherence model ('GENERAL', 'IEC', 'API', 'NONE', or 'default')
                                SCMod2:
                                    type: string
                                    default: default
                                    description: v-component coherence model ('GENERAL', 'IEC', 'NONE', or 'default')
                                SCMod3:
                                    type: string
                                    default: default
                                    description: w-component coherence model ('GENERAL', 'IEC', 'NONE', or 'default')
                                InCDec1:
                                    type: string
                                    default: default
                                    description: u-component coherence parameters for general or IEC models [-, m^-1] (e.g. '10.0  0.3e-3' in quotes) (or 'default')
                                InCDec2:
                                    type: string
                                    default: default
                                    description: v-component coherence parameters for general or IEC models [-, m^-1] (e.g. '10.0  0.3e-3' in quotes) (or 'default')
                                InCDec3:
                                    type: string
                                    default: default
                                    description: w-component coherence parameters for general or IEC models [-, m^-1] (e.g. '10.0  0.3e-3' in quotes) (or 'default')
                                CohExp:
                                    type: string
                                    default: default
                                    description: Coherence exponent for general model [-] (or 'default')
                                CTEventPath:
                                    type: string
                                    default: unused
                                    description: Name of the path where event data files are located
                                CTEventFile:
                                    type: string
                                    enum: ['LES','DNS','RANDOM']
                                    default: RANDOM
                                    description: Type of event files
                                Randomize:
                                    type: boolean
                                    default: True
                                    description: Randomize the disturbance scale and locations? (true/false)
                                DistScl:
                                    type: number
                                    default: 1.
                                    minimum: 0
                                    maximum: 1.
                                    description: Disturbance scale [-] (ratio of event dataset height to rotor disk). (Ignored when Randomize = true.)
                                CTLy:
                                    type: number
                                    default: 0.5
                                    minimum: 0
                                    maximum: 1.
                                    description: Fractional location of tower centerline from right [-] (looking downwind) to left side of the dataset. (Ignored when Randomize = true.)
                                CTLz:
                                    type: number
                                    default: 0.5
                                    minimum: 0
                                    maximum: 1.
                                    description: Fractional location of hub height from the bottom of the dataset. [-] (Ignored when Randomize = true.)
                                CTStartTime:
                                    type: number
                                    default: 30
                                    minimum: 0
                                    maximum: 1.e+3
                                    unit: s
                                    description: Minimum start time for coherent structures in RootName.cts
            fix_wind_seeds:
                type: boolean
                default: True
                description: Fix the seed of the random integer generator controlling the seed of TurbSim. When set to False, the seeds change everytime the DLC generator class is called. It is recommended to keep it to True when the optimization is on, or different wind seeds will be generated for every function call, complicating the smoothness of the solution space. Even when set to True, the wind seeds are different across wind speeds and DLCs.
            fix_wave_seeds:
                type: boolean
                default: True
                description: Fix the seed of the random integer generator controlling the wave seed of HydroDyn. When set to False, the seeds change everytime the DLC generator class is called. It is recommended to keep it to True when the optimization is on, or different wave seeds will be generated for every function call, complicating the smoothness of the solution space. Even when set to True, the wave seeds are different across wind speeds and DLCs.
            metocean_conditions:
                type: object
                default: {}
                description: Here the metocean conditions can be specified in terms of wind speeds, significant wave height (Hs), and wave period (Tp) for normal sea state (NSS), fatigue calculations, and severe sea state (SSS). Currently WEIS neglects the joint probability density function crossing wind/wave directionality, wave peak shape parameter gamma
                properties:
                    wind_speed:
                        type: array
                        description: Array of wind speeds to tabulate Hs and Tp
                        default: [4., 6., 8., 10., 12., 14., 16., 18., 20., 22., 24.]
                        items:
                            type: number
                            unit: m/s
                            minItems: 1
                            minimum: 0.0
                            maximum: 50.0
                            uniqueItems: true
                    wave_height_NSS:
                        type: array
                        description: Array of Hs for NSS conditional to wind speed
                        default: [1.10, 1.18, 1.32, 1.54, 1.84, 2.19, 2.60, 3.06, 3.62, 4.03, 4.52]
                        items:
                            type: number
                            unit: m
                            minItems: 1
                            minimum: 0.0
                            maximum: 100.0
                            uniqueItems: false
                    wave_period_NSS:
                        type: array
                        description: Array of Tp for NSS conditional to wind speed
                        default: [8.52, 8.31, 8.01, 7.65, 7.44, 7.46, 7.64, 8.05, 8.52, 8.99, 9.45]
                        items:
                            type: number
                            unit: s
                            minItems: 1
                            minimum: 0.0
                            maximum: 1000.0
                            uniqueItems: false
                    wave_height_fatigue:
                        type: array
                        description: Array of Hs for fatigue computations conditional to wind speed
                        default: [1.10, 1.18, 1.32, 1.54, 1.84, 2.19, 2.60, 3.06, 3.62, 4.03, 4.52]
                        items:
                            type: number
                            unit: m
                            minItems: 1
                            minimum: 0.0
                            maximum: 100.0
                            uniqueItems: false
                    wave_period_fatigue:
                        type: array
                        description: Array of Tp for fatigue computations conditional to wind speed
                        default: [8.52, 8.31, 8.01, 7.65, 7.44, 7.46, 7.64, 8.05, 8.52, 8.99, 9.45]
                        items:
                            type: number
                            unit: s
                            minItems: 1
                            minimum: 0.0
                            maximum: 1000.0
                            uniqueItems: false
                    wave_height_SSS:
                        type: array
                        description: Array of Hs for SSS conditional to wind speed
                        default: [1.10, 1.18, 1.32, 1.54, 1.84, 2.19, 2.60, 3.06, 3.62, 4.03, 4.52]
                        items:
                            type: number
                            unit: m
                            minItems: 1
                            minimum: 0.0
                            maximum: 100.0
                            uniqueItems: false
                    wave_period_SSS:
                        type: array
                        description: Array of Tp for SSS conditional to wind speed
                        default: [8.52, 8.31, 8.01, 7.65, 7.44, 7.46, 7.64, 8.05, 8.52, 8.99, 9.45]
                        items:
                            type: number
                            unit: s
                            minItems: 1
                            minimum: 0.0
                            maximum: 1000.0
                            uniqueItems: false
                    wave_height50:
                            type: number
                            description: Wave height with 50-year occurrence, used in DLC 6.1
                            default: 15.
                            unit: m
                            minimum: 0.0
                            maximum: 100.0
                    wave_period50:
                            type: number
                            description: Wave period with 50-year occurrence, used in DLC 6.1
                            default: 15.
                            unit: s
                            minimum: 0.0
                            maximum: 1000.0
                    wave_height1:
                            type: number
                            description: Wave height with 1-year occurrence, used in DLC 6.3, 7.1, and 8.2
                            default: 15.
                            unit: m
                            minimum: 0.0
                            maximum: 100.0
                    wave_period1:
                            type: number
                            description: Wave period with 1-year occurrence, used in DLC 6.3, 7.1, and 8.2
                            default: 15.
                            unit: s
                            minimum: 0.0
                            maximum: 1000.0

    ROSCO:
        type: object
        default: {}
        description: Options for WEIS fidelity level 3 = nonlinear time domain. Inherited from ROSCO/rosco/toolbox/inputs/toolbox_shema.yaml
        properties: 
            tuning_yaml:
                type: string
                description: yaml file to tune the ROSCO controller, only used for control-only optimizations using an OpenFAST model.  Absolute path or relative to modeling input.
                default: none

    OL2CL:
        type: object
        default: {}
        decription: Options for WEIS open loop to closed loop control optimization
        properties:
            flag:
                type: boolean
                default: False
                description: Whether or not to run open loop to closed loop optimization
            trajectory_dir:
                type: string
                default: unused
                description: Directory where open loop control trajectories are located
            save_error:
                type: boolean
                default: True
                description: Save error timeseries?<|MERGE_RESOLUTION|>--- conflicted
+++ resolved
@@ -80,8 +80,6 @@
                         type: boolean
                         default: False
                         description: Write standard output to own file.  Output will not print to screen.
-<<<<<<< HEAD
-=======
                     nFD:
                         type: integer
                         default: 1
@@ -90,7 +88,6 @@
                         type: integer
                         default: 1
                         description: Number of parallel OpenFAST runs performed by OpenMDAO. WEIS sets this number once the preMPI keyword argument is set
->>>>>>> 29fcb49a
             goodman_correction:
                 type: boolean
                 default: False
@@ -3215,12 +3212,6 @@
                         wind_file:
                             type: string
                             description: File path of custom wind file
-<<<<<<< HEAD
-                        TI: 
-                            type: number
-                            unit: Percentage
-                            description: The constant turbulence intensity used in the AEP DLC only.
-=======
                         TI_factor: 
                             type: number
                             unit: Percentage
@@ -3229,7 +3220,6 @@
                             type: string
                             enum: ['A+','A','B','C']
                             description: The class of turbulence, will overwrite class defined in geometry options. Only valid in the AEP DLC.
->>>>>>> 29fcb49a
                         turbulent_wind:
                             type: object
                             default: {}
