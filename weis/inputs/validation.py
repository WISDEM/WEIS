import os
import jsonmerge
import wisdem.inputs
<<<<<<< HEAD
from wisdem.inputs import load_yaml, write_yaml, validate_without_defaults, validate_with_defaults, simple_types, DefaultValidatingDraft7Validator
=======
from wisdem.inputs.validation import load_yaml, write_yaml, _validate, simple_types, DefaultValidatingDraft7Validator
>>>>>>> 397ba524
import rosco.toolbox.inputs

froot_wisdem           = os.path.dirname(wisdem.inputs.__file__)
fschema_geom_wisdem    = os.path.join(froot_wisdem, 'geometry_schema.yaml')
fschema_model_wisdem   = os.path.join(froot_wisdem, 'modeling_schema.yaml')
fschema_model_rosco    = os.path.join(froot_wisdem, 'modeling_schema.yaml')
fschema_opt_wisdem     = os.path.join(froot_wisdem, 'analysis_schema.yaml')

froot_rosco            = os.path.dirname(rosco.toolbox.inputs.__file__)
fschema_model_rosco    = os.path.join(froot_rosco, 'toolbox_schema.yaml')

froot           = os.path.dirname(os.path.realpath(__file__))
fdefaults_geom  = os.path.join(froot, 'geometry_defaults.yaml')
fschema_geom    = os.path.join(froot, 'geometry_schema.yaml')
fschema_model   = os.path.join(froot, 'modeling_schema.yaml')
fschema_opt     = os.path.join(froot, 'analysis_schema.yaml')
#---------------------
def load_default_geometry_yaml():
    return load_yaml(fdefaults_geom)

def get_geometry_schema():
    wisdem_schema = load_yaml(fschema_geom_wisdem)
    weis_schema   = load_yaml(fschema_geom)
    merged_schema = jsonmerge.merge(wisdem_schema, weis_schema)
    return merged_schema

def load_geometry_yaml(finput):
    merged_schema = get_geometry_schema()
    return _validate(finput, merged_schema, defaults=True)

def write_geometry_yaml(instance, foutput):
    merged_schema = get_geometry_schema()
    _validate(instance, merged_schema, defaults=False)
    sfx_str = '.yaml'
    if foutput[-5:] == sfx_str:
        sfx_str = ''
    write_yaml(instance, foutput+sfx_str)

def get_modeling_schema():
    wisdem_schema = load_yaml(fschema_model_wisdem)
    rosco_schema  = load_yaml(fschema_model_rosco)
    weis_schema   = load_yaml(fschema_model)
    merged_rosco_schema = jsonmerge.merge(rosco_schema['properties']['controller_params'], weis_schema['properties']['ROSCO'])
    merged_rosco_schema['properties']['linmodel_tuning'] = rosco_schema['properties']['linmodel_tuning']
    weis_schema['properties']['WISDEM'].update( wisdem_schema['properties']['WISDEM'] )
    weis_schema['properties']['ROSCO'].update(merged_rosco_schema)
    return weis_schema

def load_modeling_yaml(finput):
    weis_schema = get_modeling_schema()
    return _validate(finput, weis_schema, defaults=True)

def write_modeling_yaml(instance, foutput):
    weis_schema = get_modeling_schema()
    _validate(instance, weis_schema, defaults=False)
    sfx_str = ".yaml"
    if foutput[-5:] == sfx_str:
        foutput = foutput[-5:]
    elif foutput[-4:] == ".yml":
        foutput = foutput[-4:]
    sfx_str = "-modeling.yaml"
    instance2 = simple_types(instance)
    write_yaml(instance2, foutput+sfx_str)

def get_analysis_schema():
    wisdem_schema = load_yaml(fschema_opt_wisdem)
    weis_schema   = load_yaml(fschema_opt)
    merged_schema = jsonmerge.merge(wisdem_schema, weis_schema)
    return merged_schema

def load_analysis_yaml(finput):
    merged_schema = get_analysis_schema()
    return _validate(finput, merged_schema, defaults=True)

def write_analysis_yaml(instance, foutput):
    merged_schema = get_analysis_schema()
    _validate(instance, merged_schema, defaults=False)
    sfx_str = ".yaml"
    if foutput[-5:] == sfx_str:
        foutput = foutput[-5:]
    elif foutput[-4:] == ".yml":
        foutput = foutput[-4:]
    sfx_str = "-analysis.yaml"
    write_yaml(instance, foutput+sfx_str)

def re_validate_modeling(modeling_dict):
    fschema = get_modeling_schema()
<<<<<<< HEAD
    yaml_schema = load_yaml(fschema) if type(fschema) == type("") else fschema
=======
    yaml_schema = load_yaml(fschema) if isinstance(fschema, type("")) else fschema
>>>>>>> 397ba524
    DefaultValidatingDraft7Validator(yaml_schema).validate(modeling_dict)

def re_validate_analysis(analysis_dict):
    fschema = get_analysis_schema()
<<<<<<< HEAD
    yaml_schema = load_yaml(fschema) if type(fschema) == type("") else fschema
=======
    yaml_schema = load_yaml(fschema) if isinstance(fschema, type("")) else fschema
>>>>>>> 397ba524
    DefaultValidatingDraft7Validator(yaml_schema).validate(analysis_dict)<|MERGE_RESOLUTION|>--- conflicted
+++ resolved
@@ -1,11 +1,7 @@
 import os
 import jsonmerge
 import wisdem.inputs
-<<<<<<< HEAD
-from wisdem.inputs import load_yaml, write_yaml, validate_without_defaults, validate_with_defaults, simple_types, DefaultValidatingDraft7Validator
-=======
 from wisdem.inputs.validation import load_yaml, write_yaml, _validate, simple_types, DefaultValidatingDraft7Validator
->>>>>>> 397ba524
 import rosco.toolbox.inputs
 
 froot_wisdem           = os.path.dirname(wisdem.inputs.__file__)
@@ -93,18 +89,10 @@
 
 def re_validate_modeling(modeling_dict):
     fschema = get_modeling_schema()
-<<<<<<< HEAD
-    yaml_schema = load_yaml(fschema) if type(fschema) == type("") else fschema
-=======
     yaml_schema = load_yaml(fschema) if isinstance(fschema, type("")) else fschema
->>>>>>> 397ba524
     DefaultValidatingDraft7Validator(yaml_schema).validate(modeling_dict)
 
 def re_validate_analysis(analysis_dict):
     fschema = get_analysis_schema()
-<<<<<<< HEAD
-    yaml_schema = load_yaml(fschema) if type(fschema) == type("") else fschema
-=======
     yaml_schema = load_yaml(fschema) if isinstance(fschema, type("")) else fschema
->>>>>>> 397ba524
     DefaultValidatingDraft7Validator(yaml_schema).validate(analysis_dict)