--- conflicted
+++ resolved
@@ -1,11 +1,9 @@
 import os
 import jsonmerge
 import wisdem.inputs
-<<<<<<< HEAD
-from wisdem.inputs import load_yaml, write_yaml, validate_without_defaults, validate_with_defaults, simple_types, DefaultValidatingDraft7Validator
-=======
-from wisdem.inputs import load_yaml, write_yaml, simple_types, validate
->>>>>>> 7d1715ab
+from wisdem.inputs import load_yaml, write_yaml, simple_types, DefaultValidatingDraft7Validator
+from wisdem.inputs import _validate as validate
+
 import rosco.toolbox.inputs
 
 froot_wisdem           = os.path.dirname(wisdem.inputs.__file__)
