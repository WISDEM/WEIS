def assign_ROSCO_values(wt_opt, modeling_options, opt_options):

    rosco_init_options = modeling_options["ROSCO"]

    # Pitch regulation
    wt_opt["tune_rosco_ivc.omega_pc"]      = rosco_init_options["omega_pc"]
    wt_opt["tune_rosco_ivc.zeta_pc"]       = rosco_init_options["zeta_pc"]
    # if not (len(rosco_init_options["omega_pc"]) == \
    #     len(rosco_init_options["zeta_pc"]) == \
    #     len(rosco_init_options["U_pc"])):
    #     raise Exception("omega_pc, zeta_pc, and U_pc must have the same number of elements in the modeling options")

    # Torque control
    wt_opt["tune_rosco_ivc.omega_vs"]      = rosco_init_options["omega_vs"]
    wt_opt["tune_rosco_ivc.zeta_vs"]       = rosco_init_options["zeta_vs"]
    
    # Flap control params
    if rosco_init_options["Flp_Mode"] > 0:
        try:
            wt_opt["tune_rosco_ivc.flp_kp_norm"]      = rosco_init_options["flp_kp_norm"]
            wt_opt["tune_rosco_ivc.flp_tau"]       = rosco_init_options["flp_tau"]
        except:
            raise Exception("If Flp_Mode > 0, you must set flp_kp_norm, flp_tau in the modeling options")

    # IPC 
    if rosco_init_options["IPC_ControlMode"]:
        wt_opt["tune_rosco_ivc.IPC_Kp1p"] = rosco_init_options["IPC_Kp1p"]
        wt_opt["tune_rosco_ivc.IPC_Ki1p"] = rosco_init_options["IPC_Ki1p"]
    
    # Robust controller tuning
    if opt_options["design_variables"]["control"]["servo"]["pitch_control"]["stability_margin"]["flag"]:
        wt_opt["tune_rosco_ivc.stability_margin"] = rosco_init_options["linmodel_tuning"]["stability_margin"]
        wt_opt["tune_rosco_ivc.omega_pc_max"] = rosco_init_options["linmodel_tuning"]["omega_pc"]["max"]
    # other optional parameters
<<<<<<< HEAD
    wt_opt["tune_rosco_ivc.max_pitch"]     = rosco_init_options["max_pitch"]
    wt_opt["tune_rosco_ivc.min_pitch"]     = rosco_init_options["min_pitch"]
    wt_opt["tune_rosco_ivc.vs_minspd"]     = rosco_init_options["vs_minspd"]
    wt_opt["tune_rosco_ivc.ss_vsgain"]     = rosco_init_options["ss_vsgain"]
    wt_opt["tune_rosco_ivc.ss_pcgain"]     = rosco_init_options["ss_pcgain"]
    wt_opt["tune_rosco_ivc.ps_percent"]    = rosco_init_options["ps_percent"]
=======
    optional_params = [
         'max_pitch',
         'min_pitch',
         'vs_minspd',
         'ss_vsgain',
         'ss_pcgain',
         'ps_percent',
    ]
    for param in optional_params:
        if param in rosco_init_options:
            wt_opt[f'tune_rosco_ivc.{param}'] = rosco_init_options[param]
>>>>>>> 85a81a56
    
    if rosco_init_options["Fl_Mode"]:
        try:
            # wt_opt["tune_rosco_ivc.twr_freq"]      = rosco_init_options["twr_freq"]
            wt_opt["tune_rosco_ivc.ptfm_freq"]     = rosco_init_options["ptfm_freq"]
            if "Kp_float" in rosco_init_options:
                wt_opt["tune_rosco_ivc.Kp_float"]      = rosco_init_options["Kp_float"]
        except:
            raise Exception("If Fl_Mode > 0, you must set twr_freq and ptfm_freq in modeling options")
        
    # Check for proper Flp_Mode, print warning
    #if modeling_options["WISDEM"]["RotorSE"]["n_tab"] > 1 and rosco_init_options["Flp_Mode"] == 0:
    #        raise Exception("A distributed aerodynamic control device is specified in the geometry yaml, but Flp_Mode is zero in the modeling options.")
    if rosco_init_options["Flp_Mode"] > 0:
        raise Exception("Flp_Mode is non zero in the modeling options, but no distributed aerodynamic control device is allowed in the geometry yaml. anymore")

    return wt_opt<|MERGE_RESOLUTION|>--- conflicted
+++ resolved
@@ -32,14 +32,6 @@
         wt_opt["tune_rosco_ivc.stability_margin"] = rosco_init_options["linmodel_tuning"]["stability_margin"]
         wt_opt["tune_rosco_ivc.omega_pc_max"] = rosco_init_options["linmodel_tuning"]["omega_pc"]["max"]
     # other optional parameters
-<<<<<<< HEAD
-    wt_opt["tune_rosco_ivc.max_pitch"]     = rosco_init_options["max_pitch"]
-    wt_opt["tune_rosco_ivc.min_pitch"]     = rosco_init_options["min_pitch"]
-    wt_opt["tune_rosco_ivc.vs_minspd"]     = rosco_init_options["vs_minspd"]
-    wt_opt["tune_rosco_ivc.ss_vsgain"]     = rosco_init_options["ss_vsgain"]
-    wt_opt["tune_rosco_ivc.ss_pcgain"]     = rosco_init_options["ss_pcgain"]
-    wt_opt["tune_rosco_ivc.ps_percent"]    = rosco_init_options["ps_percent"]
-=======
     optional_params = [
          'max_pitch',
          'min_pitch',
@@ -51,7 +43,6 @@
     for param in optional_params:
         if param in rosco_init_options:
             wt_opt[f'tune_rosco_ivc.{param}'] = rosco_init_options[param]
->>>>>>> 85a81a56
     
     if rosco_init_options["Fl_Mode"]:
         try:
