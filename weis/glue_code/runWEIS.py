--- conflicted
+++ resolved
@@ -21,17 +21,10 @@
 def run_weis(fname_wt_input, fname_modeling_options, fname_opt_options, geometry_override=None, modeling_override=None, analysis_override=None):
     # Load all yaml inputs and validate (also fills in defaults)
     wt_initial = WindTurbineOntologyPythonWEIS(
-<<<<<<< HEAD
         fname_wt_input,
         fname_modeling_options,
         fname_opt_options,
         modeling_override=modeling_override,
-=======
-        fname_wt_input, 
-        fname_modeling_options, 
-        fname_opt_options, 
-        modeling_override=modeling_override, 
->>>>>>> 3b0e9121
         analysis_override=analysis_override
         )
     wt_init, modeling_options, opt_options = wt_initial.get_input_data()
@@ -185,11 +178,6 @@
         wt_opt = myopt.set_initial(wt_opt, wt_init)
         if modeling_options['Level3']['flag']:
             wt_opt = myopt.set_initial_weis(wt_opt)
-<<<<<<< HEAD
-
-=======
-        
->>>>>>> 3b0e9121
         # If the user provides values in geometry_override, they overwrite
         # whatever values have been set by the yaml files.
         # This is useful for performing black-box wrapped optimization without
