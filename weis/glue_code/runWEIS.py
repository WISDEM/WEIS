import numpy as np
import os, json, sys, time
import openmdao.api as om
from weis.glue_code.gc_LoadInputs     import WindTurbineOntologyPythonWEIS
from wisdem.glue_code.gc_WT_InitModel import yaml2openmdao
from weis.glue_code.gc_PoseOptimization  import PoseOptimizationWEIS
from weis.glue_code.glue_code         import WindPark
from wisdem.commonse.mpi_tools        import MPI
from wisdem.commonse                  import fileIO
from weis.glue_code.gc_ROSCOInputs    import assign_ROSCO_values
from weis.control.tmd                 import assign_TMD_values

fd_methods = ['SLSQP','SNOPT', 'LD_MMA']

if MPI:
    from wisdem.commonse.mpi_tools import map_comm_heirarchical, subprocessor_loop, subprocessor_stop

def run_weis(fname_wt_input, fname_modeling_options, fname_opt_options, geometry_override=None, modeling_override=None, analysis_override=None):
    # Load all yaml inputs and validate (also fills in defaults)
    wt_initial = WindTurbineOntologyPythonWEIS(
        fname_wt_input, 
        fname_modeling_options, 
        fname_opt_options, 
        modeling_override=modeling_override, 
        analysis_override=analysis_override
        )
    wt_init, modeling_options, opt_options = wt_initial.get_input_data()

    # Initialize openmdao problem. If running with multiple processors in MPI, use parallel finite differencing equal to the number of cores used.
    # Otherwise, initialize the WindPark system normally. Get the rank number for parallelization. We only print output files using the root processor.
    myopt = PoseOptimizationWEIS(wt_init, modeling_options, opt_options)

    if MPI:
        n_DV = myopt.get_number_design_variables()
        # Extract the number of cores available
        max_cores = MPI.COMM_WORLD.Get_size()

        # Define the color map for the parallelization, determining the maximum number of parallel finite difference (FD)
        # evaluations based on the number of design variables (DV). OpenFAST on/off changes things.
        if modeling_options['Level3']['flag']:

            # If we are running an optimization method that doesn't use finite differencing, set the number of DVs to 1
            if not (opt_options['driver']['design_of_experiments']['flag'] or opt_options['driver']['optimization']['solver'] in fd_methods):
                n_DV = 1

            # If openfast is called, the maximum number of FD is the number of DV, if we have the number of cores available that doubles the number of DVs,
            # otherwise it is half of the number of DV (rounded to the lower integer).
            # We need this because a top layer of cores calls a bottom set of cores where OpenFAST runs.
            if max_cores > 2. * n_DV:
                n_FD = n_DV
            else:
                n_FD = int(np.floor(max_cores / 2))
            # Get the number of OpenFAST runs from the user input and the max that can run in parallel given the resources
            # The number of OpenFAST runs is the minimum between the actual number of requested OpenFAST simulations, and
            # the number of cores available (minus the number of DV, which sit and wait for OF to complete)
            n_OF_runs = modeling_options['DLC_driver']['n_cases']
            n_DV = max([n_DV, 1])
            max_parallel_OF_runs = max([int(np.floor((max_cores - n_DV) / n_DV)), 1])
            n_OF_runs_parallel = min([int(n_OF_runs), max_parallel_OF_runs])
        elif modeling_options['Level2']['flag']:

            if not (opt_options['driver']['design_of_experiments']['flag'] or opt_options['driver']['optimization']['solver'] in fd_methods):
                n_DV = 1


            if max_cores > 2. * n_DV:
                n_FD = n_DV
            else:
                n_FD = int(np.floor(max_cores / 2))
            n_OF_runs = modeling_options['Level2']['linearization']['NLinTimes']
            n_DV = max([n_DV, 1])
            max_parallel_OF_runs = max([int(np.floor((max_cores - n_DV) / n_DV)), 1])
            n_OF_runs_parallel = min([int(n_OF_runs), max_parallel_OF_runs])
        else:
            # If OpenFAST is not called, the number of parallel calls to compute the FDs is just equal to the minimum of cores available and DV
            n_FD = min([max_cores, n_DV])
            n_OF_runs_parallel = 1

        # Define the color map for the cores (how these are distributed between finite differencing and openfast runs)
        if opt_options['driver']['design_of_experiments']['flag']:
            n_FD = MPI.COMM_WORLD.Get_size()
            n_OF_runs_parallel = 1
            rank    = MPI.COMM_WORLD.Get_rank()
            comm_map_up = comm_map_down = {}
            for r in range(MPI.COMM_WORLD.Get_size()):
                comm_map_up[r] = [r]
            color_i = 0
        else:
            n_FD = max([n_FD, 1])
            if modeling_options['Level3']['flag'] == True and modeling_options['Level3']['AeroDyn']['WakeMod'] == 3:
                olaf = True
            else:
                olaf = False
            comm_map_down, comm_map_up, color_map = map_comm_heirarchical(n_FD, n_OF_runs_parallel, openmp=olaf)
            rank    = MPI.COMM_WORLD.Get_rank()
            if rank < len(color_map):
                try:
                    color_i = color_map[rank]
                except IndexError:
                    raise ValueError('The number of finite differencing variables is {} and the correct number of cores were not allocated'.format(n_FD))
            else:
                color_i = max(color_map) + 1
            comm_i  = MPI.COMM_WORLD.Split(color_i, 1)

    else:
        color_i = 0
        rank = 0

    # make the folder_output relative to the input, if it's a relative path
    analysis_input_dir = os.path.dirname(opt_options['fname_input_analysis'])
    opt_options['general']['folder_output'] = os.path.join(analysis_input_dir,opt_options['general']['folder_output'])

    folder_output = opt_options['general']['folder_output']
    if rank == 0 and not os.path.isdir(folder_output):
        os.makedirs(folder_output,exist_ok=True)

    if color_i == 0: # the top layer of cores enters, the others sit and wait to run openfast simulations
        # if MPI and opt_options['driver']['optimization']['flag']:
        if MPI:
            if modeling_options['Level3']['flag'] or modeling_options['Level2']['flag']:
                # Parallel settings for OpenFAST
                modeling_options['General']['openfast_configuration']['mpi_run'] = True
                modeling_options['General']['openfast_configuration']['mpi_comm_map_down'] = comm_map_down
                if opt_options['driver']['design_of_experiments']['flag']:
                    modeling_options['General']['openfast_configuration']['cores'] = 1
                else:
                    modeling_options['General']['openfast_configuration']['cores'] = n_OF_runs_parallel

            # Parallel settings for OpenMDAO
            if opt_options['driver']['design_of_experiments']['flag']:
                wt_opt = om.Problem(model=WindPark(modeling_options = modeling_options, opt_options = opt_options), reports=False)
            else:
                wt_opt = om.Problem(model=om.Group(num_par_fd=n_FD), comm=comm_i, reports=False)
                wt_opt.model.add_subsystem('comp', WindPark(modeling_options = modeling_options, opt_options = opt_options), promotes=['*'])
        else:
            # Sequential finite differencing and openfast simulations
            modeling_options['General']['openfast_configuration']['mpi_run'] = False
            modeling_options['General']['openfast_configuration']['cores']   = 1
            wt_opt = om.Problem(model=WindPark(modeling_options = modeling_options, opt_options = opt_options), reports=False)

        # If at least one of the design variables is active, setup an optimization
        if opt_options['opt_flag']:
            wt_opt = myopt.set_driver(wt_opt)
            wt_opt = myopt.set_objective(wt_opt)
            wt_opt = myopt.set_design_variables(wt_opt, wt_init)
            wt_opt = myopt.set_constraints(wt_opt)

            if opt_options['driver']['design_of_experiments']['flag']:
                wt_opt.driver.options['debug_print'] = ['desvars','ln_cons','nl_cons','objs']
                wt_opt.driver.options['procs_per_model'] = 1 # n_OF_runs_parallel # int(max_cores / np.floor(max_cores/n_OF_runs))

        wt_opt = myopt.set_recorders(wt_opt)
        wt_opt.driver.options['debug_print'] = ['desvars','ln_cons','nl_cons','objs','totals']

        # Setup openmdao problem
        if opt_options['opt_flag']:
            wt_opt.setup()
        else:
            # If we're not performing optimization, we don't need to allocate
            # memory for the derivative arrays.
            wt_opt.setup(derivatives=False)

        # Load initial wind turbine data from wt_initial to the openmdao problem
        wt_opt = yaml2openmdao(wt_opt, modeling_options, wt_init, opt_options)
        wt_opt = assign_ROSCO_values(wt_opt, modeling_options, opt_options)
        if modeling_options['flags']['TMDs']:
            wt_opt = assign_TMD_values(wt_opt, wt_init, opt_options)

        wt_opt = myopt.set_initial(wt_opt, wt_init)
        if modeling_options['Level3']['flag']:
            wt_opt = myopt.set_initial_weis(wt_opt)
<<<<<<< HEAD

        # If the user provides values in this dict, they overwrite
=======
        
        # If the user provides values in geometry_override, they overwrite
>>>>>>> 7345d3d0
        # whatever values have been set by the yaml files.
        # This is useful for performing black-box wrapped optimization without
        # needing to modify the yaml files.
        # Some logic is used here if the user gives a smalller size for the
        # design variable than expected to input the values into the end
        # of the array.
        # This is useful when optimizing twist, where the first few indices
        # do not need to be optimized as they correspond to a circular cross-section.
        if geometry_override is not None:
            for key in geometry_override:
                num_values = np.array(geometry_override[key]).size
                key_size = wt_opt[key].size
                idx_start = key_size - num_values
                wt_opt[key][idx_start:] = geometry_override[key]

        # Place the last design variables from a previous run into the problem.
        # This needs to occur after the above setup() and yaml2openmdao() calls
        # so these values are correctly placed in the problem.
        wt_opt = myopt.set_restart(wt_opt)

        if 'check_totals' in opt_options['driver']['optimization']:
            if opt_options['driver']['optimization']['check_totals']:
                wt_opt.run_model()
                totals = wt_opt.compute_totals()

        if 'check_partials' in opt_options['driver']['optimization']:
            if opt_options['driver']['optimization']['check_partials']:
                wt_opt.run_model()
                checks = wt_opt.check_partials(compact_print=True)

        sys.stdout.flush()
        # Run openmdao problem
        if opt_options['opt_flag']:
            wt_opt.run_driver()
        else:
            wt_opt.run_model()

        if (not MPI) or (MPI and rank == 0):
            # Save data coming from openmdao to an output yaml file
            froot_out = os.path.join(folder_output, opt_options['general']['fname_output'])
            # Remove the fst_vt key from the dictionary and write out the modeling options
            modeling_options['General']['openfast_configuration']['fst_vt'] = {}
            if not modeling_options['Level3']['from_openfast']:
                wt_initial.write_ontology(wt_opt, froot_out)
            wt_initial.write_options(froot_out)

            # Save data to numpy and matlab arrays
            fileIO.save_data(froot_out, wt_opt)

            # output the problem variables as a dictionary
            fname_pv_json = os.path.join(folder_output, "problem_vars.json")
            problem_var_dict = wt_opt.list_problem_vars(
                desvar_opts=["lower", "upper",],
                cons_opts=["lower", "upper", "equals",],
                out_stream=None,
            )
            for k in problem_var_dict.keys():
                if not problem_var_dict.get(k): continue
                for idx in range(len(problem_var_dict[k])):
                    for kk in problem_var_dict[k][idx][1].keys():
                        if isinstance(problem_var_dict[k][idx][1][kk], np.ndarray):
                            problem_var_dict[k][idx][1][kk] = problem_var_dict[k][idx][1][kk].tolist()
                        if isinstance(problem_var_dict[k][idx][1][kk], np.int32):
                            problem_var_dict[k][idx][1][kk] = int(problem_var_dict[k][idx][1][kk])
            with open(fname_pv_json, 'w') as pvfile:
                json.dump(problem_var_dict, pvfile, indent=4)

    if MPI and \
            (modeling_options['Level3']['flag'] or modeling_options['Level2']['flag']) and \
            (not opt_options['driver']['design_of_experiments']['flag']) and \
            color_i < 1000000:
        # subprocessor ranks spin, waiting for FAST simulations to run.
        # Only true for cores actually in use, not the ones supporting openfast openmp (marked as color_i = 1000000)
        sys.stdout.flush()
        if rank in comm_map_up.keys():
            subprocessor_loop(comm_map_up)
        sys.stdout.flush()

        # close signal to subprocessors
        subprocessor_stop(comm_map_down)
        sys.stdout.flush()

    # Send each core in use to a barrier synchronization
    if MPI and color_i < 1000000:
        MPI.COMM_WORLD.Barrier()

    if rank == 0:
        return wt_opt, modeling_options, opt_options
    else:
        return [], [], []<|MERGE_RESOLUTION|>--- conflicted
+++ resolved
@@ -1,5 +1,5 @@
 import numpy as np
-import os, json, sys, time
+import os, sys, time
 import openmdao.api as om
 from weis.glue_code.gc_LoadInputs     import WindTurbineOntologyPythonWEIS
 from wisdem.glue_code.gc_WT_InitModel import yaml2openmdao
@@ -35,34 +35,34 @@
         # Extract the number of cores available
         max_cores = MPI.COMM_WORLD.Get_size()
 
-        # Define the color map for the parallelization, determining the maximum number of parallel finite difference (FD)
+        # Define the color map for the parallelization, determining the maximum number of parallel finite difference (FD) 
         # evaluations based on the number of design variables (DV). OpenFAST on/off changes things.
         if modeling_options['Level3']['flag']:
-
+            
             # If we are running an optimization method that doesn't use finite differencing, set the number of DVs to 1
             if not (opt_options['driver']['design_of_experiments']['flag'] or opt_options['driver']['optimization']['solver'] in fd_methods):
                 n_DV = 1
-
-            # If openfast is called, the maximum number of FD is the number of DV, if we have the number of cores available that doubles the number of DVs,
-            # otherwise it is half of the number of DV (rounded to the lower integer).
+            
+            # If openfast is called, the maximum number of FD is the number of DV, if we have the number of cores available that doubles the number of DVs, 
+            # otherwise it is half of the number of DV (rounded to the lower integer). 
             # We need this because a top layer of cores calls a bottom set of cores where OpenFAST runs.
             if max_cores > 2. * n_DV:
                 n_FD = n_DV
             else:
                 n_FD = int(np.floor(max_cores / 2))
             # Get the number of OpenFAST runs from the user input and the max that can run in parallel given the resources
-            # The number of OpenFAST runs is the minimum between the actual number of requested OpenFAST simulations, and
+            # The number of OpenFAST runs is the minimum between the actual number of requested OpenFAST simulations, and 
             # the number of cores available (minus the number of DV, which sit and wait for OF to complete)
             n_OF_runs = modeling_options['DLC_driver']['n_cases']
             n_DV = max([n_DV, 1])
             max_parallel_OF_runs = max([int(np.floor((max_cores - n_DV) / n_DV)), 1])
             n_OF_runs_parallel = min([int(n_OF_runs), max_parallel_OF_runs])
         elif modeling_options['Level2']['flag']:
-
+        
             if not (opt_options['driver']['design_of_experiments']['flag'] or opt_options['driver']['optimization']['solver'] in fd_methods):
                 n_DV = 1
-
-
+        
+        
             if max_cores > 2. * n_DV:
                 n_FD = n_DV
             else:
@@ -75,7 +75,7 @@
             # If OpenFAST is not called, the number of parallel calls to compute the FDs is just equal to the minimum of cores available and DV
             n_FD = min([max_cores, n_DV])
             n_OF_runs_parallel = 1
-
+        
         # Define the color map for the cores (how these are distributed between finite differencing and openfast runs)
         if opt_options['driver']['design_of_experiments']['flag']:
             n_FD = MPI.COMM_WORLD.Get_size()
@@ -124,10 +124,10 @@
                 if opt_options['driver']['design_of_experiments']['flag']:
                     modeling_options['General']['openfast_configuration']['cores'] = 1
                 else:
-                    modeling_options['General']['openfast_configuration']['cores'] = n_OF_runs_parallel
-
+                    modeling_options['General']['openfast_configuration']['cores'] = n_OF_runs_parallel            
+            
             # Parallel settings for OpenMDAO
-            if opt_options['driver']['design_of_experiments']['flag']:
+            if opt_options['driver']['design_of_experiments']['flag']:  
                 wt_opt = om.Problem(model=WindPark(modeling_options = modeling_options, opt_options = opt_options), reports=False)
             else:
                 wt_opt = om.Problem(model=om.Group(num_par_fd=n_FD), comm=comm_i, reports=False)
@@ -148,10 +148,10 @@
             if opt_options['driver']['design_of_experiments']['flag']:
                 wt_opt.driver.options['debug_print'] = ['desvars','ln_cons','nl_cons','objs']
                 wt_opt.driver.options['procs_per_model'] = 1 # n_OF_runs_parallel # int(max_cores / np.floor(max_cores/n_OF_runs))
-
+        
         wt_opt = myopt.set_recorders(wt_opt)
         wt_opt.driver.options['debug_print'] = ['desvars','ln_cons','nl_cons','objs','totals']
-
+        
         # Setup openmdao problem
         if opt_options['opt_flag']:
             wt_opt.setup()
@@ -159,7 +159,7 @@
             # If we're not performing optimization, we don't need to allocate
             # memory for the derivative arrays.
             wt_opt.setup(derivatives=False)
-
+        
         # Load initial wind turbine data from wt_initial to the openmdao problem
         wt_opt = yaml2openmdao(wt_opt, modeling_options, wt_init, opt_options)
         wt_opt = assign_ROSCO_values(wt_opt, modeling_options, opt_options)
@@ -169,13 +169,8 @@
         wt_opt = myopt.set_initial(wt_opt, wt_init)
         if modeling_options['Level3']['flag']:
             wt_opt = myopt.set_initial_weis(wt_opt)
-<<<<<<< HEAD
-
-        # If the user provides values in this dict, they overwrite
-=======
         
         # If the user provides values in geometry_override, they overwrite
->>>>>>> 7345d3d0
         # whatever values have been set by the yaml files.
         # This is useful for performing black-box wrapped optimization without
         # needing to modify the yaml files.
@@ -200,12 +195,12 @@
             if opt_options['driver']['optimization']['check_totals']:
                 wt_opt.run_model()
                 totals = wt_opt.compute_totals()
-
+        
         if 'check_partials' in opt_options['driver']['optimization']:
             if opt_options['driver']['optimization']['check_partials']:
                 wt_opt.run_model()
                 checks = wt_opt.check_partials(compact_print=True)
-
+                
         sys.stdout.flush()
         # Run openmdao problem
         if opt_options['opt_flag']:
@@ -221,33 +216,15 @@
             if not modeling_options['Level3']['from_openfast']:
                 wt_initial.write_ontology(wt_opt, froot_out)
             wt_initial.write_options(froot_out)
-
+            
             # Save data to numpy and matlab arrays
             fileIO.save_data(froot_out, wt_opt)
-
-            # output the problem variables as a dictionary
-            fname_pv_json = os.path.join(folder_output, "problem_vars.json")
-            problem_var_dict = wt_opt.list_problem_vars(
-                desvar_opts=["lower", "upper",],
-                cons_opts=["lower", "upper", "equals",],
-                out_stream=None,
-            )
-            for k in problem_var_dict.keys():
-                if not problem_var_dict.get(k): continue
-                for idx in range(len(problem_var_dict[k])):
-                    for kk in problem_var_dict[k][idx][1].keys():
-                        if isinstance(problem_var_dict[k][idx][1][kk], np.ndarray):
-                            problem_var_dict[k][idx][1][kk] = problem_var_dict[k][idx][1][kk].tolist()
-                        if isinstance(problem_var_dict[k][idx][1][kk], np.int32):
-                            problem_var_dict[k][idx][1][kk] = int(problem_var_dict[k][idx][1][kk])
-            with open(fname_pv_json, 'w') as pvfile:
-                json.dump(problem_var_dict, pvfile, indent=4)
 
     if MPI and \
             (modeling_options['Level3']['flag'] or modeling_options['Level2']['flag']) and \
             (not opt_options['driver']['design_of_experiments']['flag']) and \
             color_i < 1000000:
-        # subprocessor ranks spin, waiting for FAST simulations to run.
+        # subprocessor ranks spin, waiting for FAST simulations to run. 
         # Only true for cores actually in use, not the ones supporting openfast openmp (marked as color_i = 1000000)
         sys.stdout.flush()
         if rank in comm_map_up.keys():
