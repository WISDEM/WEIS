--- conflicted
+++ resolved
@@ -35,14 +35,9 @@
         self.options.declare("opt_options")
 
     def setup(self):
-<<<<<<< HEAD
-        modeling_options = self.options["modeling_options"]
-        opt_options      = self.options["opt_options"]
-=======
         modeling_options = self.options['modeling_options']
         opt_options      = self.options['opt_options']
         rosco_options    = modeling_options['ROSCO']
->>>>>>> 85a81a56
 
         #self.linear_solver = lbgs = om.LinearBlockGS()
         #self.nonlinear_solver = nlbgs = om.NonlinearBlockGS()
@@ -77,24 +72,6 @@
         tune_rosco_ivc.add_output("stability_margin", val=0.0,                    desc="Stability margin for robust tuning")
         tune_rosco_ivc.add_output("omega_pc_max",     val=0.0,                    desc="Maximum allowable omega for robust tuning")
         # optional inputs - not connected right now!!
-<<<<<<< HEAD
-        tune_rosco_ivc.add_output("max_pitch",        val=0.0, units="rad",       desc="Maximum pitch angle , {default = 90 degrees}")
-        tune_rosco_ivc.add_output("min_pitch",        val=0.0, units="rad",       desc="Minimum pitch angle [rad], {default = 0 degrees}")
-        tune_rosco_ivc.add_output("vs_minspd",        val=0.0, units="rad/s",     desc="Minimum rotor speed [rad/s], {default = 0 rad/s}")
-        tune_rosco_ivc.add_output("ss_cornerfreq",    val=0.0, units="rad/s",     desc="First order low-pass filter cornering frequency for setpoint smoother [rad/s]")
-        tune_rosco_ivc.add_output("ss_vsgain",        val=0.0,                    desc="Torque controller setpoint smoother gain bias percentage [%, <= 1 ], {default = 100%}")
-        tune_rosco_ivc.add_output("ss_pcgain",        val=0.0,                    desc="Pitch controller setpoint smoother gain bias percentage  [%, <= 1 ], {default = 0.1%}")
-        tune_rosco_ivc.add_output("ps_percent",       val=0.0,                    desc="Percent peak shaving  [%, <= 1 ], {default = 80%}")
-        tune_rosco_ivc.add_output("sd_maxpit",        val=0.0, units="rad",       desc="Maximum blade pitch angle to initiate shutdown [rad], {default = bld pitch at v_max}")
-        tune_rosco_ivc.add_output("sd_cornerfreq",    val=0.0, units="rad/s",     desc="Cutoff Frequency for first order low-pass filter for blade pitch angle [rad/s], {default = 0.41888 ~ time constant of 15s}")
-        tune_rosco_ivc.add_output("Kp_flap",          val=0.0, units="s",         desc="Proportional term of the PI controller for the trailing-edge flaps")
-        tune_rosco_ivc.add_output("Ki_flap",          val=0.0,                    desc="Integral term of the PI controller for the trailing-edge flaps")
-        tune_rosco_ivc.add_output("twr_freq",         val=3.2, units="rps",     desc="Tower natural frequency")
-        tune_rosco_ivc.add_output("ptfm_freq",        val=0.2, units="rad/s",     desc="Platform natural frequency")
-        tune_rosco_ivc.add_output("Kp_float",         val=0.0, units="s",         desc="Floating feedback gain")
-
-        self.add_subsystem("tune_rosco_ivc",tune_rosco_ivc)
-=======
         optional_inputs = [
             'max_pitch',
             'min_pitch',
@@ -106,8 +83,8 @@
         for param in optional_inputs:
             if param in rosco_options:
                 tune_rosco_ivc.add_output(param, val=0.0, desc='Optional input for ROSCO tuning')
-        
-        
+
+
         tune_rosco_ivc.add_output('sd_maxpit',        val=0.0, units='rad',       desc='Maximum blade pitch angle to initiate shutdown [rad], {default = bld pitch at v_max}')
         tune_rosco_ivc.add_output('sd_cornerfreq',    val=0.0, units='rad/s',     desc='Cutoff Frequency for first order low-pass filter for blade pitch angle [rad/s], {default = 0.41888 ~ time constant of 15s}')
         tune_rosco_ivc.add_output('Kp_flap',          val=0.0, units='s',         desc='Proportional term of the PI controller for the trailing-edge flaps')
@@ -116,8 +93,7 @@
         tune_rosco_ivc.add_output('ptfm_freq',        val=0.2, units='rad/s',     desc='Platform natural frequency')
         tune_rosco_ivc.add_output('Kp_float',         val=0.0, units='s',         desc='Floating feedback gain')
 
-        self.add_subsystem('tune_rosco_ivc',tune_rosco_ivc)
->>>>>>> 85a81a56
+        self.add_subsystem("tune_rosco_ivc",tune_rosco_ivc)
 
         # Analysis components
         self.add_subsystem("wisdem",   wisdemPark(modeling_options = modeling_options, opt_options = opt_options), promotes=["*"])
@@ -161,7 +137,7 @@
                 self.connect("rotorse.rp.powercurve.rated_Omega",     "sse_tune.tune_rosco.rated_rotor_speed")
                 #self.connect("rotorse.rp.powercurve.rated_pitch",     ["freq_rotor.pitch_load", "freq_rotor.tot_loads_gust.aeroloads_pitch"])
                 self.connect("rotorse.rp.powercurve.rated_Q",          "sse_tune.tune_rosco.rated_torque")
-                
+
                 self.connect("blade.high_level_blade_props.r_blade",  "sse_tune.r")
                 self.connect("blade.high_level_blade_props.Rtip", "sse_tune.Rtip")
                 self.connect("hub.radius",                     "sse_tune.Rhub")
@@ -208,7 +184,7 @@
                 self.connect("rosco_turbine.rotor_inertia",         "sse_tune.tune_rosco.rotor_inertia", src_indices=[0])
                 self.connect("rosco_turbine.flap_freq",             "sse_tune.tune_rosco.flap_freq", src_indices=[0])
                 self.connect("rosco_turbine.edge_freq",             "sse_tune.tune_rosco.edge_freq", src_indices=[0])
-                self.connect("rosco_turbine.generator_efficiency",  "sse_tune.tune_rosco.generator_efficiency")                
+                self.connect("rosco_turbine.generator_efficiency",  "sse_tune.tune_rosco.generator_efficiency")
                 self.connect("rosco_turbine.rho",                   "sse_tune.rho")
                 self.connect("rosco_turbine.R",                     "sse_tune.tune_rosco.R")
                 self.connect("rosco_turbine.rated_power",           "sse_tune.rated_power")
@@ -218,7 +194,7 @@
                 self.connect("rosco_turbine.max_torque_rate" ,      "sse_tune.tune_rosco.max_torque_rate")
                 self.connect("rosco_turbine.omega_min",             "sse_tune.omega_min")
                 self.connect("rosco_turbine.tsr_operational",       "sse_tune.tsr_operational")
-            
+
                 # Performance tables
                 self.connect("rosco_turbine.Cp_table",        "sse_tune.tune_rosco.Cp_table")
                 self.connect("rosco_turbine.Ct_table",        "sse_tune.tune_rosco.Ct_table")
@@ -234,35 +210,7 @@
 
 
             # ROSCO Independent Vars
-<<<<<<< HEAD
-            self.connect("tune_rosco_ivc.max_pitch",        "sse_tune.tune_rosco.max_pitch") 
-            self.connect("tune_rosco_ivc.min_pitch",        "sse_tune.tune_rosco.min_pitch")
-            self.connect("tune_rosco_ivc.vs_minspd",        "sse_tune.tune_rosco.vs_minspd") 
-            self.connect("tune_rosco_ivc.ss_vsgain",        "sse_tune.tune_rosco.ss_vsgain") 
-            self.connect("tune_rosco_ivc.ss_pcgain",        "sse_tune.tune_rosco.ss_pcgain") 
-            self.connect("tune_rosco_ivc.ps_percent",       "sse_tune.tune_rosco.ps_percent") 
-            self.connect("tune_rosco_ivc.omega_pc",         "sse_tune.tune_rosco.omega_pc")
-            self.connect("tune_rosco_ivc.zeta_pc",          "sse_tune.tune_rosco.zeta_pc")
-            self.connect("tune_rosco_ivc.omega_vs",         "sse_tune.tune_rosco.omega_vs")
-            self.connect("tune_rosco_ivc.zeta_vs",          "sse_tune.tune_rosco.zeta_vs")
-            self.connect("tune_rosco_ivc.IPC_Kp1p",         "sse_tune.tune_rosco.IPC_Kp1p")
-            self.connect("tune_rosco_ivc.IPC_Ki1p",         "sse_tune.tune_rosco.IPC_Ki1p")
-            self.connect("tune_rosco_ivc.stability_margin", "sse_tune.tune_rosco.stability_margin")
-            self.connect("tune_rosco_ivc.omega_pc_max", "sse_tune.tune_rosco.omega_pc_max")
-
-            # Someday, if we want to get ptfm_freq from Level 1, we"d switch that here
-            self.connect("tune_rosco_ivc.ptfm_freq",        "sse_tune.tune_rosco.ptfm_freq")
-
-            self.connect("tune_rosco_ivc.Kp_float",         "sse_tune.tune_rosco.Kp_float")
-            #self.connect("dac_ivc.delta_max_pos",           "sse_tune.tune_rosco.delta_max_pos") # DAC removed
-            if modeling_options["ROSCO"]["Flp_Mode"] > 0:
-                self.connect("tune_rosco_ivc.flp_kp_norm",    "sse_tune.tune_rosco.flp_kp_norm")
-                self.connect("tune_rosco_ivc.flp_tau",     "sse_tune.tune_rosco.flp_tau")
-
-        if modeling_options["RAFT"]["flag"]:
-            self.add_subsystem("raft", RAFT_WEIS(modeling_options = modeling_options, analysis_options=opt_options))
-=======
-            
+
             # optional parameters
             optional_inputs = [
                 'max_pitch',
@@ -275,8 +223,8 @@
             for param in optional_inputs:
                 if param in rosco_options:
                     self.connect(f'tune_rosco_ivc.{param}', f'sse_tune.tune_rosco.{param}')
-            
-            # required parameters            
+
+            # required parameters
             self.connect('tune_rosco_ivc.omega_pc',         'sse_tune.tune_rosco.omega_pc')
             self.connect('tune_rosco_ivc.zeta_pc',          'sse_tune.tune_rosco.zeta_pc')
             self.connect('tune_rosco_ivc.omega_vs',         'sse_tune.tune_rosco.omega_vs')
@@ -286,18 +234,17 @@
             self.connect('tune_rosco_ivc.stability_margin', 'sse_tune.tune_rosco.stability_margin')
             self.connect('tune_rosco_ivc.omega_pc_max', 'sse_tune.tune_rosco.omega_pc_max')
 
-            # Someday, if we want to get ptfm_freq from Level 1, we'd switch that here
-            self.connect('tune_rosco_ivc.ptfm_freq',        'sse_tune.tune_rosco.ptfm_freq')
-
-            self.connect('tune_rosco_ivc.Kp_float',         'sse_tune.tune_rosco.Kp_float')
-            self.connect('dac_ivc.delta_max_pos',           'sse_tune.tune_rosco.delta_max_pos')
-            if modeling_options['ROSCO']['Flp_Mode'] > 0:
-                self.connect('tune_rosco_ivc.flp_kp_norm',    'sse_tune.tune_rosco.flp_kp_norm')
-                self.connect('tune_rosco_ivc.flp_tau',     'sse_tune.tune_rosco.flp_tau')
-
-        if modeling_options['RAFT']['flag']:
-            self.add_subsystem('raft', RAFT_WEIS(modeling_options = modeling_options, analysis_options=opt_options))
->>>>>>> 85a81a56
+            # Someday, if we want to get ptfm_freq from Level 1, we"d switch that here
+            self.connect("tune_rosco_ivc.ptfm_freq",        "sse_tune.tune_rosco.ptfm_freq")
+
+            self.connect("tune_rosco_ivc.Kp_float",         "sse_tune.tune_rosco.Kp_float")
+            #self.connect("dac_ivc.delta_max_pos",           "sse_tune.tune_rosco.delta_max_pos") # DAC removed
+            if modeling_options["ROSCO"]["Flp_Mode"] > 0:
+                self.connect("tune_rosco_ivc.flp_kp_norm",    "sse_tune.tune_rosco.flp_kp_norm")
+                self.connect("tune_rosco_ivc.flp_tau",     "sse_tune.tune_rosco.flp_tau")
+
+        if modeling_options["RAFT"]["flag"]:
+            self.add_subsystem("raft", RAFT_WEIS(modeling_options = modeling_options, analysis_options=opt_options))
 
             n_span = modeling_options["WISDEM"]["RotorSE"]["n_span"]
             self.connect("configuration.turb_class",        "raft.turbulence_class")
@@ -320,7 +267,7 @@
             self.connect("sse_tune.tune_rosco.VS_Ki",           "raft.rotor_TC_VS_Ki")
             self.connect("control.V_in",                    "raft.V_cutin")
             self.connect("control.V_out",                   "raft.V_cutout")
-            
+
             if modeling_options["flags"]["drivetrain"]:
                 self.connect("drivese.rna_mass", "raft.turbine_mRNA")
                 self.connect("drivese.rna_I_TT", "raft.rna_I_TT")
@@ -371,7 +318,7 @@
                 self.connect("high_level_tower_props.hub_height", "raft.zref")
                 self.connect("high_level_tower_props.tower_ref_axis", "raft.turbine_tower_rA", src_indices=om.slicer[0,:])
                 self.connect("high_level_tower_props.tower_ref_axis", "raft.turbine_tower_rB", src_indices=om.slicer[-1,:])
-                
+
             if modeling_options["flags"]["floating"]:
                 self.connect("floatingse.member_variable_height", "raft.member_variable_height")
 
@@ -425,8 +372,8 @@
         if modeling_options["OpenFAST"]["flag"] or modeling_options["OpenFAST_Linear"]["flag"]:
             self.add_subsystem("aeroelastic",       FASTLoadCases(modeling_options = modeling_options, opt_options = opt_options))
             self.add_subsystem("stall_check_of",    NoStallConstraint(modeling_options = modeling_options))
-            
-            if modeling_options["flags"]["blade"]: 
+
+            if modeling_options["flags"]["blade"]:
                 self.add_subsystem("rlds_post",      RotorLoadsDeflStrainsWEIS(modeling_options = modeling_options, opt_options = opt_options))
 
                 # Connections from blade struct parametrization to rotor load anlysis
@@ -435,14 +382,14 @@
                 self.connect("blade.opt_var.s_opt_layer_%d"%spars_tereinf[1], "rotorse.rs.constr.s_opt_spar_cap_ps")
 
 
-                # Connections to the stall check 
+                # Connections to the stall check
                 self.connect("blade.outer_shape.s",        "stall_check_of.s")
                 self.connect("airfoils.aoa",                   "stall_check_of.airfoils_aoa")
                 self.connect("af_3d.cl_corrected",             "stall_check_of.airfoils_cl")
                 self.connect("af_3d.cd_corrected",             "stall_check_of.airfoils_cd")
                 self.connect("af_3d.cm_corrected",             "stall_check_of.airfoils_cm")
                 self.connect("aeroelastic.max_aoa",            "stall_check_of.aoa_along_span")
-        
+
             if modeling_options["flags"]["drivetrain"]:
                 self.add_subsystem("drivese_post",   DrivetrainSE(modeling_options=modeling_options))
 
@@ -453,25 +400,25 @@
                 n_refine = modeling_options["WISDEM"]["TowerSE"]["n_refine"]
                 n_full = get_nfull(n_height, nref=n_refine)
                 self.add_subsystem("towerse_post",   CylinderPostFrame(modeling_options=modeling_options["WISDEM"]["TowerSE"], n_dlc=1, n_full = n_full))
-                
+
             if modeling_options["flags"]["monopile"]:
                 n_height = modeling_options["WISDEM"]["FixedBottomSE"]["n_height"]
                 n_refine = modeling_options["WISDEM"]["FixedBottomSE"]["n_refine"]
                 n_full = get_nfull(n_height, nref=n_refine)
-                
+
                 self.add_subsystem("fixedse_post",   CylinderPostFrame(modeling_options=modeling_options["WISDEM"]["FixedBottomSE"], n_dlc=1, n_full = n_full))
-                
+
             if not modeling_options["OpenFAST"]["from_openfast"]:
                 self.add_subsystem("tcons_post",     TurbineConstraints(modeling_options = modeling_options))
                 self.add_subsystem("financese_post", PlantFinance(verbosity=modeling_options["General"]["verbosity"]))
-            
+
             # Post-processing
             self.add_subsystem("outputs_2_screen_weis",  Outputs_2_Screen(modeling_options = modeling_options, opt_options = opt_options))
             if opt_options["opt_flag"]:
                 self.add_subsystem("conv_plots_weis",    Convergence_Trends_Opt(opt_options = opt_options))
 
             #if modeling_options["ROSCO"]["Flp_Mode"]:
-            #    # Connections to blade 
+            #    # Connections to blade
             #    self.connect("dac_ivc.te_flap_end",             "blade.outer_shape.span_end")
             #    self.connect("dac_ivc.te_flap_ext",             "blade.outer_shape.span_ext")
 
@@ -484,7 +431,7 @@
             self.connect("control.V_in",                    "aeroelastic.V_cutin")
             self.connect("control.V_out",                   "aeroelastic.V_cutout")
             self.connect("env.shear_exp",                   "aeroelastic.shearExp")
-            
+
             # Connections to aeroelasticse
             self.connect("configuration.turb_class",        "aeroelastic.turbulence_class")
             self.connect("configuration.ws_class" ,         "aeroelastic.turbine_class")
@@ -558,7 +505,7 @@
                         self.connect("towerse.tower.fore_aft_modes",     "aeroelastic.fore_aft_modes")
                         self.connect("towerse.tower.side_side_modes",    "aeroelastic.side_side_modes")
                         self.connect("towerse.tower.f1",         "sse_tune.tune_rosco.twr_freq")
-                        
+
                 if modeling_options["flags"]["monopile"]:
                     self.connect("monopile.transition_piece_mass",  "aeroelastic.transition_piece_mass")
                     self.connect("fixedse.transition_piece_I",      "aeroelastic.transition_piece_I", src_indices=[0,1,2])
@@ -571,7 +518,7 @@
                     self.connect("fixedse.member.E",                       "aeroelastic.monopile_E")
                     self.connect("fixedse.member.G",                       "aeroelastic.monopile_G")
                     self.connect("fixedse.member.rho",                     "aeroelastic.monopile_rho")
-                        
+
                 elif modeling_options["flags"]["floating"]:
                     self.connect("floatingse.platform_nodes", "aeroelastic.platform_nodes")
                     self.connect("floatingse.platform_elem_n1", "aeroelastic.platform_elem_n1")
@@ -600,11 +547,11 @@
 
                         for var in ["joint1", "joint2", "s_ghost1", "s_ghost2"]:
                             self.connect(f"floating.member_{kname}:{var}", f"aeroelastic.member{k}:{var}")
-                    
+
                     if modeling_options["flags"]["tower"]:
                         self.connect("floating.transition_piece_mass",  "aeroelastic.transition_piece_mass")
                         self.connect("floatingse.transition_piece_I",      "aeroelastic.transition_piece_I", src_indices=[0,1,2])
-                        
+
                 self.connect("airfoils.aoa", "aeroelastic.airfoils_aoa")
                 self.connect("airfoils.Re", "aeroelastic.airfoils_Re")
                 self.connect("af_3d.cl_corrected", "aeroelastic.airfoils_cl")
@@ -655,7 +602,7 @@
                     self.connect("mooring.nodes_drag_area", "aeroelastic.nodes_drag_area")
                     self.connect("mooring.unstretched_length", "aeroelastic.unstretched_length")
                     self.connect("mooring.node_names", "aeroelastic.node_names")
-            
+
                 # For fatigue
                 if modeling_options["flags"]["blade"]:
                     self.connect("blade.fatigue.sparU_sigma_ult", "aeroelastic.blade_sparU_ultstress")
@@ -740,7 +687,7 @@
                     self.connect("control.minOmega" ,          "drivese_post.minimum_rpm")
                     self.connect("rotorse.rp.powercurve.rated_Omega",  "drivese_post.rated_rpm")
                     self.connect("rotorse.rp.powercurve.rated_Q",      "drivese_post.rated_torque")
-                    self.connect("configuration.rated_power",  "drivese_post.machine_rating")    
+                    self.connect("configuration.rated_power",  "drivese_post.machine_rating")
                     self.connect("tower.diameter",             "drivese_post.D_top", src_indices=[-1])
                     self.connect("aeroelastic.hub_Fxyz_aero",       "drivese_post.F_aero_hub")
                     self.connect("aeroelastic.hub_Mxyz_aero",       "drivese_post.M_aero_hub")
@@ -790,7 +737,7 @@
                         self.connect("drivetrain.gearbox_mass_user", "drivese_post.gearbox_mass_user")
                         self.connect("drivetrain.gearbox_radius_user", "drivese_post.gearbox_radius_user")
                         self.connect("drivetrain.gearbox_length_user", "drivese_post.gearbox_length_user")
-                            
+
                     self.connect("hub.hub_material",                  "drivese_post.hub_material")
                     self.connect("hub.spinner_material",              "drivese_post.spinner_material")
                     self.connect("drivetrain.lss_material",              "drivese_post.lss_material")
@@ -913,7 +860,7 @@
                         self.connect(f"towerse.{k}", f"towerse_post.{k}")
                     self.connect("towerse.env.qdyn", "towerse_post.qdyn")
                     self.connect("tower_grid.height", "towerse_post.bending_height")
-                    
+
                     self.connect("aeroelastic.tower_maxMy_Fz", "towerse_post.cylinder_Fz")
                     self.connect("aeroelastic.tower_maxMy_Fx", "towerse_post.cylinder_Vx")
                     self.connect("aeroelastic.tower_maxMy_Fy", "towerse_post.cylinder_Vy")
@@ -941,9 +888,9 @@
                     self.connect("aeroelastic.monopile_maxMy_Mz", "fixedse_post.cylinder_Mzz")
 
                 #self.connect("yield_stress",            "tow.sigma_y") # TODO- materials
-                #self.connect("max_taper_ratio",         "max_taper") # TODO- 
+                #self.connect("max_taper_ratio",         "max_taper") # TODO-
                 #self.connect("min_diameter_thickness_ratio", "min_d_to_t")
-					
+
                 # Connections to turbine constraints
                 self.connect("configuration.rotor_orientation", "tcons_post.rotor_orientation")
                 self.connect("aeroelastic.max_TipDxc", "tcons_post.tip_deflection")
@@ -954,13 +901,13 @@
                 self.connect("drivetrain.overhang", "tcons_post.overhang")
                 self.connect("tower.ref_axis", "tcons_post.ref_axis_tower")
                 self.connect("tower.diameter", "tcons_post.outer_diameter_full")
-                
+
             else:  # connections from outside WISDEM
                 self.connect("rosco_turbine.v_rated", "aeroelastic.Vrated")
                 self.connect("rosco_turbine.R", "aeroelastic.Rtip")
                 self.connect("rosco_turbine.hub_height", "aeroelastic.hub_height")
                 self.connect("rosco_turbine.twr_freq", "sse_tune.tune_rosco.twr_freq")
-            
+
             # Inputs to plantfinancese from wt group
             if not modeling_options["OpenFAST"]["from_openfast"]:
 
@@ -983,7 +930,7 @@
             if modeling_options["flags"]["control"] and not modeling_options["OpenFAST"]["from_openfast"]:
                 self.connect("configuration.rated_power",     "financese_post.machine_rating")
 
-            if not modeling_options["OpenFAST"]["from_openfast"]:    
+            if not modeling_options["OpenFAST"]["from_openfast"]:
                 self.connect("costs.turbine_number",    "financese_post.turbine_number")
                 self.connect("costs.opex_per_kW",       "financese_post.opex_per_kW")
                 self.connect("costs.offset_tcc_per_kW", "financese_post.offset_tcc_per_kW")
