--- conflicted
+++ resolved
@@ -80,7 +80,6 @@
         # XFOIL
         self.add_subsystem('xf',        RunXFOIL(modeling_options = modeling_options, opt_options = opt_options)) # Recompute polars with xfoil (for flaps)
         # Connections to run xfoil for te flaps
-<<<<<<< HEAD
         if not modeling_options['Level3']['from_openfast']:
             self.connect('blade.pa.chord_param',                  'xf.chord')
             self.connect('blade.outer_shape_bem.s',               'xf.s')
@@ -98,30 +97,9 @@
             self.connect('control.rated_TSR',                     'xf.rated_TSR')
             if modeling_options['flags']['control']:
                 self.connect('control.max_TS',                        'xf.max_TS')
-            self.connect('blade.interp_airfoils.cl_interp',       'xf.cl_interp')
-            self.connect('blade.interp_airfoils.cd_interp',       'xf.cd_interp')
-            self.connect('blade.interp_airfoils.cm_interp',       'xf.cm_interp')
-=======
-        self.connect('blade.pa.chord_param',                  'xf.chord')
-        self.connect('blade.outer_shape_bem.s',               'xf.s')
-        self.connect('blade.interp_airfoils.coord_xy_interp', 'xf.coord_xy_interp')
-        self.connect('airfoils.aoa',                          'xf.aoa')
-        self.connect('assembly.r_blade',                      'xf.r')
-        self.connect('dac_ivc.te_flap_end',                   'xf.span_end')
-        self.connect('dac_ivc.te_flap_ext',                   'xf.span_ext')
-        self.connect('dac_ivc.chord_start',                   'xf.chord_start')
-        self.connect('dac_ivc.delta_max_pos',                 'xf.delta_max_pos')
-        self.connect('dac_ivc.delta_max_neg',                 'xf.delta_max_neg')
-        self.connect('env.speed_sound_air',                   'xf.speed_sound_air')
-        self.connect('env.rho_air',                           'xf.rho_air')
-        self.connect('env.mu_air',                            'xf.mu_air')
-        self.connect('control.rated_TSR',                     'xf.rated_TSR')
-        if modeling_options['flags']['control']:
-            self.connect('control.max_TS',                        'xf.max_TS')
-        self.connect("af_3d.cl_corrected", "xf.cl_interp")
-        self.connect("af_3d.cd_corrected", "xf.cd_interp")
-        self.connect("af_3d.cm_corrected", "xf.cm_interp")
->>>>>>> 702a9490
+            self.connect("af_3d.cl_corrected", "xf.cl_interp")
+            self.connect("af_3d.cd_corrected", "xf.cd_interp")
+            self.connect("af_3d.cm_corrected", "xf.cm_interp")
 
         # ROSCO can be used at all levels
         if modeling_options['ROSCO']['flag']:
