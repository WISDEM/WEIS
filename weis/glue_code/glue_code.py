--- conflicted
+++ resolved
@@ -525,12 +525,7 @@
                     self.connect("floatingse.platform_elem_rho", "aeroelastic.platform_elem_rho")
                     self.connect("floatingse.platform_elem_E", "aeroelastic.platform_elem_E")
                     self.connect("floatingse.platform_elem_G", "aeroelastic.platform_elem_G")
-<<<<<<< HEAD
-                    self.connect("floatingse.platform_elem_memid", "aeroelastic.platform_elem_memid")
                     if modeling_options['Level1']['use_props_in_openfast']:
-=======
-                    if modeling_options['Level1']['flag']:
->>>>>>> 397ba524
                         ptfm_data_source = 'raft'
                     else:
                         ptfm_data_source = 'floatingse'
@@ -851,15 +846,11 @@
                 # Connections to TowerSE
                 if modeling_options["flags"]["tower"]:
                     tow_params = ["z_full","outer_diameter_full","t_full",
-<<<<<<< HEAD
-                                  "E_full","G_full","rho_full","sigma_y_full"]
-=======
                                   "E_full","G_full","rho_full","sigma_y_full",
                                   "section_A", "section_Asx","section_Asy",
                                   "section_Ixx", "section_Iyy", "section_J0",
                                   "section_rho", "section_E", "section_G", "section_L",
                                   ]
->>>>>>> 397ba524
                     for k in tow_params:
                         self.connect(f'towerse.{k}', f'towerse_post.{k}')
                     self.connect("towerse.env.qdyn", "towerse_post.qdyn")
@@ -900,11 +891,7 @@
                 self.connect('nacelle.uptilt',                  'tcons_post.tilt')
                 self.connect('nacelle.overhang',                'tcons_post.overhang')
                 self.connect('tower.ref_axis',                  'tcons_post.ref_axis_tower')
-<<<<<<< HEAD
-                self.connect('tower.diameter',       'tcons_post.outer_diameter_full')     # TODO: temporary hack
-=======
                 self.connect('tower.diameter',                  'tcons_post.outer_diameter_full')
->>>>>>> 397ba524
                 
             else:  # connections from outside WISDEM
                 self.connect('rosco_turbine.v_rated',               'aeroelastic.Vrated')
