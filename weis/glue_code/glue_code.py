import numpy as np
import os
import openmdao.api as om
from wisdem.glue_code.glue_code import WindPark as wisdemPark
#from wisdem.glue_code.gc_WT_DataStruc import WindTurbineOntologyOpenMDAO
#from wisdem.ccblade.ccblade_component import CCBladeTwist
#from wisdem.commonse.turbine_class import TurbineClass
from wisdem.drivetrainse.drivetrain import DrivetrainSE
from wisdem.commonse.cylinder_member import CylinderPostFrame
#from wisdem.nrelcsm.nrel_csm_cost_2015 import Turbine_CostsSE_2015
#from wisdem.orbit.api.wisdem.fixed import Orbit
#from wisdem.landbosse.landbosse_omdao.landbosse import LandBOSSE
from wisdem.plant_financese.plant_finance import PlantFinance
from wisdem.commonse.turbine_constraints  import TurbineConstraints
from weis.aeroelasticse.openmdao_openfast import FASTLoadCases
#from weis.control.dac import RunXFOIL
from wisdem.rotorse.rotor_power import NoStallConstraint
from weis.control.tune_rosco import ServoSE_ROSCO, ROSCO_Turbine
#from wisdem.rotorse.rotor_elasticity import RotorElasticity
from weis.aeroelasticse.utils import RotorLoadsDeflStrainsWEIS
from wisdem.glue_code.gc_RunTools import Convergence_Trends_Opt
from weis.glue_code.gc_RunTools import Outputs_2_Screen
from weis.frequency.raft_wrapper import RAFT_WEIS
from weis.control.tmd import TMD_group
from wisdem.commonse.cylinder_member import get_nfull


weis_dir = os.path.realpath(os.path.join(os.path.dirname(__file__),"../../"))

class WindPark(om.Group):
    # Openmdao group to run the analysis of the wind turbine

    def initialize(self):
        self.options.declare("modeling_options")
        self.options.declare("opt_options")

    def setup(self):
        modeling_options = self.options['modeling_options']
        opt_options      = self.options['opt_options']
        rosco_options    = modeling_options['ROSCO']

        #self.linear_solver = lbgs = om.LinearBlockGS()
        #self.nonlinear_solver = nlbgs = om.NonlinearBlockGS()
        #nlbgs.options["maxiter"] = 2
        #nlbgs.options["atol"] = nlbgs.options["atol"] = 1e-2

        '''
        dac_ivc = om.IndepVarComp()
        n_te_flaps = modeling_options["WISDEM"]["RotorSE"]["n_te_flaps"]
        dac_ivc.add_output("te_flap_ext",   val = np.ones(n_te_flaps))
        dac_ivc.add_output("te_flap_start", val=np.zeros(n_te_flaps),               desc="1D array of the start positions along blade span of the trailing edge flap(s). Only values between 0 and 1 are meaningful.")
        dac_ivc.add_output("te_flap_end",   val=np.zeros(n_te_flaps),               desc="1D array of the end positions along blade span of the trailing edge flap(s). Only values between 0 and 1 are meaningful.")
        dac_ivc.add_output("chord_start",   val=np.zeros(n_te_flaps),               desc="1D array of the positions along chord where the trailing edge flap(s) start. Only values between 0 and 1 are meaningful.")
        dac_ivc.add_output("delta_max_pos", val=np.zeros(n_te_flaps), units="rad",  desc="1D array of the max angle of the trailing edge flaps.")
        dac_ivc.add_output("delta_max_neg", val=np.zeros(n_te_flaps), units="rad",  desc="1D array of the min angle of the trailing edge flaps.")
        self.add_subsystem("dac_ivc",dac_ivc)
        '''

        tune_rosco_ivc = om.IndepVarComp()
        if modeling_options["ROSCO"]["linmodel_tuning"]["type"] == "robust":
            n_PC = 1
        else:
            n_PC = len(modeling_options["ROSCO"]["U_pc"])
        tune_rosco_ivc.add_output("omega_pc",         val=np.zeros(n_PC), units="rad/s",     desc="Pitch controller natural frequency")
        tune_rosco_ivc.add_output("zeta_pc",          val=np.zeros(n_PC),                    desc="Pitch controller damping ratio")
        tune_rosco_ivc.add_output("omega_vs",         val=0.0, units="rad/s",     desc="Generator torque controller natural frequency")
        tune_rosco_ivc.add_output("zeta_vs",          val=0.0,                    desc="Generator torque controller damping ratio")
        tune_rosco_ivc.add_output("flp_kp_norm",      val=0.0,                    desc="Flap controller normalized gain")
        tune_rosco_ivc.add_output("flp_tau",          val=0.0, units="s",         desc="Flap controller integral gain time constant")
        tune_rosco_ivc.add_output("IPC_Kp1p",         val=0.0, units="s",         desc="Individual pitch controller 1p proportional gain")
        tune_rosco_ivc.add_output("IPC_Ki1p",         val=0.0,                    desc="Individual pitch controller 1p integral gain")
        tune_rosco_ivc.add_output("stability_margin", val=0.0,                    desc="Stability margin for robust tuning")
        tune_rosco_ivc.add_output("omega_pc_max",     val=0.0,                    desc="Maximum allowable omega for robust tuning")
        # optional inputs - not connected right now!!
        optional_inputs = [
            'max_pitch',
            'min_pitch',
            'vs_minspd',
            'ss_vsgain',
            'ss_pcgain',
            'ps_percent',
        ]
        for param in optional_inputs:
            if param in rosco_options:
                tune_rosco_ivc.add_output(param, val=0.0, desc='Optional input for ROSCO tuning')


        tune_rosco_ivc.add_output('sd_maxpit',        val=0.0, units='rad',       desc='Maximum blade pitch angle to initiate shutdown [rad], {default = bld pitch at v_max}')
        tune_rosco_ivc.add_output('sd_cornerfreq',    val=0.0, units='rad/s',     desc='Cutoff Frequency for first order low-pass filter for blade pitch angle [rad/s], {default = 0.41888 ~ time constant of 15s}')
        tune_rosco_ivc.add_output('Kp_flap',          val=0.0, units='s',         desc='Proportional term of the PI controller for the trailing-edge flaps')
        tune_rosco_ivc.add_output('Ki_flap',          val=0.0,                    desc='Integral term of the PI controller for the trailing-edge flaps')
        tune_rosco_ivc.add_output('twr_freq',         val=3.2, units='rps',     desc='Tower natural frequency')
        tune_rosco_ivc.add_output('ptfm_freq',        val=0.2, units='rad/s',     desc='Platform natural frequency')
        tune_rosco_ivc.add_output('Kp_float',         val=0.0, units='s',         desc='Floating feedback gain')

        self.add_subsystem("tune_rosco_ivc",tune_rosco_ivc)

        # Analysis components
        self.add_subsystem("wisdem",   wisdemPark(modeling_options = modeling_options, opt_options = opt_options), promotes=["*"])

        '''
        # XFOIL
        self.add_subsystem("xf",        RunXFOIL(modeling_options = modeling_options, opt_options = opt_options)) # Recompute polars with xfoil (for flaps)
        # Connections to run xfoil for te flaps
        if not modeling_options["OpenFAST"]["from_openfast"]:
            self.connect("blade.pa.chord_param",                  "xf.chord")
            self.connect("blade.outer_shape.s",               "xf.s")
            self.connect("blade.interp_airfoils.coord_xy_interp", "xf.coord_xy_interp")
            self.connect("airfoils.aoa",                          "xf.aoa")
            self.connect("blade.high_level_blade_props.r_blade",  "xf.r")
            self.connect("dac_ivc.te_flap_end",                   "xf.span_end")
            self.connect("dac_ivc.te_flap_ext",                   "xf.span_ext")
            self.connect("dac_ivc.chord_start",                   "xf.chord_start")
            self.connect("dac_ivc.delta_max_pos",                 "xf.delta_max_pos")
            self.connect("dac_ivc.delta_max_neg",                 "xf.delta_max_neg")
            self.connect("env.speed_sound_air",                   "xf.speed_sound_air")
            self.connect("env.rho_air",                           "xf.rho_air")
            self.connect("env.mu_air",                            "xf.mu_air")
            self.connect("control.rated_TSR",                     "xf.rated_TSR")
            if modeling_options["flags"]["control"]:
                self.connect("control.max_TS",                        "xf.max_TS")
            self.connect("af_3d.cl_corrected", "xf.cl_interp")
            self.connect("af_3d.cd_corrected", "xf.cd_interp")
            self.connect("af_3d.cm_corrected", "xf.cm_interp")
        '''

        # ROSCO can be used at all levels
        if modeling_options["ROSCO"]["flag"]:
            if modeling_options["OpenFAST"]["from_openfast"]:  # not using WISDEM turbine info
                self.add_subsystem("rosco_turbine",          ROSCO_Turbine(modeling_options = modeling_options)) # ROSCO tuning

            self.add_subsystem("sse_tune",          ServoSE_ROSCO(modeling_options = modeling_options, opt_options = opt_options)) # ROSCO tuning

            if not modeling_options["OpenFAST"]["from_openfast"]:     #from WISDEM models
                self.connect("rotorse.rp.powercurve.rated_V",         ["sse_tune.tune_rosco.v_rated"])
                #self.connect("rotorse.rp.gust.V_gust",                ["freq_rotor.aero_gust.V_load", "freq_rotor.aero_hub_loads.V_load"])
                self.connect("rotorse.rp.powercurve.rated_Omega",     "sse_tune.tune_rosco.rated_rotor_speed")
                #self.connect("rotorse.rp.powercurve.rated_pitch",     ["freq_rotor.pitch_load", "freq_rotor.tot_loads_gust.aeroloads_pitch"])
                self.connect("rotorse.rp.powercurve.rated_Q",          "sse_tune.tune_rosco.rated_torque")
<<<<<<< HEAD
                
=======

>>>>>>> dfa3a82f
                self.connect("blade.high_level_blade_props.r_blade",  "sse_tune.r")
                self.connect("blade.high_level_blade_props.Rtip", "sse_tune.Rtip")
                self.connect("hub.radius",                     "sse_tune.Rhub")
                self.connect("high_level_tower_props.hub_height", "sse_tune.hub_height")
                self.connect("hub.cone",                       "sse_tune.precone")
                self.connect("drivetrain.uptilt",                 "sse_tune.tilt")
                self.connect("airfoils.aoa",                   "sse_tune.airfoils_aoa")
                self.connect("airfoils.Re",                    "sse_tune.airfoils_Re")
                self.connect("af_3d.cl_corrected",             "sse_tune.airfoils_cl")
                self.connect("af_3d.cd_corrected",             "sse_tune.airfoils_cd")
                self.connect("af_3d.cm_corrected",             "sse_tune.airfoils_cm")
                self.connect("configuration.n_blades",         "sse_tune.nBlades")
                self.connect("env.rho_air",                    "sse_tune.rho")
                self.connect("env.mu_air",                     "sse_tune.mu")
                self.connect("blade.pa.chord_param",           "sse_tune.chord")
                self.connect("blade.pa.twist_param",           "sse_tune.theta")

                self.connect("control.V_in" ,                   "sse_tune.v_min")
                self.connect("control.V_out" ,                  "sse_tune.v_max")
                self.connect("blade.high_level_blade_props.prebend", "sse_tune.precurve")
                self.connect("blade.high_level_blade_props.prebendTip", "sse_tune.precurveTip")
                self.connect("blade.high_level_blade_props.presweep", "sse_tune.presweep")
                self.connect("blade.high_level_blade_props.presweepTip", "sse_tune.presweepTip")
                #self.connect("xf.flap_angles",                  "sse_tune.airfoils_UserProp")
                self.connect("control.minOmega",                "sse_tune.omega_min")
                self.connect("control.rated_TSR",               "sse_tune.tsr_operational")
                self.connect("configuration.rated_power",       "sse_tune.rated_power")

                self.connect("drivetrain.gear_ratio",              "sse_tune.tune_rosco.gear_ratio")
                self.connect("blade.high_level_blade_props.Rtip", "sse_tune.tune_rosco.R")
                self.connect("rotorse.I_all_blades",            "sse_tune.tune_rosco.rotor_inertia", src_indices=[0])
                self.connect("rotorse.rs.frame.flap_mode_freqs","sse_tune.tune_rosco.flap_freq", src_indices=[0])
                self.connect("rotorse.rs.frame.edge_mode_freqs","sse_tune.tune_rosco.edge_freq", src_indices=[0])
                self.connect("rotorse.rp.powercurve.rated_efficiency", "sse_tune.tune_rosco.generator_efficiency")
                self.connect("tower_grid.height",               "sse_tune.tune_rosco.TowerHt")
                self.connect("drivetrain.gearbox_efficiency",      "sse_tune.tune_rosco.gearbox_efficiency")
                self.connect("control.max_pitch_rate" ,         "sse_tune.tune_rosco.max_pitch_rate")
                self.connect("control.max_torque_rate" ,        "sse_tune.tune_rosco.max_torque_rate")

            else:       # reading openfast model using ROSCO toolbox via rosco_turbine
                self.connect("rosco_turbine.v_rated"            ,   ["sse_tune.tune_rosco.v_rated"])
                self.connect("rosco_turbine.rated_rotor_speed"  ,   "sse_tune.tune_rosco.rated_rotor_speed")
                self.connect("rosco_turbine.rated_torque"       ,   "sse_tune.tune_rosco.rated_torque")
                self.connect("rosco_turbine.rotor_inertia",         "sse_tune.tune_rosco.rotor_inertia", src_indices=[0])
                self.connect("rosco_turbine.flap_freq",             "sse_tune.tune_rosco.flap_freq", src_indices=[0])
                self.connect("rosco_turbine.edge_freq",             "sse_tune.tune_rosco.edge_freq", src_indices=[0])
<<<<<<< HEAD
                self.connect("rosco_turbine.generator_efficiency",  "sse_tune.tune_rosco.generator_efficiency")                
=======
                self.connect("rosco_turbine.generator_efficiency",  "sse_tune.tune_rosco.generator_efficiency")
>>>>>>> dfa3a82f
                self.connect("rosco_turbine.rho",                   "sse_tune.rho")
                self.connect("rosco_turbine.R",                     "sse_tune.tune_rosco.R")
                self.connect("rosco_turbine.rated_power",           "sse_tune.rated_power")
                self.connect("rosco_turbine.v_min" ,                "sse_tune.v_min")
                self.connect("rosco_turbine.v_max" ,                "sse_tune.v_max")
                self.connect("rosco_turbine.max_pitch_rate" ,       "sse_tune.tune_rosco.max_pitch_rate")
                self.connect("rosco_turbine.max_torque_rate" ,      "sse_tune.tune_rosco.max_torque_rate")
                self.connect("rosco_turbine.omega_min",             "sse_tune.omega_min")
                self.connect("rosco_turbine.tsr_operational",       "sse_tune.tsr_operational")
<<<<<<< HEAD
            
=======

>>>>>>> dfa3a82f
                # Performance tables
                self.connect("rosco_turbine.Cp_table",        "sse_tune.tune_rosco.Cp_table")
                self.connect("rosco_turbine.Ct_table",        "sse_tune.tune_rosco.Ct_table")
                self.connect("rosco_turbine.Cq_table",        "sse_tune.tune_rosco.Cq_table")
                self.connect("rosco_turbine.pitch_vector",    "sse_tune.tune_rosco.pitch_vector")
                self.connect("rosco_turbine.tsr_vector",      "sse_tune.tune_rosco.tsr_vector")
                self.connect("rosco_turbine.U_vector",        "sse_tune.tune_rosco.U_vector")

                self.connect("rosco_turbine.gear_ratio",              "sse_tune.tune_rosco.gear_ratio")
                self.connect("rosco_turbine.gearbox_efficiency",      "sse_tune.tune_rosco.gearbox_efficiency")

                self.connect("rosco_turbine.TowerHt",               "sse_tune.tune_rosco.TowerHt")


            # ROSCO Independent Vars

            # optional parameters
            optional_inputs = [
                'max_pitch',
                'min_pitch',
                'vs_minspd',
                'ss_vsgain',
                'ss_pcgain',
                'ps_percent',
                ]
            for param in optional_inputs:
                if param in rosco_options:
                    self.connect(f'tune_rosco_ivc.{param}', f'sse_tune.tune_rosco.{param}')

            # required parameters
            self.connect('tune_rosco_ivc.omega_pc',         'sse_tune.tune_rosco.omega_pc')
            self.connect('tune_rosco_ivc.zeta_pc',          'sse_tune.tune_rosco.zeta_pc')
            self.connect('tune_rosco_ivc.omega_vs',         'sse_tune.tune_rosco.omega_vs')
            self.connect('tune_rosco_ivc.zeta_vs',          'sse_tune.tune_rosco.zeta_vs')
            self.connect('tune_rosco_ivc.IPC_Kp1p',         'sse_tune.tune_rosco.IPC_Kp1p')
            self.connect('tune_rosco_ivc.IPC_Ki1p',         'sse_tune.tune_rosco.IPC_Ki1p')
            self.connect('tune_rosco_ivc.stability_margin', 'sse_tune.tune_rosco.stability_margin')
            self.connect('tune_rosco_ivc.omega_pc_max', 'sse_tune.tune_rosco.omega_pc_max')

            # Someday, if we want to get ptfm_freq from Level 1, we"d switch that here
            self.connect("tune_rosco_ivc.ptfm_freq",        "sse_tune.tune_rosco.ptfm_freq")

            self.connect("tune_rosco_ivc.Kp_float",         "sse_tune.tune_rosco.Kp_float")
            #self.connect("dac_ivc.delta_max_pos",           "sse_tune.tune_rosco.delta_max_pos") # DAC removed
            if modeling_options["ROSCO"]["Flp_Mode"] > 0:
                self.connect("tune_rosco_ivc.flp_kp_norm",    "sse_tune.tune_rosco.flp_kp_norm")
                self.connect("tune_rosco_ivc.flp_tau",     "sse_tune.tune_rosco.flp_tau")

        if modeling_options["RAFT"]["flag"]:
            self.add_subsystem("raft", RAFT_WEIS(modeling_options = modeling_options, analysis_options=opt_options))

            n_span = modeling_options["WISDEM"]["RotorSE"]["n_span"]
            self.connect("configuration.turb_class",        "raft.turbulence_class")
            self.connect("configuration.ws_class" ,         "raft.turbine_class")
            self.connect("configuration.rotor_orientation", "raft.rotor_orientation")

            self.connect("high_level_tower_props.hub_height", "raft.turbine_hHub")
            self.connect("drivetrain.overhang", "raft.turbine_overhang")
            self.connect("drivetrain.distance_tt_hub", "raft.drive_height")
            self.connect("env.water_depth", "raft.mooring_water_depth")
            self.connect("env.rho_water", "raft.rho_water")
            self.connect("env.rho_air", "raft.rho_air")
            self.connect("env.mu_air", "raft.mu_air")
            self.connect("env.shear_exp", "raft.shear_exp")
            self.connect("sse_tune.tune_rosco.PC_GS_angles",    "raft.rotor_PC_GS_angles")
            self.connect("sse_tune.tune_rosco.PC_GS_Kp",        "raft.rotor_PC_GS_Kp")
            self.connect("sse_tune.tune_rosco.PC_GS_Ki",        "raft.rotor_PC_GS_Ki")
            self.connect("sse_tune.tune_rosco.Fl_Kp",           "raft.Fl_Kp")
            self.connect("sse_tune.tune_rosco.VS_Kp",           "raft.rotor_TC_VS_Kp")
            self.connect("sse_tune.tune_rosco.VS_Ki",           "raft.rotor_TC_VS_Ki")
            self.connect("control.V_in",                    "raft.V_cutin")
            self.connect("control.V_out",                   "raft.V_cutout")
<<<<<<< HEAD
            
=======

>>>>>>> dfa3a82f
            if modeling_options["flags"]["drivetrain"]:
                self.connect("drivese.rna_mass", "raft.turbine_mRNA")
                self.connect("drivese.rna_I_TT", "raft.rna_I_TT")
                self.connect("drivese.rna_cm", "raft.rna_cm")
                self.connect("drivese.base_F", "raft.turbine_Fthrust", src_indices=[0], flat_src_indices=True) # TODO: Multiple DLCs
            else:
                self.connect("drivese.above_yaw_mass", "raft.turbine_mRNA")
                self.connect("drivese.above_yaw_I_TT", "raft.rna_I_TT")
                self.connect("drivese.above_yaw_cm", "raft.rna_cm")

            if modeling_options["flags"]["blade"]:
                self.connect("rotorse.I_all_blades",     "raft.rotor_inertia", src_indices=[0])
                self.connect("rotorse.rp.powercurve.rated_V",       "raft.Vrated")
                self.connect("rotorse.rp.powercurve.rated_Omega",     "raft.rated_rotor_speed")
                self.connect("configuration.n_blades", "raft.nBlades")
                self.connect("hub.cone", "raft.precone")
                self.connect("drivetrain.uptilt", "raft.tilt")
                self.connect("drivetrain.gear_ratio", "raft.gear_ratio")
                self.connect("blade.high_level_blade_props.r_blade",  "raft.blade_r")
                self.connect("blade.high_level_blade_props.Rtip", "raft.blade_Rtip")
                self.connect("hub.radius", "raft.hub_radius")
                self.connect("blade.pa.chord_param", "raft.blade_chord")
                self.connect("blade.pa.twist_param", "raft.blade_theta")
                self.connect("blade.high_level_blade_props.prebend", "raft.blade_precurve")
                self.connect("blade.high_level_blade_props.prebendTip", "raft.blade_precurveTip")
                self.connect("blade.high_level_blade_props.presweep", "raft.blade_presweep")
                self.connect("blade.high_level_blade_props.presweepTip", "raft.blade_presweepTip")
                self.connect("airfoils.rthick_master", "raft.airfoils_r_thick")
                self.connect("blade.opt_var.af_position", "raft.airfoils_position")
                self.connect("airfoils.aoa", "raft.airfoils_aoa")
                self.connect("airfoils.cl", "raft.airfoils_cl")
                self.connect("airfoils.cd", "raft.airfoils_cd")
                self.connect("airfoils.cm", "raft.airfoils_cm")
                self.connect("high_level_tower_props.hub_height", "raft.wind_reference_height")
                self.connect("rotorse.rp.powercurve.V", "raft.rotor_powercurve_v")
                self.connect("rotorse.rp.powercurve.Omega", "raft.rotor_powercurve_omega_rpm")
                self.connect("rotorse.rp.powercurve.pitch", "raft.rotor_powercurve_pitch")

            if modeling_options["flags"]["tower"]:
                self.connect("tower.layer_thickness", "raft.tower_layer_thickness")
                self.connect("tower_grid.s", "raft.turbine_tower_stations")
                self.connect("tower.diameter", "raft.turbine_tower_d")
                self.connect("towerse.member.rho", "raft.tower_rho")
                self.connect("towerse.tower_section_height", "raft.tower_section_height")
                self.connect("towerse.member.tor_stff", "raft.tower_torsional_stiffness")
                self.connect("towerse.z_param",        "raft.wind.z")
                self.connect("rotorse.rp.gust.V_gust", "raft.Uref")
                self.connect("high_level_tower_props.hub_height", "raft.zref")
                self.connect("high_level_tower_props.tower_ref_axis", "raft.turbine_tower_rA", src_indices=om.slicer[0,:])
                self.connect("high_level_tower_props.tower_ref_axis", "raft.turbine_tower_rB", src_indices=om.slicer[-1,:])

            if modeling_options["flags"]["floating"]:
                self.connect("floatingse.member_variable_height", "raft.member_variable_height")

                for k, kname in enumerate(modeling_options["floating"]["members"]["name"]):
                    idx = modeling_options["floating"]["members"]["name2idx"][kname]
                    self.connect(f"floating.memgrid{idx}.layer_thickness", f"raft.member{k}:layer_thickness")
                    self.connect(f"floatingse.member{k}.height", f"raft.member{k}:height")
                    self.connect(f"floatingse.member{k}.rho", f"raft.member{k}:rho")
                    self.connect(f"floating.memgrp{idx}.s", f"raft.platform_member{k+1}_stations")
                    self.connect(f"floating.memgrp{idx}.ring_stiffener_web_height", f"raft.member{k}:ring_stiffener_web_height")
                    self.connect(f"floating.memgrp{idx}.ring_stiffener_web_thickness", f"raft.member{k}:ring_stiffener_web_thickness")
                    self.connect(f"floating.memgrp{idx}.ring_stiffener_flange_width", f"raft.member{k}:ring_stiffener_flange_width")
                    self.connect(f"floating.memgrp{idx}.ring_stiffener_flange_thickness", f"raft.member{k}:ring_stiffener_flange_thickness")
                    self.connect(f"floating.memgrp{idx}.ring_stiffener_spacing", f"raft.member{k}:ring_stiffener_spacing")
                    self.connect(f"floating.memgrp{idx}.bulkhead_grid", f"raft.platform_member{k+1}_cap_stations")
                    self.connect(f"floating.memgrp{idx}.bulkhead_thickness", f"raft.platform_member{k+1}_cap_t")
                    self.connect(f"floating.member_{kname}:joint1", f"raft.platform_member{k+1}_rA")
                    self.connect(f"floating.member_{kname}:joint2", f"raft.platform_member{k+1}_rB")
                    self.connect(f"floating.member_{kname}:s_ghost1", f"raft.platform_member{k+1}_s_ghostA")
                    self.connect(f"floating.member_{kname}:s_ghost2", f"raft.platform_member{k+1}_s_ghostB")
                    self.connect(f"floating.memgrp{idx}.ballast_grid", f"raft.member{k}:ballast_grid")
                    self.connect(f"floatingse.member{k}.ballast_height", f"raft.member{k}:ballast_height")
                    self.connect(f"floatingse.member{k}.ballast_density", f"raft.member{k}:ballast_density")

                    if modeling_options["floating"]["members"]["outer_shape"][k] == "circular":
                        self.connect(f"floatingse.member{k}.outer_diameter", f"raft.member{k}:outer_diameter")
                        self.connect(f"floating.memgrid{idx}.ca_usr_grid", f"raft.member{k}:Ca")
                        self.connect(f"floating.memgrid{idx}.cd_usr_grid", f"raft.member{k}:Cd")
                    elif modeling_options["floating"]["members"]["outer_shape"][k] == "rectangular":
                        self.connect(f"floatingse.member{k}.side_length_a", f"raft.member{k}:side_length_a")
                        self.connect(f"floatingse.member{k}.side_length_b", f"raft.member{k}:side_length_b")
                        self.connect(f"floating.memgrid{idx}.ca_usr_grid", f"raft.member{k}:Ca")
                        self.connect(f"floating.memgrid{idx}.cd_usr_grid", f"raft.member{k}:Cd")
                        self.connect(f"floating.memgrid{idx}.cay_usr_grid", f"raft.member{k}:Cay")
                        self.connect(f"floating.memgrid{idx}.cdy_usr_grid", f"raft.member{k}:Cdy")

                self.connect("mooring.mooring_nodes", "raft.mooring_nodes")
                self.connect("mooring.unstretched_length", "raft.unstretched_length")
                for var in ["diameter","mass_density","stiffness","breaking_load","cost_rate",
                            "transverse_added_mass","tangential_added_mass","transverse_drag","tangential_drag"]:
                    self.connect(f"mooring.line_{var}", f"raft.line_{var}")

        # TMD connections to openmdao_openfast
        if modeling_options["flags"]["TMDs"]:
            self.add_subsystem("TMDs",  TMD_group(modeling_options = modeling_options, opt_options = opt_options))

            self.connect("TMDs.mass",               "aeroelastic.TMD_mass")
            self.connect("TMDs.stiffness",          "aeroelastic.TMD_stiffness")
            self.connect("TMDs.damping",            "aeroelastic.TMD_damping")

        if modeling_options["OpenFAST"]["flag"] or modeling_options["OpenFAST_Linear"]["flag"]:
            self.add_subsystem("aeroelastic",       FASTLoadCases(modeling_options = modeling_options, opt_options = opt_options))
            self.add_subsystem("stall_check_of",    NoStallConstraint(modeling_options = modeling_options))
<<<<<<< HEAD
            
            if modeling_options["flags"]["blade"]: 
=======

            if modeling_options["flags"]["blade"]:
>>>>>>> dfa3a82f
                self.add_subsystem("rlds_post",      RotorLoadsDeflStrainsWEIS(modeling_options = modeling_options, opt_options = opt_options))

                # Connections from blade struct parametrization to rotor load anlysis
                spars_tereinf = modeling_options["WISDEM"]["RotorSE"]["spars_tereinf"]
                self.connect("blade.opt_var.s_opt_layer_%d"%spars_tereinf[0], "rotorse.rs.constr.s_opt_spar_cap_ss")
                self.connect("blade.opt_var.s_opt_layer_%d"%spars_tereinf[1], "rotorse.rs.constr.s_opt_spar_cap_ps")


<<<<<<< HEAD
                # Connections to the stall check 
=======
                # Connections to the stall check
>>>>>>> dfa3a82f
                self.connect("blade.outer_shape.s",        "stall_check_of.s")
                self.connect("airfoils.aoa",                   "stall_check_of.airfoils_aoa")
                self.connect("af_3d.cl_corrected",             "stall_check_of.airfoils_cl")
                self.connect("af_3d.cd_corrected",             "stall_check_of.airfoils_cd")
                self.connect("af_3d.cm_corrected",             "stall_check_of.airfoils_cm")
                self.connect("aeroelastic.max_aoa",            "stall_check_of.aoa_along_span")
<<<<<<< HEAD
        
=======

>>>>>>> dfa3a82f
            if modeling_options["flags"]["drivetrain"]:
                self.add_subsystem("drivese_post",   DrivetrainSE(modeling_options=modeling_options))

            # TODO: FIX NDLC HERE
            if modeling_options["flags"]["tower"]:
                # This is needed for some reason because TowerSE isn"t already called?  Should probably re-use that
                n_height = modeling_options["WISDEM"]["TowerSE"]["n_height"]
                n_refine = modeling_options["WISDEM"]["TowerSE"]["n_refine"]
                n_full = get_nfull(n_height, nref=n_refine)
                self.add_subsystem("towerse_post",   CylinderPostFrame(modeling_options=modeling_options["WISDEM"]["TowerSE"], n_dlc=1, n_full = n_full))
<<<<<<< HEAD
                
=======

>>>>>>> dfa3a82f
            if modeling_options["flags"]["monopile"]:
                n_height = modeling_options["WISDEM"]["FixedBottomSE"]["n_height"]
                n_refine = modeling_options["WISDEM"]["FixedBottomSE"]["n_refine"]
                n_full = get_nfull(n_height, nref=n_refine)
<<<<<<< HEAD
                
                self.add_subsystem("fixedse_post",   CylinderPostFrame(modeling_options=modeling_options["WISDEM"]["FixedBottomSE"], n_dlc=1, n_full = n_full))
                
            if not modeling_options["OpenFAST"]["from_openfast"]:
                self.add_subsystem("tcons_post",     TurbineConstraints(modeling_options = modeling_options))
                self.add_subsystem("financese_post", PlantFinance(verbosity=modeling_options["General"]["verbosity"]))
            
=======

                self.add_subsystem("fixedse_post",   CylinderPostFrame(modeling_options=modeling_options["WISDEM"]["FixedBottomSE"], n_dlc=1, n_full = n_full))

            if not modeling_options["OpenFAST"]["from_openfast"]:
                self.add_subsystem("tcons_post",     TurbineConstraints(modeling_options = modeling_options))
                self.add_subsystem("financese_post", PlantFinance(verbosity=modeling_options["General"]["verbosity"]))

>>>>>>> dfa3a82f
            # Post-processing
            self.add_subsystem("outputs_2_screen_weis",  Outputs_2_Screen(modeling_options = modeling_options, opt_options = opt_options))
            if opt_options["opt_flag"]:
                self.add_subsystem("conv_plots_weis",    Convergence_Trends_Opt(opt_options = opt_options))

            #if modeling_options["ROSCO"]["Flp_Mode"]:
<<<<<<< HEAD
            #    # Connections to blade 
=======
            #    # Connections to blade
>>>>>>> dfa3a82f
            #    self.connect("dac_ivc.te_flap_end",             "blade.outer_shape.span_end")
            #    self.connect("dac_ivc.te_flap_ext",             "blade.outer_shape.span_ext")



            if modeling_options["ROSCO"]["flag"]==False:
                raise Exception("ERROR: WISDEM does not support openfast without the tuning of ROSCO")

            # Configuration parameters needed if model comes from openfast
            self.connect("control.V_in",                    "aeroelastic.V_cutin")
            self.connect("control.V_out",                   "aeroelastic.V_cutout")
            self.connect("env.shear_exp",                   "aeroelastic.shearExp")
<<<<<<< HEAD
            
=======

>>>>>>> dfa3a82f
            # Connections to aeroelasticse
            self.connect("configuration.turb_class",        "aeroelastic.turbulence_class")
            self.connect("configuration.ws_class" ,         "aeroelastic.turbine_class")
            self.connect("configuration.lifetime",          "aeroelastic.lifetime")

            if not modeling_options["OpenFAST"]["from_openfast"]:
                self.connect("blade.high_level_blade_props.blade_ref_axis", "aeroelastic.ref_axis_blade")
                self.connect("configuration.rotor_orientation", "aeroelastic.rotor_orientation")
                self.connect("blade.high_level_blade_props.r_blade",  "aeroelastic.r")
                self.connect("blade.outer_shape.section_offset_y", "aeroelastic.le_location")
                self.connect("blade.pa.chord_param",            "aeroelastic.chord")
                self.connect("blade.pa.twist_param",            "aeroelastic.theta")
                self.connect("blade.interp_airfoils.coord_xy_interp", "aeroelastic.coord_xy_interp")
                self.connect("env.rho_air",                     "aeroelastic.rho")
                self.connect("env.speed_sound_air",             "aeroelastic.speed_sound_air")
                self.connect("env.mu_air",                      "aeroelastic.mu")
                self.connect("env.water_depth",                 "aeroelastic.water_depth")
                self.connect("env.rho_water",                   "aeroelastic.rho_water")
                self.connect("env.mu_water",                    "aeroelastic.mu_water")
                self.connect("env.Hsig_wave",                    "aeroelastic.Hsig_wave")     # TODO: these depend on wind speed
                self.connect("env.Tsig_wave",                    "aeroelastic.Tsig_wave")
                #self.connect("env.beta_wave",                    "aeroelastic.beta_wave") # TODO: NEED ONTOLOGY INPUT HERE
                self.connect("blade.high_level_blade_props.Rtip", "aeroelastic.Rtip")
                self.connect("hub.radius",                      "aeroelastic.Rhub")
                self.connect("hub.cone",                        "aeroelastic.cone")
                self.connect("drivese.hub_system_mass",         "aeroelastic.hub_system_mass")
                self.connect("drivese.hub_system_I",            "aeroelastic.hub_system_I")
                # TODO: Create these outputs in DriveSE: hub_system_cm needs 3-dim, not s-coord.  Need adder for rna-yaw_mass?
                #self.connect("drivese_post.hub_system_cm",                    "aeroelastic.hub_system_cm")
                self.connect("drivese.above_yaw_mass",          "aeroelastic.above_yaw_mass")
                self.connect("drivese.yaw_mass",                "aeroelastic.yaw_mass")
                self.connect("drivese.above_yaw_I_TT",          "aeroelastic.nacelle_I_TT")
                self.connect("drivese.above_yaw_cm",            "aeroelastic.nacelle_cm")
                self.connect("drivese.generator_rotor_I",       "aeroelastic.GenIner", src_indices=[0])
                self.connect("drivetrain.gear_ratio",              "aeroelastic.gearbox_ratio")
                self.connect("rotorse.rp.powercurve.rated_efficiency",  "aeroelastic.generator_efficiency")
                self.connect("control.max_pitch_rate" ,         "aeroelastic.max_pitch_rate")
                self.connect("drivetrain.gearbox_efficiency",      "aeroelastic.gearbox_efficiency")
                self.connect("drivetrain.uptilt",                  "aeroelastic.tilt")
                self.connect("drivetrain.overhang",                "aeroelastic.overhang")
                self.connect("drivetrain.distance_tt_hub",         "aeroelastic.distance_tt_hub")
                self.connect("drivese.drivetrain_spring_constant", "aeroelastic.drivetrain_spring_constant")
                self.connect("drivese.drivetrain_damping_coefficient", "aeroelastic.drivetrain_damping_coefficient")

                self.connect("high_level_tower_props.hub_height", "aeroelastic.hub_height")
                if modeling_options["flags"]["tower"]:
                    self.connect("towerse.member.mass_den",                "aeroelastic.mass_den")
                    self.connect("towerse.member.foreaft_stff",            "aeroelastic.foreaft_stff")
                    self.connect("towerse.member.sideside_stff",           "aeroelastic.sideside_stff")
                    self.connect("towerse.member.tor_stff",                "aeroelastic.tor_stff")
                    self.connect("towerse.tower_outer_diameter",    "aeroelastic.tower_outer_diameter")
                    self.connect("towerse.z_param",                 "aeroelastic.tower_z")
                    self.connect("towerse.z_full",                  "aeroelastic.tower_z_full")
                    self.connect("tower.cd",                        "aeroelastic.tower_cd")
                    self.connect("tower_grid.height",               "aeroelastic.tower_height")
                    self.connect("tower_grid.foundation_height",    "aeroelastic.tower_base_height")
                    self.connect("towerse.tower_I_base",            "aeroelastic.tower_I_base")
                    if modeling_options["flags"]["monopile"] or modeling_options["flags"]["jacket"]:
                        self.connect("fixedse.torsion_freqs",      "aeroelastic.tor_freq", src_indices=[0])
                        self.connect("fixedse.tower_fore_aft_modes",     "aeroelastic.fore_aft_modes")
                        self.connect("fixedse.tower_side_side_modes",    "aeroelastic.side_side_modes")
                        self.connect("fixedse.f1",         "sse_tune.tune_rosco.twr_freq")

                    elif modeling_options["flags"]["floating"]:
                        self.connect("floatingse.torsion_freqs",      "aeroelastic.tor_freq", src_indices=[0])
                        self.connect("floatingse.fore_aft_modes",     "aeroelastic.fore_aft_modes")
                        self.connect("floatingse.side_side_modes",    "aeroelastic.side_side_modes")
                        self.connect("floatingse.f1",         "sse_tune.tune_rosco.twr_freq")
                    else:
                        self.connect("towerse.tower.torsion_freqs",      "aeroelastic.tor_freq", src_indices=[0])
                        self.connect("towerse.tower.fore_aft_modes",     "aeroelastic.fore_aft_modes")
                        self.connect("towerse.tower.side_side_modes",    "aeroelastic.side_side_modes")
                        self.connect("towerse.tower.f1",         "sse_tune.tune_rosco.twr_freq")
<<<<<<< HEAD
                        
=======

>>>>>>> dfa3a82f
                if modeling_options["flags"]["monopile"]:
                    self.connect("monopile.transition_piece_mass",  "aeroelastic.transition_piece_mass")
                    self.connect("fixedse.transition_piece_I",      "aeroelastic.transition_piece_I", src_indices=[0,1,2])
                    self.connect("monopile.gravity_foundation_mass", "aeroelastic.gravity_foundation_mass")
                    self.connect("fixedse.gravity_foundation_I",    "aeroelastic.gravity_foundation_I", src_indices=[0,1,2])
                    self.connect("fixedse.z_param",                 "aeroelastic.monopile_z")
                    self.connect("fixedse.z_full",                  "aeroelastic.monopile_z_full")
                    self.connect("fixedse.monopile_outer_diameter",    "aeroelastic.monopile_outer_diameter")
                    self.connect("fixedse.monopile_wall_thickness",    "aeroelastic.monopile_wall_thickness")
                    self.connect("fixedse.member.E",                       "aeroelastic.monopile_E")
                    self.connect("fixedse.member.G",                       "aeroelastic.monopile_G")
                    self.connect("fixedse.member.rho",                     "aeroelastic.monopile_rho")
<<<<<<< HEAD
                        
=======

>>>>>>> dfa3a82f
                elif modeling_options["flags"]["floating"]:
                    self.connect("floatingse.platform_nodes", "aeroelastic.platform_nodes")
                    self.connect("floatingse.platform_elem_n1", "aeroelastic.platform_elem_n1")
                    self.connect("floatingse.platform_elem_n2", "aeroelastic.platform_elem_n2")
                    self.connect("floatingse.platform_elem_D", "aeroelastic.platform_elem_D")
                    self.connect("floatingse.platform_elem_t", "aeroelastic.platform_elem_t")
                    self.connect("floatingse.platform_elem_rho", "aeroelastic.platform_elem_rho")
                    self.connect("floatingse.platform_elem_E", "aeroelastic.platform_elem_E")
                    self.connect("floatingse.platform_elem_G", "aeroelastic.platform_elem_G")
                    if modeling_options["RAFT"]["flag"]:
                        ptfm_data_source = "raft"
                    else:
                        ptfm_data_source = "floatingse"
                    self.connect(f"{ptfm_data_source}.platform_mass", "aeroelastic.platform_mass")
                    self.connect(f"{ptfm_data_source}.platform_total_center_of_mass", "aeroelastic.platform_total_center_of_mass")
                    self.connect(f"{ptfm_data_source}.platform_I_total", "aeroelastic.platform_I_total")
                    self.connect(f"{ptfm_data_source}.platform_displacement", "aeroelastic.platform_displacement")
                    self.connect("floating.transition_node", "aeroelastic.transition_node")

                    for k, kname in enumerate(modeling_options["floating"]["members"]["name"]):
                        idx = modeling_options["floating"]["members"]["name2idx"][kname]
                        #self.connect(f"floating.memgrp{idx}.outer_diameter", f"floatingse.member{k}.outer_diameter_in")
                        self.connect(f"floating.memgrp{idx}.s", f"aeroelastic.member{k}:s")
                        self.connect(f"floatingse.member{k}.outer_diameter", f"aeroelastic.member{k}:outer_diameter")
                        self.connect(f"floatingse.member{k}.wall_thickness", f"aeroelastic.member{k}:wall_thickness")

                        for var in ["joint1", "joint2", "s_ghost1", "s_ghost2"]:
                            self.connect(f"floating.member_{kname}:{var}", f"aeroelastic.member{k}:{var}")

                    if modeling_options["flags"]["tower"]:
                        self.connect("floating.transition_piece_mass",  "aeroelastic.transition_piece_mass")
                        self.connect("floatingse.transition_piece_I",      "aeroelastic.transition_piece_I", src_indices=[0,1,2])
<<<<<<< HEAD
                        
=======

>>>>>>> dfa3a82f
                self.connect("airfoils.aoa", "aeroelastic.airfoils_aoa")
                self.connect("airfoils.Re", "aeroelastic.airfoils_Re")
                self.connect("af_3d.cl_corrected", "aeroelastic.airfoils_cl")
                self.connect("af_3d.cd_corrected", "aeroelastic.airfoils_cd")
                self.connect("af_3d.cm_corrected", "aeroelastic.airfoils_cm")
                self.connect("blade.interp_airfoils.rthick_interp", "aeroelastic.rthick")
                self.connect("blade.interp_airfoils.ac_interp", "aeroelastic.ac")
                self.connect("rotorse.EIxx", "aeroelastic.blade:EIxx")
                self.connect("rotorse.EIyy", "aeroelastic.blade:EIyy")
                self.connect("rotorse.rhoA", "aeroelastic.blade:rhoA")
                self.connect("rotorse.re.K", "aeroelastic.blade:K")
                self.connect("rotorse.re.I", "aeroelastic.blade:I")
                self.connect("rotorse.rs.frame.flap_mode_shapes", "aeroelastic.blade:flap_mode_shapes")
                self.connect("rotorse.rs.frame.edge_mode_shapes", "aeroelastic.blade:edge_mode_shapes")
                self.connect("rotorse.rp.powercurve.V", "aeroelastic.U")
                self.connect("rotorse.rp.powercurve.Omega", "aeroelastic.Omega")
                self.connect("rotorse.rp.powercurve.pitch", "aeroelastic.pitch")
                self.connect("rotorse.rp.powercurve.V_R25", "aeroelastic.V_R25")
                self.connect("rotorse.rp.powercurve.rated_V", "aeroelastic.Vrated")
                self.connect("rotorse.rp.powercurve.Ct_aero", "aeroelastic.Ct_aero")
                self.connect("rotorse.rp.gust.V_gust", "aeroelastic.Vgust")
                self.connect("rotorse.wt_class.V_extreme1", "aeroelastic.V_extreme1")
                self.connect("rotorse.wt_class.V_extreme50", "aeroelastic.V_extreme50")
                self.connect("rotorse.wt_class.V_mean", "aeroelastic.V_mean_iec")
                self.connect("configuration.rated_power", "aeroelastic.control_ratedPower")
                self.connect("control.max_TS", "aeroelastic.control_maxTS")
                self.connect("control.maxOmega", "aeroelastic.control_maxOmega")
                self.connect("sse_tune.aeroperf_tables.pitch_vector","aeroelastic.pitch_vector")
                self.connect("sse_tune.aeroperf_tables.tsr_vector", "aeroelastic.tsr_vector")
                self.connect("sse_tune.aeroperf_tables.U_vector", "aeroelastic.U_vector")
                self.connect("sse_tune.aeroperf_tables.Cp", "aeroelastic.Cp_aero_table")
                self.connect("sse_tune.aeroperf_tables.Ct", "aeroelastic.Ct_aero_table")
                self.connect("sse_tune.aeroperf_tables.Cq", "aeroelastic.Cq_aero_table")
                #self.connect("xf.flap_angles", "aeroelastic.airfoils_UserProp")

                if modeling_options["flags"]["mooring"]:
                    self.connect("mooring.line_diameter", "aeroelastic.line_diameter")
                    self.connect("mooring.line_mass_density", "aeroelastic.line_mass_density")
                    self.connect("mooring.line_stiffness", "aeroelastic.line_stiffness")
                    self.connect("mooring.line_transverse_added_mass", "aeroelastic.line_transverse_added_mass")
                    self.connect("mooring.line_tangential_added_mass", "aeroelastic.line_tangential_added_mass")
                    self.connect("mooring.line_transverse_drag", "aeroelastic.line_transverse_drag")
                    self.connect("mooring.line_tangential_drag", "aeroelastic.line_tangential_drag")
                    self.connect("mooring.mooring_nodes", "aeroelastic.nodes_location_full")
                    self.connect("mooring.nodes_mass", "aeroelastic.nodes_mass")
                    self.connect("mooring.nodes_volume", "aeroelastic.nodes_volume")
                    self.connect("mooring.nodes_added_mass", "aeroelastic.nodes_added_mass")
                    self.connect("mooring.nodes_drag_area", "aeroelastic.nodes_drag_area")
                    self.connect("mooring.unstretched_length", "aeroelastic.unstretched_length")
                    self.connect("mooring.node_names", "aeroelastic.node_names")

                # For fatigue
                if modeling_options["flags"]["blade"]:
                    self.connect("blade.fatigue.sparU_sigma_ult", "aeroelastic.blade_sparU_ultstress")
                    self.connect("blade.fatigue.sparU_wohlerexp", "aeroelastic.blade_sparU_wohlerexp")
                    self.connect("blade.fatigue.sparU_wohlerA", "aeroelastic.blade_sparU_wohlerA")
                    self.connect("blade.fatigue.sparL_sigma_ult", "aeroelastic.blade_sparL_ultstress")
                    self.connect("blade.fatigue.sparL_wohlerexp", "aeroelastic.blade_sparL_wohlerexp")
                    self.connect("blade.fatigue.sparL_wohlerA", "aeroelastic.blade_sparL_wohlerA")
                    self.connect("blade.fatigue.teU_sigma_ult", "aeroelastic.blade_teU_ultstress")
                    self.connect("blade.fatigue.teU_wohlerexp", "aeroelastic.blade_teU_wohlerexp")
                    self.connect("blade.fatigue.teU_wohlerA", "aeroelastic.blade_teU_wohlerA")
                    self.connect("blade.fatigue.teL_sigma_ult", "aeroelastic.blade_teL_ultstress")
                    self.connect("blade.fatigue.teL_wohlerexp", "aeroelastic.blade_teL_wohlerexp")
                    self.connect("blade.fatigue.teL_wohlerA", "aeroelastic.blade_teL_wohlerA")
                    self.connect("rotorse.rs.strains.axial_root_sparU_load2stress", "aeroelastic.blade_root_sparU_load2stress")
                    self.connect("rotorse.rs.strains.axial_root_sparL_load2stress", "aeroelastic.blade_root_sparL_load2stress")
                    self.connect("rotorse.rs.strains.axial_maxc_teU_load2stress", "aeroelastic.blade_maxc_teU_load2stress")
                    self.connect("rotorse.rs.strains.axial_maxc_teL_load2stress", "aeroelastic.blade_maxc_teL_load2stress")
                if modeling_options["flags"]["drivetrain"]:
                    self.connect("drivese.lss_wohler_exp", "aeroelastic.lss_wohlerexp")
                    self.connect("drivese.lss_wohler_A", "aeroelastic.lss_wohlerA")
                    self.connect("drivese.lss_Xt", "aeroelastic.lss_ultstress")
                    self.connect("drivese.lss_axial_load2stress", "aeroelastic.lss_axial_load2stress")
                    self.connect("drivese.lss_shear_load2stress", "aeroelastic.lss_shear_load2stress")
                if modeling_options["flags"]["tower"]:
                    self.connect("towerse.member.wohler_exp", "aeroelastic.tower_wohlerexp")
                    self.connect("towerse.member.wohler_A", "aeroelastic.tower_wohlerA")
                    self.connect("towerse.member.sigma_ult", "aeroelastic.tower_ultstress")
                    self.connect("towerse.member.axial_load2stress", "aeroelastic.tower_axial_load2stress")
                    self.connect("towerse.member.shear_load2stress", "aeroelastic.tower_shear_load2stress")
                if modeling_options["flags"]["monopile"]:
                    self.connect("fixedse.member.wohler_exp", "aeroelastic.monopile_wohlerexp")
                    self.connect("fixedse.member.wohler_A", "aeroelastic.monopile_wohlerA")
                    self.connect("fixedse.member.sigma_ult", "aeroelastic.monopile_ultstress")
                    self.connect("fixedse.member.axial_load2stress", "aeroelastic.monopile_axial_load2stress")
                    self.connect("fixedse.member.shear_load2stress", "aeroelastic.monopile_shear_load2stress")

                # Connections to rotor load analysis
                self.connect("aeroelastic.blade_maxTD_Mx", "rlds_post.m2pa.Mx")
                self.connect("aeroelastic.blade_maxTD_My", "rlds_post.m2pa.My")
                self.connect("aeroelastic.blade_maxTD_Fz", "rlds_post.strains.F3")

                self.connect("rotorse.rs.frame.alpha", "rlds_post.alpha")
                self.connect("rotorse.EA", "rlds_post.strains.EA")
                self.connect("rotorse.A", "rlds_post.strains.A")
                self.connect("blade.pa.chord_param",  "rlds_post.strains.chord")
                self.connect("rotorse.rs.frame.EI11", "rlds_post.strains.EI11")
                self.connect("rotorse.rs.frame.EI22", "rlds_post.strains.EI22")
                self.connect("rotorse.xu_spar", "rlds_post.strains.xu_spar")
                self.connect("rotorse.xl_spar", "rlds_post.strains.xl_spar")
                self.connect("rotorse.yu_spar", "rlds_post.strains.yu_spar")
                self.connect("rotorse.yl_spar", "rlds_post.strains.yl_spar")
                self.connect("rotorse.xu_te", "rlds_post.strains.xu_te")
                self.connect("rotorse.xl_te", "rlds_post.strains.xl_te")
                self.connect("rotorse.yu_te", "rlds_post.strains.yu_te")
                self.connect("rotorse.yl_te", "rlds_post.strains.yl_te")
                self.connect("blade.outer_shape.s","rlds_post.constr.s")
                self.connect("blade.structure.d_f", "rlds_post.brs.d_f")
                self.connect("blade.structure.sigma_max", "rlds_post.brs.sigma_max")
                self.connect("blade.pa.chord_param", "rlds_post.brs.rootD", src_indices=[0])
                self.connect("blade.ps.layer_thickness_param", "rlds_post.brs.layer_thickness")
                self.connect("blade.structure.layer_start_nd", "rlds_post.brs.layer_start_nd")
                self.connect("blade.structure.layer_end_nd", "rlds_post.brs.layer_end_nd")

                # Connections to DriveSE
                if modeling_options["flags"]["drivetrain"]:
                    self.connect("hub.diameter"                    , "drivese_post.hub_diameter")
                    self.connect("hub.hub_in2out_circ"             , "drivese_post.hub_in2out_circ")
                    self.connect("hub.flange_t2shell_t"            , "drivese_post.flange_t2shell_t")
                    self.connect("hub.flange_OD2hub_D"             , "drivese_post.flange_OD2hub_D")
                    self.connect("hub.flange_ID2flange_OD"         , "drivese_post.flange_ID2flange_OD")
                    self.connect("hub.hub_stress_concentration"    , "drivese_post.hub_stress_concentration")
                    self.connect("hub.n_front_brackets"            , "drivese_post.n_front_brackets")
                    self.connect("hub.n_rear_brackets"             , "drivese_post.n_rear_brackets")
                    self.connect("hub.clearance_hub_spinner"       , "drivese_post.clearance_hub_spinner")
                    self.connect("hub.spin_hole_incr"              , "drivese_post.spin_hole_incr")
                    self.connect("hub.pitch_system_scaling_factor" , "drivese_post.pitch_system_scaling_factor")
                    self.connect("rotorse.wt_class.V_extreme50", "drivese.spinner_gust_ws")
                    self.connect("configuration.n_blades",          "drivese_post.n_blades")
                    self.connect("blade.high_level_blade_props.rotor_diameter", "drivese_post.rotor_diameter")
                    self.connect("configuration.upwind",       "drivese_post.upwind")
                    self.connect("control.minOmega" ,          "drivese_post.minimum_rpm")
                    self.connect("rotorse.rp.powercurve.rated_Omega",  "drivese_post.rated_rpm")
                    self.connect("rotorse.rp.powercurve.rated_Q",      "drivese_post.rated_torque")
<<<<<<< HEAD
                    self.connect("configuration.rated_power",  "drivese_post.machine_rating")    
=======
                    self.connect("configuration.rated_power",  "drivese_post.machine_rating")
>>>>>>> dfa3a82f
                    self.connect("tower.diameter",             "drivese_post.D_top", src_indices=[-1])
                    self.connect("aeroelastic.hub_Fxyz_aero",       "drivese_post.F_aero_hub")
                    self.connect("aeroelastic.hub_Mxyz_aero",       "drivese_post.M_aero_hub")
                    self.connect("aeroelastic.max_RootMyb",     "drivese_post.pitch_system.BRFM")
                    self.connect("blade.pa.chord_param",        "drivese_post.blade_root_diameter", src_indices=[0])
                    self.connect("rotorse.blade_mass",          "drivese_post.blade_mass")
                    self.connect("rotorse.mass_all_blades",     "drivese_post.blades_mass")
                    self.connect("rotorse.I_all_blades",        "drivese_post.blades_I")

                    self.connect("drivetrain.distance_hub_mb",           "drivese_post.L_h1")
                    self.connect("drivetrain.distance_mb_mb",            "drivese_post.L_12")
                    self.connect("generator.L_generator",             "drivese_post.L_generator")
                    self.connect("drivetrain.overhang",                  "drivese_post.overhang")
                    self.connect("drivetrain.distance_tt_hub",           "drivese_post.drive_height")
                    self.connect("drivetrain.uptilt",                    "drivese_post.tilt")
                    self.connect("drivetrain.gear_ratio",                "drivese_post.gear_ratio")
                    self.connect("drivetrain.mb1Type",                   "drivese_post.bear1.bearing_type")
                    self.connect("drivetrain.mb2Type",                   "drivese_post.bear2.bearing_type")
                    self.connect("drivetrain.lss_diameter",              "drivese_post.lss_diameter")
                    self.connect("drivetrain.lss_wall_thickness",        "drivese_post.lss_wall_thickness")
                    if modeling_options["WISDEM"]["DriveSE"]["direct"]:
                        self.connect("drivetrain.nose_diameter",              "drivese_post.bear1.D_shaft", src_indices=[0])
                        self.connect("drivetrain.nose_diameter",              "drivese_post.bear2.D_shaft", src_indices=[-1])
                    else:
                        self.connect("drivetrain.lss_diameter",              "drivese_post.bear1.D_shaft", src_indices=[0])
                        self.connect("drivetrain.lss_diameter",              "drivese_post.bear2.D_shaft", src_indices=[-1])
                    self.connect("drivetrain.uptower",                   "drivese_post.uptower")
                    self.connect("drivetrain.brake_mass_user",           "drivese_post.brake_mass_user")
                    self.connect("drivetrain.hvac_mass_coeff",           "drivese_post.hvac_mass_coeff")
                    self.connect("drivetrain.converter_mass_user",       "drivese_post.converter_mass_user")
                    self.connect("drivetrain.transformer_mass_user",     "drivese_post.transformer_mass_user")

                    if modeling_options["WISDEM"]["DriveSE"]["direct"]:
                        self.connect("drivetrain.nose_diameter",             "drivese_post.nose_diameter") # only used in direct
                        self.connect("drivetrain.nose_wall_thickness",       "drivese_post.nose_wall_thickness") # only used in direct
                        self.connect("drivetrain.bedplate_wall_thickness",   "drivese_post.bedplate_wall_thickness") # only used in direct
                    else:
                        self.connect("drivetrain.hss_length", "drivese_post.L_hss") # only used in geared
                        self.connect("drivetrain.hss_diameter", "drivese_post.hss_diameter") # only used in geared
                        self.connect("drivetrain.hss_wall_thickness", "drivese_post.hss_wall_thickness") # only used in geared
                        self.connect("drivetrain.hss_material", "drivese_post.hss_material")
                        self.connect("drivetrain.planet_numbers", "drivese_post.planet_numbers") # only used in geared
                        self.connect("drivetrain.gear_configuration", "drivese_post.gear_configuration") # only used in geared
                        self.connect("drivetrain.bedplate_flange_width", "drivese_post.bedplate_flange_width") # only used in geared
                        self.connect("drivetrain.bedplate_flange_thickness", "drivese_post.bedplate_flange_thickness") # only used in geared
                        self.connect("drivetrain.bedplate_web_thickness", "drivese_post.bedplate_web_thickness") # only used in geared
                        self.connect("drivetrain.gearbox_mass_user", "drivese_post.gearbox_mass_user")
                        self.connect("drivetrain.gearbox_radius_user", "drivese_post.gearbox_radius_user")
                        self.connect("drivetrain.gearbox_length_user", "drivese_post.gearbox_length_user")
<<<<<<< HEAD
                            
=======

>>>>>>> dfa3a82f
                    self.connect("hub.hub_material",                  "drivese_post.hub_material")
                    self.connect("hub.spinner_material",              "drivese_post.spinner_material")
                    self.connect("drivetrain.lss_material",              "drivese_post.lss_material")
                    self.connect("drivetrain.bedplate_material",         "drivese_post.bedplate_material")
                    self.connect("materials.name",                    "drivese_post.material_names")
                    self.connect("materials.E",                       "drivese_post.E_mat")
                    self.connect("materials.G",                       "drivese_post.G_mat")
                    self.connect("materials.rho",                     "drivese_post.rho_mat")
                    self.connect("materials.sigma_y",                 "drivese_post.Xy_mat")
                    self.connect("materials.Xt",                      "drivese_post.Xt_mat")
                    self.connect("materials.wohler_exp",              "drivese_post.wohler_exp_mat")
                    self.connect("materials.wohler_intercept",        "drivese_post.wohler_A_mat")
                    self.connect("materials.unit_cost",               "drivese_post.unit_cost_mat")

                    if modeling_options["flags"]["generator"]:

                        self.connect("generator.B_r"          , "drivese_post.generator.B_r")
                        self.connect("generator.P_Fe0e"       , "drivese_post.generator.P_Fe0e")
                        self.connect("generator.P_Fe0h"       , "drivese_post.generator.P_Fe0h")
                        self.connect("generator.S_N"          , "drivese_post.generator.S_N")
                        self.connect("generator.alpha_p"      , "drivese_post.generator.alpha_p")
                        self.connect("generator.b_r_tau_r"    , "drivese_post.generator.b_r_tau_r")
                        self.connect("generator.b_ro"         , "drivese_post.generator.b_ro")
                        self.connect("generator.b_s_tau_s"    , "drivese_post.generator.b_s_tau_s")
                        self.connect("generator.b_so"         , "drivese_post.generator.b_so")
                        self.connect("generator.cofi"         , "drivese_post.generator.cofi")
                        self.connect("generator.freq"         , "drivese_post.generator.freq")
                        self.connect("generator.h_i"          , "drivese_post.generator.h_i")
                        self.connect("generator.h_sy0"        , "drivese_post.generator.h_sy0")
                        self.connect("generator.h_w"          , "drivese_post.generator.h_w")
                        self.connect("generator.k_fes"        , "drivese_post.generator.k_fes")
                        self.connect("generator.k_fillr"      , "drivese_post.generator.k_fillr")
                        self.connect("generator.k_fills"      , "drivese_post.generator.k_fills")
                        self.connect("generator.k_s"          , "drivese_post.generator.k_s")
                        self.connect("generator.m"            , "drivese_post.generator.m")
                        self.connect("generator.mu_0"         , "drivese_post.generator.mu_0")
                        self.connect("generator.mu_r"         , "drivese_post.generator.mu_r")
                        self.connect("generator.p"            , "drivese_post.generator.p")
                        self.connect("generator.phi"          , "drivese_post.generator.phi")
                        self.connect("generator.q1"           , "drivese_post.generator.q1")
                        self.connect("generator.q2"           , "drivese_post.generator.q2")
                        self.connect("generator.ratio_mw2pp"  , "drivese_post.generator.ratio_mw2pp")
                        self.connect("generator.resist_Cu"    , "drivese_post.generator.resist_Cu")
                        self.connect("generator.sigma"        , "drivese_post.generator.sigma")
                        self.connect("generator.y_tau_p"      , "drivese_post.generator.y_tau_p")
                        self.connect("generator.y_tau_pr"     , "drivese_post.generator.y_tau_pr")

                        self.connect("generator.I_0"          , "drivese_post.generator.I_0")
                        self.connect("generator.d_r"          , "drivese_post.generator.d_r")
                        self.connect("generator.h_m"          , "drivese_post.generator.h_m")
                        self.connect("generator.h_0"          , "drivese_post.generator.h_0")
                        self.connect("generator.h_s"          , "drivese_post.generator.h_s")
                        self.connect("generator.len_s"        , "drivese_post.generator.len_s")
                        self.connect("generator.n_r"          , "drivese_post.generator.n_r")
                        self.connect("generator.rad_ag"       , "drivese_post.generator.rad_ag")
                        self.connect("generator.t_wr"         , "drivese_post.generator.t_wr")

                        self.connect("generator.n_s"          , "drivese_post.generator.n_s")
                        self.connect("generator.b_st"         , "drivese_post.generator.b_st")
                        self.connect("generator.d_s"          , "drivese_post.generator.d_s")
                        self.connect("generator.t_ws"         , "drivese_post.generator.t_ws")

                        self.connect("generator.rho_Copper"   , "drivese_post.generator.rho_Copper")
                        self.connect("generator.rho_Fe"       , "drivese_post.generator.rho_Fe")
                        self.connect("generator.rho_Fes"      , "drivese_post.generator.rho_Fes")
                        self.connect("generator.rho_PM"       , "drivese_post.generator.rho_PM")

                        self.connect("generator.C_Cu"         , "drivese_post.generator.C_Cu")
                        self.connect("generator.C_Fe"         , "drivese_post.generator.C_Fe")
                        self.connect("generator.C_Fes"        , "drivese_post.generator.C_Fes")
                        self.connect("generator.C_PM"         , "drivese_post.generator.C_PM")

                        if modeling_options["WISDEM"]["DriveSE"]["generator"]["type"] in ["pmsg_outer"]:
                            self.connect("generator.N_c"          , "drivese_post.generator.N_c")
                            self.connect("generator.b"            , "drivese_post.generator.b")
                            self.connect("generator.c"            , "drivese_post.generator.c")
                            self.connect("generator.E_p"          , "drivese_post.generator.E_p")
                            self.connect("generator.h_yr"         , "drivese_post.generator.h_yr")
                            self.connect("generator.h_ys"         , "drivese_post.generator.h_ys")
                            self.connect("generator.h_sr"         , "drivese_post.generator.h_sr")
                            self.connect("generator.h_ss"         , "drivese_post.generator.h_ss")
                            self.connect("generator.t_r"          , "drivese_post.generator.t_r")
                            self.connect("generator.t_s"          , "drivese_post.generator.t_s")

                            self.connect("generator.u_allow_pcent", "drivese_post.generator.u_allow_pcent")
                            self.connect("generator.y_allow_pcent", "drivese_post.generator.y_allow_pcent")
                            self.connect("generator.z_allow_deg"  , "drivese_post.generator.z_allow_deg")
                            self.connect("generator.B_tmax"       , "drivese_post.generator.B_tmax")
                            self.connect("rotorse.rp.powercurve.rated_mech", "drivese_post.generator.P_mech")

                        if modeling_options["WISDEM"]["DriveSE"]["generator"]["type"] in ["eesg","pmsg_arms","pmsg_disc"]:
                            self.connect("generator.tau_p"        , "drivese_post.generator.tau_p")
                            self.connect("generator.h_ys"         , "drivese_post.generator.h_ys")
                            self.connect("generator.h_yr"         , "drivese_post.generator.h_yr")
                            self.connect("generator.b_arm"        , "drivese_post.generator.b_arm")

                        elif modeling_options["WISDEM"]["DriveSE"]["generator"]["type"] in ["scig","dfig"]:
                            self.connect("generator.B_symax"      , "drivese_post.generator.B_symax")
                            self.connect("generator.S_Nmax"      , "drivese_post.generator.S_Nmax")

                        if modeling_options["WISDEM"]["DriveSE"]["direct"]:
                            self.connect("drivetrain.nose_diameter",             "drivese_post.generator.D_nose", src_indices=[-1])
                            self.connect("drivetrain.lss_diameter",              "drivese_post.generator.D_shaft", src_indices=[0])
                        else:
                            self.connect("drivetrain.hss_diameter",              "drivese_post.generator.D_shaft", src_indices=[-1])

                    else:
                        self.connect("generator.generator_mass_user", "drivese_post.generator_mass_user")
                        self.connect("generator.generator_efficiency_user", "drivese_post.generator_efficiency_user")

                # Connections to TowerSE
                if modeling_options["flags"]["tower"]:
                    tow_params = ["z_full","outer_diameter_full","t_full",
                                  "E_full","G_full","rho_full","sigma_y_full",
                                  "section_A", "section_Asx","section_Asy",
                                  "section_Ixx", "section_Iyy", "section_J0",
                                  "section_rho", "section_E", "section_G", "section_L",
                                  ]
                    for k in tow_params:
                        self.connect(f"towerse.{k}", f"towerse_post.{k}")
                    self.connect("towerse.env.qdyn", "towerse_post.qdyn")
                    self.connect("tower_grid.height", "towerse_post.bending_height")

                    self.connect("aeroelastic.tower_maxMy_Fz", "towerse_post.cylinder_Fz")
                    self.connect("aeroelastic.tower_maxMy_Fx", "towerse_post.cylinder_Vx")
                    self.connect("aeroelastic.tower_maxMy_Fy", "towerse_post.cylinder_Vy")
                    self.connect("aeroelastic.tower_maxMy_Mx", "towerse_post.cylinder_Mxx")
                    self.connect("aeroelastic.tower_maxMy_My", "towerse_post.cylinder_Myy")
                    self.connect("aeroelastic.tower_maxMy_Mz", "towerse_post.cylinder_Mzz")

                if modeling_options["flags"]["monopile"]:
                    mono_params = ["z_full","outer_diameter_full","t_full",
                                   "E_full","G_full","rho_full","sigma_y_full",
                                  "section_A", "section_Asx","section_Asy",
                                  "section_Ixx", "section_Iyy", "section_J0",
                                  "section_rho", "section_E", "section_G",
                                  ]
                    for k in mono_params:
                        self.connect(f"fixedse.{k}", f"fixedse_post.{k}")
                    self.connect("fixedse.env.qdyn", "fixedse_post.qdyn")
                    self.connect("monopile.height", "fixedse_post.bending_height")

                    self.connect("aeroelastic.monopile_maxMy_Fz", "fixedse_post.cylinder_Fz")
                    self.connect("aeroelastic.monopile_maxMy_Fx", "fixedse_post.cylinder_Vx")
                    self.connect("aeroelastic.monopile_maxMy_Fy", "fixedse_post.cylinder_Vy")
                    self.connect("aeroelastic.monopile_maxMy_Mx", "fixedse_post.cylinder_Mxx")
                    self.connect("aeroelastic.monopile_maxMy_My", "fixedse_post.cylinder_Myy")
                    self.connect("aeroelastic.monopile_maxMy_Mz", "fixedse_post.cylinder_Mzz")

                #self.connect("yield_stress",            "tow.sigma_y") # TODO- materials
<<<<<<< HEAD
                #self.connect("max_taper_ratio",         "max_taper") # TODO- 
                #self.connect("min_diameter_thickness_ratio", "min_d_to_t")
					
=======
                #self.connect("max_taper_ratio",         "max_taper") # TODO-
                #self.connect("min_diameter_thickness_ratio", "min_d_to_t")

>>>>>>> dfa3a82f
                # Connections to turbine constraints
                self.connect("configuration.rotor_orientation", "tcons_post.rotor_orientation")
                self.connect("aeroelastic.max_TipDxc", "tcons_post.tip_deflection")
                self.connect("blade.high_level_blade_props.Rtip", "tcons_post.Rtip")
                self.connect("blade.high_level_blade_props.blade_ref_axis",  "tcons_post.ref_axis_blade")
                self.connect("hub.cone", "tcons_post.precone")
                self.connect("drivetrain.uptilt", "tcons_post.tilt")
                self.connect("drivetrain.overhang", "tcons_post.overhang")
                self.connect("tower.ref_axis", "tcons_post.ref_axis_tower")
                self.connect("tower.diameter", "tcons_post.outer_diameter_full")
<<<<<<< HEAD
                
=======

>>>>>>> dfa3a82f
            else:  # connections from outside WISDEM
                self.connect("rosco_turbine.v_rated", "aeroelastic.Vrated")
                self.connect("rosco_turbine.R", "aeroelastic.Rtip")
                self.connect("rosco_turbine.hub_height", "aeroelastic.hub_height")
                self.connect("rosco_turbine.twr_freq", "sse_tune.tune_rosco.twr_freq")
<<<<<<< HEAD
            
=======

>>>>>>> dfa3a82f
            # Inputs to plantfinancese from wt group
            if not modeling_options["OpenFAST"]["from_openfast"]:

                # Connect computed AEP only if DLC 1.1 or AEP is used, otherwise use rotorse
                if modeling_options["DLC_driver"]["n_ws_aep"] > 0:
                    self.connect("aeroelastic.AEP", "financese_post.turbine_aep")
                else:
                    self.connect("rotorse.rp.AEP", "financese_post.turbine_aep")

                self.connect("tcc.turbine_cost_kW",     "financese_post.tcc_per_kW")
                if modeling_options["flags"]["bos"]:
                    if modeling_options["flags"]["offshore"]:
                        self.connect("orbit.total_capex_kW",    "financese_post.bos_per_kW")
                    else:
                        self.connect("landbosse.bos_capex_kW",  "financese_post.bos_per_kW")
                else:
                    self.connect("costs.bos_per_kW", "financese_post.bos_per_kW")

            # Inputs to plantfinancese from input yaml
            if modeling_options["flags"]["control"] and not modeling_options["OpenFAST"]["from_openfast"]:
                self.connect("configuration.rated_power",     "financese_post.machine_rating")

<<<<<<< HEAD
            if not modeling_options["OpenFAST"]["from_openfast"]:    
=======
            if not modeling_options["OpenFAST"]["from_openfast"]:
>>>>>>> dfa3a82f
                self.connect("costs.turbine_number",    "financese_post.turbine_number")
                self.connect("costs.opex_per_kW",       "financese_post.opex_per_kW")
                self.connect("costs.offset_tcc_per_kW", "financese_post.offset_tcc_per_kW")
                self.connect("costs.wake_loss_factor",  "financese_post.wake_loss_factor")
                self.connect("costs.fixed_charge_rate", "financese_post.fixed_charge_rate")

            if modeling_options["DLC_driver"]["n_ws_aep"] > 0:
                self.connect("aeroelastic.AEP",     "outputs_2_screen_weis.aep")

            # Connections to outputs to screen
            if not modeling_options["OpenFAST"]["from_openfast"]:
                self.connect("financese_post.lcoe",          "outputs_2_screen_weis.lcoe")

                self.connect("rotorse.blade_mass",  "outputs_2_screen_weis.blade_mass")
                self.connect("aeroelastic.max_TipDxc", "outputs_2_screen_weis.tip_deflection")

            if modeling_options["General"]["openfast_configuration"]["model_only"] == False:
                self.connect("aeroelastic.DEL_RootMyb",        "outputs_2_screen_weis.DEL_RootMyb")
                self.connect("aeroelastic.DEL_TwrBsMyt",       "outputs_2_screen_weis.DEL_TwrBsMyt")
                self.connect("aeroelastic.rotor_overspeed",    "outputs_2_screen_weis.rotor_overspeed")
                self.connect("aeroelastic.Std_PtfmPitch",      "outputs_2_screen_weis.Std_PtfmPitch")
                self.connect("aeroelastic.Max_PtfmPitch",      "outputs_2_screen_weis.Max_PtfmPitch")
                self.connect("tune_rosco_ivc.omega_pc",        "outputs_2_screen_weis.omega_pc")
                self.connect("tune_rosco_ivc.zeta_pc",         "outputs_2_screen_weis.zeta_pc")
                self.connect("tune_rosco_ivc.omega_vs",        "outputs_2_screen_weis.omega_vs")
                self.connect("tune_rosco_ivc.zeta_vs",         "outputs_2_screen_weis.zeta_vs")
                self.connect("tune_rosco_ivc.Kp_float",        "outputs_2_screen_weis.Kp_float")
                self.connect("tune_rosco_ivc.ptfm_freq",       "outputs_2_screen_weis.ptfm_freq")
                self.connect("tune_rosco_ivc.flp_kp_norm",       "outputs_2_screen_weis.flp_kp_norm")
                self.connect("tune_rosco_ivc.flp_tau",        "outputs_2_screen_weis.flp_tau")
                self.connect("tune_rosco_ivc.IPC_Kp1p",        "outputs_2_screen_weis.IPC_Kp1p")
                self.connect("tune_rosco_ivc.IPC_Ki1p",        "outputs_2_screen_weis.IPC_Ki1p")
                #if modeling_options["ROSCO"]["Flp_Mode"]:
                #    self.connect("dac_ivc.te_flap_end",            "outputs_2_screen_weis.te_flap_end")
                if modeling_options["OL2CL"]["flag"]:
                    self.connect("aeroelastic.OL2CL_pitch",      "outputs_2_screen_weis.OL2CL_pitch")<|MERGE_RESOLUTION|>--- conflicted
+++ resolved
@@ -137,11 +137,7 @@
                 self.connect("rotorse.rp.powercurve.rated_Omega",     "sse_tune.tune_rosco.rated_rotor_speed")
                 #self.connect("rotorse.rp.powercurve.rated_pitch",     ["freq_rotor.pitch_load", "freq_rotor.tot_loads_gust.aeroloads_pitch"])
                 self.connect("rotorse.rp.powercurve.rated_Q",          "sse_tune.tune_rosco.rated_torque")
-<<<<<<< HEAD
-                
-=======
-
->>>>>>> dfa3a82f
+
                 self.connect("blade.high_level_blade_props.r_blade",  "sse_tune.r")
                 self.connect("blade.high_level_blade_props.Rtip", "sse_tune.Rtip")
                 self.connect("hub.radius",                     "sse_tune.Rhub")
@@ -188,11 +184,7 @@
                 self.connect("rosco_turbine.rotor_inertia",         "sse_tune.tune_rosco.rotor_inertia", src_indices=[0])
                 self.connect("rosco_turbine.flap_freq",             "sse_tune.tune_rosco.flap_freq", src_indices=[0])
                 self.connect("rosco_turbine.edge_freq",             "sse_tune.tune_rosco.edge_freq", src_indices=[0])
-<<<<<<< HEAD
-                self.connect("rosco_turbine.generator_efficiency",  "sse_tune.tune_rosco.generator_efficiency")                
-=======
                 self.connect("rosco_turbine.generator_efficiency",  "sse_tune.tune_rosco.generator_efficiency")
->>>>>>> dfa3a82f
                 self.connect("rosco_turbine.rho",                   "sse_tune.rho")
                 self.connect("rosco_turbine.R",                     "sse_tune.tune_rosco.R")
                 self.connect("rosco_turbine.rated_power",           "sse_tune.rated_power")
@@ -202,11 +194,7 @@
                 self.connect("rosco_turbine.max_torque_rate" ,      "sse_tune.tune_rosco.max_torque_rate")
                 self.connect("rosco_turbine.omega_min",             "sse_tune.omega_min")
                 self.connect("rosco_turbine.tsr_operational",       "sse_tune.tsr_operational")
-<<<<<<< HEAD
-            
-=======
-
->>>>>>> dfa3a82f
+
                 # Performance tables
                 self.connect("rosco_turbine.Cp_table",        "sse_tune.tune_rosco.Cp_table")
                 self.connect("rosco_turbine.Ct_table",        "sse_tune.tune_rosco.Ct_table")
@@ -222,7 +210,7 @@
 
 
             # ROSCO Independent Vars
-
+            
             # optional parameters
             optional_inputs = [
                 'max_pitch',
@@ -279,11 +267,7 @@
             self.connect("sse_tune.tune_rosco.VS_Ki",           "raft.rotor_TC_VS_Ki")
             self.connect("control.V_in",                    "raft.V_cutin")
             self.connect("control.V_out",                   "raft.V_cutout")
-<<<<<<< HEAD
-            
-=======
-
->>>>>>> dfa3a82f
+
             if modeling_options["flags"]["drivetrain"]:
                 self.connect("drivese.rna_mass", "raft.turbine_mRNA")
                 self.connect("drivese.rna_I_TT", "raft.rna_I_TT")
@@ -388,13 +372,8 @@
         if modeling_options["OpenFAST"]["flag"] or modeling_options["OpenFAST_Linear"]["flag"]:
             self.add_subsystem("aeroelastic",       FASTLoadCases(modeling_options = modeling_options, opt_options = opt_options))
             self.add_subsystem("stall_check_of",    NoStallConstraint(modeling_options = modeling_options))
-<<<<<<< HEAD
-            
-            if modeling_options["flags"]["blade"]: 
-=======
 
             if modeling_options["flags"]["blade"]:
->>>>>>> dfa3a82f
                 self.add_subsystem("rlds_post",      RotorLoadsDeflStrainsWEIS(modeling_options = modeling_options, opt_options = opt_options))
 
                 # Connections from blade struct parametrization to rotor load anlysis
@@ -403,22 +382,14 @@
                 self.connect("blade.opt_var.s_opt_layer_%d"%spars_tereinf[1], "rotorse.rs.constr.s_opt_spar_cap_ps")
 
 
-<<<<<<< HEAD
-                # Connections to the stall check 
-=======
                 # Connections to the stall check
->>>>>>> dfa3a82f
                 self.connect("blade.outer_shape.s",        "stall_check_of.s")
                 self.connect("airfoils.aoa",                   "stall_check_of.airfoils_aoa")
                 self.connect("af_3d.cl_corrected",             "stall_check_of.airfoils_cl")
                 self.connect("af_3d.cd_corrected",             "stall_check_of.airfoils_cd")
                 self.connect("af_3d.cm_corrected",             "stall_check_of.airfoils_cm")
                 self.connect("aeroelastic.max_aoa",            "stall_check_of.aoa_along_span")
-<<<<<<< HEAD
-        
-=======
-
->>>>>>> dfa3a82f
+
             if modeling_options["flags"]["drivetrain"]:
                 self.add_subsystem("drivese_post",   DrivetrainSE(modeling_options=modeling_options))
 
@@ -429,43 +400,25 @@
                 n_refine = modeling_options["WISDEM"]["TowerSE"]["n_refine"]
                 n_full = get_nfull(n_height, nref=n_refine)
                 self.add_subsystem("towerse_post",   CylinderPostFrame(modeling_options=modeling_options["WISDEM"]["TowerSE"], n_dlc=1, n_full = n_full))
-<<<<<<< HEAD
-                
-=======
-
->>>>>>> dfa3a82f
+
             if modeling_options["flags"]["monopile"]:
                 n_height = modeling_options["WISDEM"]["FixedBottomSE"]["n_height"]
                 n_refine = modeling_options["WISDEM"]["FixedBottomSE"]["n_refine"]
                 n_full = get_nfull(n_height, nref=n_refine)
-<<<<<<< HEAD
-                
+
                 self.add_subsystem("fixedse_post",   CylinderPostFrame(modeling_options=modeling_options["WISDEM"]["FixedBottomSE"], n_dlc=1, n_full = n_full))
-                
+
             if not modeling_options["OpenFAST"]["from_openfast"]:
                 self.add_subsystem("tcons_post",     TurbineConstraints(modeling_options = modeling_options))
                 self.add_subsystem("financese_post", PlantFinance(verbosity=modeling_options["General"]["verbosity"]))
-            
-=======
-
-                self.add_subsystem("fixedse_post",   CylinderPostFrame(modeling_options=modeling_options["WISDEM"]["FixedBottomSE"], n_dlc=1, n_full = n_full))
-
-            if not modeling_options["OpenFAST"]["from_openfast"]:
-                self.add_subsystem("tcons_post",     TurbineConstraints(modeling_options = modeling_options))
-                self.add_subsystem("financese_post", PlantFinance(verbosity=modeling_options["General"]["verbosity"]))
-
->>>>>>> dfa3a82f
+
             # Post-processing
             self.add_subsystem("outputs_2_screen_weis",  Outputs_2_Screen(modeling_options = modeling_options, opt_options = opt_options))
             if opt_options["opt_flag"]:
                 self.add_subsystem("conv_plots_weis",    Convergence_Trends_Opt(opt_options = opt_options))
 
             #if modeling_options["ROSCO"]["Flp_Mode"]:
-<<<<<<< HEAD
-            #    # Connections to blade 
-=======
             #    # Connections to blade
->>>>>>> dfa3a82f
             #    self.connect("dac_ivc.te_flap_end",             "blade.outer_shape.span_end")
             #    self.connect("dac_ivc.te_flap_ext",             "blade.outer_shape.span_ext")
 
@@ -478,11 +431,7 @@
             self.connect("control.V_in",                    "aeroelastic.V_cutin")
             self.connect("control.V_out",                   "aeroelastic.V_cutout")
             self.connect("env.shear_exp",                   "aeroelastic.shearExp")
-<<<<<<< HEAD
-            
-=======
-
->>>>>>> dfa3a82f
+
             # Connections to aeroelasticse
             self.connect("configuration.turb_class",        "aeroelastic.turbulence_class")
             self.connect("configuration.ws_class" ,         "aeroelastic.turbine_class")
@@ -556,11 +505,7 @@
                         self.connect("towerse.tower.fore_aft_modes",     "aeroelastic.fore_aft_modes")
                         self.connect("towerse.tower.side_side_modes",    "aeroelastic.side_side_modes")
                         self.connect("towerse.tower.f1",         "sse_tune.tune_rosco.twr_freq")
-<<<<<<< HEAD
-                        
-=======
-
->>>>>>> dfa3a82f
+
                 if modeling_options["flags"]["monopile"]:
                     self.connect("monopile.transition_piece_mass",  "aeroelastic.transition_piece_mass")
                     self.connect("fixedse.transition_piece_I",      "aeroelastic.transition_piece_I", src_indices=[0,1,2])
@@ -573,11 +518,7 @@
                     self.connect("fixedse.member.E",                       "aeroelastic.monopile_E")
                     self.connect("fixedse.member.G",                       "aeroelastic.monopile_G")
                     self.connect("fixedse.member.rho",                     "aeroelastic.monopile_rho")
-<<<<<<< HEAD
-                        
-=======
-
->>>>>>> dfa3a82f
+
                 elif modeling_options["flags"]["floating"]:
                     self.connect("floatingse.platform_nodes", "aeroelastic.platform_nodes")
                     self.connect("floatingse.platform_elem_n1", "aeroelastic.platform_elem_n1")
@@ -610,11 +551,7 @@
                     if modeling_options["flags"]["tower"]:
                         self.connect("floating.transition_piece_mass",  "aeroelastic.transition_piece_mass")
                         self.connect("floatingse.transition_piece_I",      "aeroelastic.transition_piece_I", src_indices=[0,1,2])
-<<<<<<< HEAD
-                        
-=======
-
->>>>>>> dfa3a82f
+
                 self.connect("airfoils.aoa", "aeroelastic.airfoils_aoa")
                 self.connect("airfoils.Re", "aeroelastic.airfoils_Re")
                 self.connect("af_3d.cl_corrected", "aeroelastic.airfoils_cl")
@@ -750,11 +687,7 @@
                     self.connect("control.minOmega" ,          "drivese_post.minimum_rpm")
                     self.connect("rotorse.rp.powercurve.rated_Omega",  "drivese_post.rated_rpm")
                     self.connect("rotorse.rp.powercurve.rated_Q",      "drivese_post.rated_torque")
-<<<<<<< HEAD
-                    self.connect("configuration.rated_power",  "drivese_post.machine_rating")    
-=======
                     self.connect("configuration.rated_power",  "drivese_post.machine_rating")
->>>>>>> dfa3a82f
                     self.connect("tower.diameter",             "drivese_post.D_top", src_indices=[-1])
                     self.connect("aeroelastic.hub_Fxyz_aero",       "drivese_post.F_aero_hub")
                     self.connect("aeroelastic.hub_Mxyz_aero",       "drivese_post.M_aero_hub")
@@ -804,11 +737,7 @@
                         self.connect("drivetrain.gearbox_mass_user", "drivese_post.gearbox_mass_user")
                         self.connect("drivetrain.gearbox_radius_user", "drivese_post.gearbox_radius_user")
                         self.connect("drivetrain.gearbox_length_user", "drivese_post.gearbox_length_user")
-<<<<<<< HEAD
-                            
-=======
-
->>>>>>> dfa3a82f
+
                     self.connect("hub.hub_material",                  "drivese_post.hub_material")
                     self.connect("hub.spinner_material",              "drivese_post.spinner_material")
                     self.connect("drivetrain.lss_material",              "drivese_post.lss_material")
@@ -959,15 +888,9 @@
                     self.connect("aeroelastic.monopile_maxMy_Mz", "fixedse_post.cylinder_Mzz")
 
                 #self.connect("yield_stress",            "tow.sigma_y") # TODO- materials
-<<<<<<< HEAD
-                #self.connect("max_taper_ratio",         "max_taper") # TODO- 
-                #self.connect("min_diameter_thickness_ratio", "min_d_to_t")
-					
-=======
                 #self.connect("max_taper_ratio",         "max_taper") # TODO-
                 #self.connect("min_diameter_thickness_ratio", "min_d_to_t")
 
->>>>>>> dfa3a82f
                 # Connections to turbine constraints
                 self.connect("configuration.rotor_orientation", "tcons_post.rotor_orientation")
                 self.connect("aeroelastic.max_TipDxc", "tcons_post.tip_deflection")
@@ -978,21 +901,13 @@
                 self.connect("drivetrain.overhang", "tcons_post.overhang")
                 self.connect("tower.ref_axis", "tcons_post.ref_axis_tower")
                 self.connect("tower.diameter", "tcons_post.outer_diameter_full")
-<<<<<<< HEAD
-                
-=======
-
->>>>>>> dfa3a82f
+
             else:  # connections from outside WISDEM
                 self.connect("rosco_turbine.v_rated", "aeroelastic.Vrated")
                 self.connect("rosco_turbine.R", "aeroelastic.Rtip")
                 self.connect("rosco_turbine.hub_height", "aeroelastic.hub_height")
                 self.connect("rosco_turbine.twr_freq", "sse_tune.tune_rosco.twr_freq")
-<<<<<<< HEAD
-            
-=======
-
->>>>>>> dfa3a82f
+
             # Inputs to plantfinancese from wt group
             if not modeling_options["OpenFAST"]["from_openfast"]:
 
@@ -1015,11 +930,7 @@
             if modeling_options["flags"]["control"] and not modeling_options["OpenFAST"]["from_openfast"]:
                 self.connect("configuration.rated_power",     "financese_post.machine_rating")
 
-<<<<<<< HEAD
-            if not modeling_options["OpenFAST"]["from_openfast"]:    
-=======
             if not modeling_options["OpenFAST"]["from_openfast"]:
->>>>>>> dfa3a82f
                 self.connect("costs.turbine_number",    "financese_post.turbine_number")
                 self.connect("costs.opex_per_kW",       "financese_post.opex_per_kW")
                 self.connect("costs.offset_tcc_per_kW", "financese_post.offset_tcc_per_kW")
