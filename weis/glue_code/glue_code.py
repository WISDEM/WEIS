import numpy as np
import os
import openmdao.api as om
from wisdem.glue_code.glue_code import WindPark as wisdemPark
#from wisdem.glue_code.gc_WT_DataStruc import WindTurbineOntologyOpenMDAO
#from wisdem.ccblade.ccblade_component import CCBladeTwist
#from wisdem.commonse.turbine_class import TurbineClass
from wisdem.drivetrainse.drivetrain import DrivetrainSE
from wisdem.commonse.cylinder_member import CylinderPostFrame
#from wisdem.nrelcsm.nrel_csm_cost_2015 import Turbine_CostsSE_2015
#from wisdem.orbit.api.wisdem.fixed import Orbit
#from wisdem.landbosse.landbosse_omdao.landbosse import LandBOSSE
from wisdem.plant_financese.plant_finance import PlantFinance
from wisdem.commonse.turbine_constraints  import TurbineConstraints
from weis.aeroelasticse.openmdao_openfast import FASTLoadCases
from weis.control.dac import RunXFOIL
from wisdem.rotorse.rotor_power import NoStallConstraint
from weis.control.tune_rosco import ServoSE_ROSCO, ROSCO_Turbine
#from wisdem.rotorse.rotor_elasticity import RotorElasticity
from weis.aeroelasticse.utils import RotorLoadsDeflStrainsWEIS
from wisdem.glue_code.gc_RunTools import Convergence_Trends_Opt
from weis.glue_code.gc_RunTools import Outputs_2_Screen
from weis.frequency.raft_wrapper import RAFT_WEIS
from weis.control.tmd import TMD_group
from rosco.toolbox.inputs.validation import load_rosco_yaml
from wisdem.inputs import load_yaml
from wisdem.commonse.cylinder_member import get_nfull

weis_dir = os.path.realpath(os.path.join(os.path.dirname(__file__),'../../'))

weis_dir = os.path.realpath(os.path.join(os.path.dirname(__file__),'../../'))

class WindPark(om.Group):
    # Openmdao group to run the analysis of the wind turbine

    def initialize(self):
        self.options.declare('modeling_options')
        self.options.declare('opt_options')

    def setup(self):
        modeling_options = self.options['modeling_options']
        opt_options      = self.options['opt_options']

        #self.linear_solver = lbgs = om.LinearBlockGS()
        #self.nonlinear_solver = nlbgs = om.NonlinearBlockGS()
        #nlbgs.options['maxiter'] = 2
        #nlbgs.options['atol'] = nlbgs.options['atol'] = 1e-2

        dac_ivc = om.IndepVarComp()
        n_te_flaps = modeling_options['WISDEM']['RotorSE']['n_te_flaps']
        dac_ivc.add_output('te_flap_ext',   val = np.ones(n_te_flaps))
        dac_ivc.add_output('te_flap_start', val=np.zeros(n_te_flaps),               desc='1D array of the start positions along blade span of the trailing edge flap(s). Only values between 0 and 1 are meaningful.')
        dac_ivc.add_output('te_flap_end',   val=np.zeros(n_te_flaps),               desc='1D array of the end positions along blade span of the trailing edge flap(s). Only values between 0 and 1 are meaningful.')
        dac_ivc.add_output('chord_start',   val=np.zeros(n_te_flaps),               desc='1D array of the positions along chord where the trailing edge flap(s) start. Only values between 0 and 1 are meaningful.')
        dac_ivc.add_output('delta_max_pos', val=np.zeros(n_te_flaps), units='rad',  desc='1D array of the max angle of the trailing edge flaps.')
        dac_ivc.add_output('delta_max_neg', val=np.zeros(n_te_flaps), units='rad',  desc='1D array of the min angle of the trailing edge flaps.')
        self.add_subsystem('dac_ivc',dac_ivc)

        # ROSCO tuning parameters
        # Apply tuning yaml input if available, this needs to be here for sizing tune_rosco_ivc
        if os.path.split(modeling_options['ROSCO']['tuning_yaml'])[1] != 'none':  # default is none
            inps = load_rosco_yaml(modeling_options['ROSCO']['tuning_yaml'])  # tuning yaml validated in here
            modeling_options['ROSCO'].update(inps['controller_params'])

            # Apply changes in modeling options, should have already been validated
            modopts_no_defaults = load_yaml(modeling_options['fname_input_modeling'])  
            skip_options = ['tuning_yaml']  # Options to skip loading, tuning_yaml path has been updated, don't overwrite
            for option, value in modopts_no_defaults['ROSCO'].items():
                if option not in skip_options:
                    modeling_options['ROSCO'][option] = value


        tune_rosco_ivc = om.IndepVarComp()
        if modeling_options['ROSCO']['linmodel_tuning']['type'] == 'robust':
            n_PC = 1
        else:
            n_PC = len(modeling_options['ROSCO']['U_pc'])
        tune_rosco_ivc.add_output('omega_pc',         val=np.zeros(n_PC), units='rad/s',     desc='Pitch controller natural frequency')
        tune_rosco_ivc.add_output('zeta_pc',          val=np.zeros(n_PC),                    desc='Pitch controller damping ratio')
        tune_rosco_ivc.add_output('omega_vs',         val=0.0, units='rad/s',     desc='Generator torque controller natural frequency')
        tune_rosco_ivc.add_output('zeta_vs',          val=0.0,                    desc='Generator torque controller damping ratio')
        tune_rosco_ivc.add_output('flp_kp_norm',      val=0.0,                    desc='Flap controller normalized gain')
        tune_rosco_ivc.add_output('flp_tau',          val=0.0, units='s',         desc='Flap controller integral gain time constant')
        tune_rosco_ivc.add_output('IPC_Kp1p',         val=0.0, units='s',         desc='Individual pitch controller 1p proportional gain')
        tune_rosco_ivc.add_output('IPC_Ki1p',         val=0.0,                    desc='Individual pitch controller 1p integral gain')
        tune_rosco_ivc.add_output('stability_margin', val=0.0,                    desc='Stability margin for robust tuning')
        tune_rosco_ivc.add_output('omega_pc_max',     val=0.0,                    desc='Maximum allowable omega for robust tuning')
        # optional inputs - not connected right now!!
        tune_rosco_ivc.add_output('max_pitch',        val=0.0, units='rad',       desc='Maximum pitch angle , {default = 90 degrees}')
        tune_rosco_ivc.add_output('min_pitch',        val=0.0, units='rad',       desc='Minimum pitch angle [rad], {default = 0 degrees}')
        tune_rosco_ivc.add_output('vs_minspd',        val=0.0, units='rad/s',     desc='Minimum rotor speed [rad/s], {default = 0 rad/s}')
        tune_rosco_ivc.add_output('ss_cornerfreq',    val=0.0, units='rad/s',     desc='First order low-pass filter cornering frequency for setpoint smoother [rad/s]')
        tune_rosco_ivc.add_output('ss_vsgain',        val=0.0,                    desc='Torque controller setpoint smoother gain bias percentage [%, <= 1 ], {default = 100%}')
        tune_rosco_ivc.add_output('ss_pcgain',        val=0.0,                    desc='Pitch controller setpoint smoother gain bias percentage  [%, <= 1 ], {default = 0.1%}')
        tune_rosco_ivc.add_output('ps_percent',       val=0.0,                    desc='Percent peak shaving  [%, <= 1 ], {default = 80%}')
        tune_rosco_ivc.add_output('sd_maxpit',        val=0.0, units='rad',       desc='Maximum blade pitch angle to initiate shutdown [rad], {default = bld pitch at v_max}')
        tune_rosco_ivc.add_output('sd_cornerfreq',    val=0.0, units='rad/s',     desc='Cutoff Frequency for first order low-pass filter for blade pitch angle [rad/s], {default = 0.41888 ~ time constant of 15s}')
        tune_rosco_ivc.add_output('Kp_flap',          val=0.0, units='s',         desc='Proportional term of the PI controller for the trailing-edge flaps')
        tune_rosco_ivc.add_output('Ki_flap',          val=0.0,                    desc='Integral term of the PI controller for the trailing-edge flaps')
        tune_rosco_ivc.add_output('twr_freq',         val=3.2, units='rps',     desc='Tower natural frequency')
        tune_rosco_ivc.add_output('ptfm_freq',        val=0.2, units='rad/s',     desc='Platform natural frequency')
        tune_rosco_ivc.add_output('Kp_float',         val=0.0, units='s',         desc='Floating feedback gain')

        self.add_subsystem('tune_rosco_ivc',tune_rosco_ivc)

        # Analysis components
        self.add_subsystem('wisdem',   wisdemPark(modeling_options = modeling_options, opt_options = opt_options), promotes=['*'])

        # XFOIL
        self.add_subsystem('xf',        RunXFOIL(modeling_options = modeling_options, opt_options = opt_options)) # Recompute polars with xfoil (for flaps)
        # Connections to run xfoil for te flaps
        if not modeling_options['Level3']['from_openfast']:
            self.connect('blade.pa.chord_param',                  'xf.chord')
            self.connect('blade.outer_shape_bem.s',               'xf.s')
            self.connect('blade.interp_airfoils.coord_xy_interp', 'xf.coord_xy_interp')
            self.connect('airfoils.aoa',                          'xf.aoa')
            self.connect("blade.high_level_blade_props.r_blade",  "xf.r")
            self.connect('dac_ivc.te_flap_end',                   'xf.span_end')
            self.connect('dac_ivc.te_flap_ext',                   'xf.span_ext')
            self.connect('dac_ivc.chord_start',                   'xf.chord_start')
            self.connect('dac_ivc.delta_max_pos',                 'xf.delta_max_pos')
            self.connect('dac_ivc.delta_max_neg',                 'xf.delta_max_neg')
            self.connect('env.speed_sound_air',                   'xf.speed_sound_air')
            self.connect('env.rho_air',                           'xf.rho_air')
            self.connect('env.mu_air',                            'xf.mu_air')
            self.connect('control.rated_TSR',                     'xf.rated_TSR')
            if modeling_options['flags']['control']:
                self.connect('control.max_TS',                        'xf.max_TS')
            self.connect("af_3d.cl_corrected", "xf.cl_interp")
            self.connect("af_3d.cd_corrected", "xf.cd_interp")
            self.connect("af_3d.cm_corrected", "xf.cm_interp")

        # ROSCO can be used at all levels
        if modeling_options['ROSCO']['flag']:
            if modeling_options['Level3']['from_openfast']:  # not using WISDEM turbine info
                self.add_subsystem('rosco_turbine',          ROSCO_Turbine(modeling_options = modeling_options)) # ROSCO tuning

            self.add_subsystem('sse_tune',          ServoSE_ROSCO(modeling_options = modeling_options, opt_options = opt_options)) # ROSCO tuning

            if not modeling_options['Level3']['from_openfast']:     #from WISDEM models
                self.connect('rotorse.rp.powercurve.rated_V',         ['sse_tune.tune_rosco.v_rated'])
                #self.connect('rotorse.rp.gust.V_gust',                ['freq_rotor.aero_gust.V_load', 'freq_rotor.aero_hub_loads.V_load'])
                self.connect('rotorse.rp.powercurve.rated_Omega',     'sse_tune.tune_rosco.rated_rotor_speed')
                #self.connect('rotorse.rp.powercurve.rated_pitch',     ['freq_rotor.pitch_load', 'freq_rotor.tot_loads_gust.aeroloads_pitch'])
                self.connect('rotorse.rp.powercurve.rated_Q',          'sse_tune.tune_rosco.rated_torque')
                
                self.connect("blade.high_level_blade_props.r_blade",  "sse_tune.r")
                self.connect("blade.high_level_blade_props.rotor_radius", "sse_tune.Rtip")
                self.connect('hub.radius',                     'sse_tune.Rhub')
                self.connect("high_level_tower_props.hub_height", "sse_tune.hub_height")
                self.connect('hub.cone',                       'sse_tune.precone')
                self.connect('nacelle.uptilt',                 'sse_tune.tilt')
                self.connect('airfoils.aoa',                   'sse_tune.airfoils_aoa')
                self.connect('airfoils.Re',                    'sse_tune.airfoils_Re')
                self.connect('xf.cl_interp_flaps',             'sse_tune.airfoils_cl')
                self.connect('xf.cd_interp_flaps',             'sse_tune.airfoils_cd')
                self.connect('xf.cm_interp_flaps',             'sse_tune.airfoils_cm')
                self.connect('configuration.n_blades',         'sse_tune.nBlades')
                self.connect('blade.pa.chord_param',           'sse_tune.chord')
                self.connect('blade.pa.twist_param',           'sse_tune.theta')

                self.connect('control.V_in' ,                   'sse_tune.v_min')
                self.connect('control.V_out' ,                  'sse_tune.v_max')
                self.connect("blade.high_level_blade_props.prebend", 'sse_tune.precurve')
                self.connect("blade.high_level_blade_props.prebendTip", 'sse_tune.precurveTip')
                self.connect("blade.high_level_blade_props.presweep", 'sse_tune.presweep')
                self.connect("blade.high_level_blade_props.presweepTip", 'sse_tune.presweepTip')
                self.connect('xf.flap_angles',                  'sse_tune.airfoils_Ctrl')
                self.connect('control.minOmega',                'sse_tune.omega_min')
                self.connect('control.rated_TSR',               'sse_tune.tsr_operational')
                self.connect('configuration.rated_power',       'sse_tune.rated_power')

                self.connect('nacelle.gear_ratio',              'sse_tune.tune_rosco.gear_ratio')
                self.connect("blade.high_level_blade_props.rotor_radius", "sse_tune.tune_rosco.R")
                self.connect('rotorse.I_all_blades',            'sse_tune.tune_rosco.rotor_inertia', src_indices=[0])
                self.connect('rotorse.rs.frame.flap_mode_freqs','sse_tune.tune_rosco.flap_freq', src_indices=[0])
                self.connect('rotorse.rs.frame.edge_mode_freqs','sse_tune.tune_rosco.edge_freq', src_indices=[0])
                self.connect('rotorse.rp.powercurve.rated_efficiency', 'sse_tune.tune_rosco.generator_efficiency')
                self.connect('tower_grid.height',               'sse_tune.tune_rosco.TowerHt')
                self.connect('nacelle.gearbox_efficiency',      'sse_tune.tune_rosco.gearbox_efficiency')
                self.connect('control.max_pitch_rate' ,         'sse_tune.tune_rosco.max_pitch_rate')
                self.connect('control.max_torque_rate' ,        'sse_tune.tune_rosco.max_torque_rate')
                self.connect('drivese.generator_rotor_I',       'sse_tune.tune_rosco.generator_inertia', src_indices=[0])
                if modeling_options['flags']['marine_hydro']:
                    self.connect('env.rho_water',   'sse_tune.rho')
                    self.connect('env.mu_water',    'sse_tune.mu')
                else:
                    self.connect('env.mu_air',                     'sse_tune.mu')
                    self.connect('env.rho_air',                    'sse_tune.rho')



            else:       # reading openfast model using ROSCO toolbox via rosco_turbine
                self.connect('rosco_turbine.v_rated'            ,   ['sse_tune.tune_rosco.v_rated'])
                self.connect('rosco_turbine.rated_rotor_speed'  ,   'sse_tune.tune_rosco.rated_rotor_speed')
                self.connect('rosco_turbine.rated_torque'       ,   'sse_tune.tune_rosco.rated_torque')
                self.connect('rosco_turbine.rotor_inertia',         'sse_tune.tune_rosco.rotor_inertia', src_indices=[0])
                self.connect('rosco_turbine.flap_freq',             'sse_tune.tune_rosco.flap_freq', src_indices=[0])
                self.connect('rosco_turbine.edge_freq',             'sse_tune.tune_rosco.edge_freq', src_indices=[0])
                self.connect('rosco_turbine.generator_efficiency',  'sse_tune.tune_rosco.generator_efficiency')                
                self.connect('rosco_turbine.rho',                   'sse_tune.rho')
                self.connect('rosco_turbine.R',                     'sse_tune.tune_rosco.R')
                self.connect('rosco_turbine.rated_power',           'sse_tune.rated_power')
                self.connect('rosco_turbine.v_min' ,                'sse_tune.v_min')
                self.connect('rosco_turbine.v_max' ,                'sse_tune.v_max')
                self.connect('rosco_turbine.max_pitch_rate' ,       'sse_tune.tune_rosco.max_pitch_rate')
                self.connect('rosco_turbine.max_torque_rate' ,      'sse_tune.tune_rosco.max_torque_rate')
                self.connect('rosco_turbine.omega_min',             'sse_tune.omega_min')
                self.connect('rosco_turbine.tsr_operational',       'sse_tune.tsr_operational')
            
                # Performance tables
                self.connect('rosco_turbine.Cp_table',        'sse_tune.tune_rosco.Cp_table')
                self.connect('rosco_turbine.Ct_table',        'sse_tune.tune_rosco.Ct_table')
                self.connect('rosco_turbine.Cq_table',        'sse_tune.tune_rosco.Cq_table')
                self.connect('rosco_turbine.pitch_vector',    'sse_tune.tune_rosco.pitch_vector')
                self.connect('rosco_turbine.tsr_vector',      'sse_tune.tune_rosco.tsr_vector')
                self.connect('rosco_turbine.U_vector',        'sse_tune.tune_rosco.U_vector')

                self.connect('rosco_turbine.gear_ratio',              'sse_tune.tune_rosco.gear_ratio')
                self.connect('rosco_turbine.gearbox_efficiency',      'sse_tune.tune_rosco.gearbox_efficiency')

                self.connect('rosco_turbine.TowerHt',               'sse_tune.tune_rosco.TowerHt')


            # ROSCO Independent Vars
            self.connect('tune_rosco_ivc.max_pitch',        'sse_tune.tune_rosco.max_pitch') 
            self.connect('tune_rosco_ivc.min_pitch',        'sse_tune.tune_rosco.min_pitch')
            self.connect('tune_rosco_ivc.vs_minspd',        'sse_tune.tune_rosco.vs_minspd') 
            self.connect('tune_rosco_ivc.ss_vsgain',        'sse_tune.tune_rosco.ss_vsgain') 
            self.connect('tune_rosco_ivc.ss_pcgain',        'sse_tune.tune_rosco.ss_pcgain') 
            self.connect('tune_rosco_ivc.ps_percent',       'sse_tune.tune_rosco.ps_percent') 
            self.connect('tune_rosco_ivc.omega_pc',         'sse_tune.tune_rosco.omega_pc')
            self.connect('tune_rosco_ivc.zeta_pc',          'sse_tune.tune_rosco.zeta_pc')
            self.connect('tune_rosco_ivc.omega_vs',         'sse_tune.tune_rosco.omega_vs')
            self.connect('tune_rosco_ivc.zeta_vs',          'sse_tune.tune_rosco.zeta_vs')
            self.connect('tune_rosco_ivc.IPC_Kp1p',         'sse_tune.tune_rosco.IPC_Kp1p')
            self.connect('tune_rosco_ivc.IPC_Ki1p',         'sse_tune.tune_rosco.IPC_Ki1p')
            self.connect('tune_rosco_ivc.stability_margin', 'sse_tune.tune_rosco.stability_margin')
            self.connect('tune_rosco_ivc.omega_pc_max', 'sse_tune.tune_rosco.omega_pc_max')

            # Someday, if we want to get ptfm_freq from Level 1, we'd switch that here
            self.connect('tune_rosco_ivc.ptfm_freq',        'sse_tune.tune_rosco.ptfm_freq')

            self.connect('tune_rosco_ivc.Kp_float',         'sse_tune.tune_rosco.Kp_float')
            self.connect('dac_ivc.delta_max_pos',           'sse_tune.tune_rosco.delta_max_pos')
            if modeling_options['ROSCO']['Flp_Mode'] > 0:
                self.connect('tune_rosco_ivc.flp_kp_norm',    'sse_tune.tune_rosco.flp_kp_norm')
                self.connect('tune_rosco_ivc.flp_tau',     'sse_tune.tune_rosco.flp_tau')

        if modeling_options['Level1']['flag']:
            self.add_subsystem('raft', RAFT_WEIS(modeling_options = modeling_options, analysis_options=opt_options))

            n_span = modeling_options["WISDEM"]["RotorSE"]["n_span"]
            self.connect('configuration.turb_class',        'raft.turbulence_class')
            self.connect('configuration.ws_class' ,         'raft.turbine_class')
            self.connect('drivese.rna_mass', 'raft.turbine_mRNA')
            self.connect('drivese.rna_I_TT', 'raft.rna_I_TT')
            self.connect('drivese.rna_cm', 'raft.rna_cm')
            self.connect("nacelle.overhang", "raft.turbine_overhang")
            self.connect("nacelle.distance_tt_hub", "raft.drive_height")
            self.connect('drivese.base_F', 'raft.turbine_Fthrust', src_indices=[0], flat_src_indices=True) # TODO: Multiple DLCs
            self.connect("high_level_tower_props.hub_height", "raft.turbine_hHub")
            self.connect("tower.layer_thickness", "raft.tower_layer_thickness")
            self.connect("tower_grid.s", "raft.turbine_tower_stations")
            self.connect('tower.diameter', 'raft.turbine_tower_d')
            self.connect('env.water_depth', 'raft.mooring_water_depth')
            self.connect('env.rho_water', 'raft.rho_water')
            self.connect('env.rho_air', 'raft.rho_air')
            self.connect('env.mu_air', 'raft.mu_air')
            self.connect('env.shear_exp', 'raft.shear_exp')
            self.connect('sse_tune.tune_rosco.PC_GS_angles',    'raft.rotor_PC_GS_angles')
            self.connect('sse_tune.tune_rosco.PC_GS_Kp',        'raft.rotor_PC_GS_Kp')
            self.connect('sse_tune.tune_rosco.PC_GS_Ki',        'raft.rotor_PC_GS_Ki')
            self.connect('sse_tune.tune_rosco.Fl_Kp',           'raft.Fl_Kp')
            self.connect('sse_tune.tune_rosco.VS_Kp',           'raft.rotor_TC_VS_Kp')
            self.connect('sse_tune.tune_rosco.VS_Ki',           'raft.rotor_TC_VS_Ki')
            self.connect('rotorse.I_all_blades',     'raft.rotor_inertia', src_indices=[0])
            self.connect('rotorse.rp.powercurve.rated_V',       'raft.Vrated')
            self.connect('control.V_in',                    'raft.V_cutin')
            self.connect('control.V_out',                   'raft.V_cutout')
            self.connect('rotorse.rp.powercurve.rated_Omega',     'raft.rated_rotor_speed')

            if modeling_options["flags"]["blade"]:
                self.connect("configuration.n_blades", "raft.nBlades")
                self.connect("hub.cone", "raft.precone")
                self.connect("nacelle.uptilt", "raft.tilt")
                self.connect("nacelle.gear_ratio", "raft.gear_ratio")
                self.connect("blade.high_level_blade_props.r_blade",  "raft.blade_r")
                self.connect("blade.high_level_blade_props.rotor_radius", "raft.blade_Rtip")
                self.connect("hub.radius", "raft.hub_radius")
                self.connect("blade.pa.chord_param", "raft.blade_chord")
                self.connect("blade.pa.twist_param", "raft.blade_theta")
                self.connect("blade.high_level_blade_props.prebend", "raft.blade_precurve")
                self.connect("blade.high_level_blade_props.prebendTip", "raft.blade_precurveTip")
                self.connect("blade.high_level_blade_props.presweep", "raft.blade_presweep")
                self.connect("blade.high_level_blade_props.presweepTip", "raft.blade_presweepTip")
                self.connect("airfoils.name", "raft.airfoils_name")
                self.connect("airfoils.r_thick", "raft.airfoils_r_thick")
                self.connect("blade.opt_var.af_position", "raft.airfoils_position")
                self.connect("airfoils.aoa", "raft.airfoils_aoa")
                self.connect("airfoils.cl", "raft.airfoils_cl")
                self.connect("airfoils.cd", "raft.airfoils_cd")
                self.connect("airfoils.cm", "raft.airfoils_cm")
                self.connect("high_level_tower_props.hub_height", "raft.wind_reference_height")
                self.connect("rotorse.rp.powercurve.V", "raft.rotor_powercurve_v")
                self.connect("rotorse.rp.powercurve.Omega", "raft.rotor_powercurve_omega_rpm")
                self.connect("rotorse.rp.powercurve.pitch", "raft.rotor_powercurve_pitch")

            if modeling_options["flags"]["tower"]:
                self.connect('towerse.member.rho', 'raft.tower_rho')
                self.connect('towerse.tower_section_height', 'raft.tower_section_height')
                self.connect('towerse.member.tor_stff', 'raft.tower_torsional_stiffness')
                self.connect('towerse.z_param',        'raft.wind.z')
                self.connect("rotorse.rp.gust.V_gust", "raft.Uref")
                self.connect("high_level_tower_props.hub_height", "raft.zref")
                self.connect("high_level_tower_props.tower_ref_axis", "raft.turbine_tower_rA", src_indices=om.slicer[0,:])
                self.connect("high_level_tower_props.tower_ref_axis", "raft.turbine_tower_rB", src_indices=om.slicer[-1,:])
                
            if modeling_options["flags"]["floating"]:
                self.connect("floatingse.member_variable_height", "raft.member_variable_height")

                for k, kname in enumerate(modeling_options["floating"]["members"]["name"]):
                    idx = modeling_options["floating"]["members"]["name2idx"][kname]
                    self.connect(f"floating.memgrid{idx}.outer_diameter", f"raft.platform_member{k+1}_d")
                    self.connect(f"floating.memgrid{idx}.layer_thickness", f"raft.member{k}:layer_thickness")
                    self.connect(f"floatingse.member{k}.height", f"raft.member{k}:height")
                    self.connect(f"floatingse.member{k}.rho", f"raft.member{k}:rho")
                    self.connect(f"floating.memgrp{idx}.s", f"raft.platform_member{k+1}_stations")
                    self.connect(f"floating.memgrp{idx}.ring_stiffener_web_height", f"raft.member{k}:ring_stiffener_web_height")
                    self.connect(f"floating.memgrp{idx}.ring_stiffener_web_thickness", f"raft.member{k}:ring_stiffener_web_thickness")
                    self.connect(f"floating.memgrp{idx}.ring_stiffener_flange_width", f"raft.member{k}:ring_stiffener_flange_width")
                    self.connect(f"floating.memgrp{idx}.ring_stiffener_flange_thickness", f"raft.member{k}:ring_stiffener_flange_thickness")
                    self.connect(f"floating.memgrp{idx}.ring_stiffener_spacing", f"raft.member{k}:ring_stiffener_spacing")
                    self.connect(f"floating.memgrp{idx}.bulkhead_grid", f"raft.platform_member{k+1}_cap_stations")
                    self.connect(f"floating.memgrp{idx}.bulkhead_thickness", f"raft.platform_member{k+1}_cap_t")
                    self.connect(f"floating.member_{kname}:joint1", f"raft.platform_member{k+1}_rA")
                    self.connect(f"floating.member_{kname}:joint2", f"raft.platform_member{k+1}_rB")
                    self.connect(f"floating.member_{kname}:s_ghost1", f"raft.platform_member{k+1}_s_ghostA")
                    self.connect(f"floating.member_{kname}:s_ghost2", f"raft.platform_member{k+1}_s_ghostB")
                    self.connect(f"floating.memgrp{idx}.ballast_grid", f"raft.member{k}:ballast_grid")
                    self.connect(f"floatingse.member{k}.ballast_height", f"raft.member{k}:ballast_height")
                    self.connect(f"floatingse.member{k}.ballast_density", f"raft.member{k}:ballast_density")

                self.connect("mooring.mooring_nodes", 'raft.mooring_nodes')
                self.connect("mooring.unstretched_length", 'raft.unstretched_length')
                for var in ['diameter','mass_density','stiffness','breaking_load','cost_rate',
                            'transverse_added_mass','tangential_added_mass','transverse_drag','tangential_drag']:
                    self.connect(f'mooring.line_{var}', f'raft.line_{var}')

        # TMD connections to openmdao_openfast
        if modeling_options['flags']['TMDs']:
            self.add_subsystem('TMDs',  TMD_group(modeling_options = modeling_options, opt_options = opt_options))

            self.connect('TMDs.mass',               'aeroelastic.TMD_mass')
            self.connect('TMDs.stiffness',          'aeroelastic.TMD_stiffness')
            self.connect('TMDs.damping',            'aeroelastic.TMD_damping')

        if modeling_options['Level3']['flag'] or modeling_options['Level2']['flag']:
            self.add_subsystem('aeroelastic',       FASTLoadCases(modeling_options = modeling_options, opt_options = opt_options))
            self.add_subsystem('stall_check_of',    NoStallConstraint(modeling_options = modeling_options))
            
            if modeling_options['WISDEM']['RotorSE']['flag']: 
                self.add_subsystem('rlds_post',      RotorLoadsDeflStrainsWEIS(modeling_options = modeling_options, opt_options = opt_options))

                # Connections from blade struct parametrization to rotor load anlysis
<<<<<<< HEAD
                # self.connect('blade.opt_var.s_opt_spar_cap_ss',   'rlds_post.constr.s_opt_spar_cap_ss')
                # self.connect('blade.opt_var.s_opt_spar_cap_ps',   'rlds_post.constr.s_opt_spar_cap_ps')

                # Connections from blade struct parametrization to rotor load anlysis
                spars_tereinf = modeling_options["WISDEM"]["RotorSE"]["spars_tereinf"]
                self.connect("blade.opt_var.s_opt_layer_%d"%spars_tereinf[0], "rlds_post.constr.s_opt_spar_cap_ss")
                self.connect("blade.opt_var.s_opt_layer_%d"%spars_tereinf[1], "rlds_post.constr.s_opt_spar_cap_ps")
                self.connect("blade.opt_var.s_opt_layer_%d"%spars_tereinf[2], "rlds_post.constr.s_opt_te_ss")
                self.connect("blade.opt_var.s_opt_layer_%d"%spars_tereinf[3], "rlds_post.constr.s_opt_te_ps")
=======
                spars_tereinf = modeling_options["WISDEM"]["RotorSE"]["spars_tereinf"]
                self.connect("blade.opt_var.s_opt_layer_%d"%spars_tereinf[0], "rotorse.rs.constr.s_opt_spar_cap_ss")
                self.connect("blade.opt_var.s_opt_layer_%d"%spars_tereinf[1], "rotorse.rs.constr.s_opt_spar_cap_ps")

>>>>>>> 7345d3d0

                # Connections to the stall check 
                self.connect('blade.outer_shape_bem.s',        'stall_check_of.s')
                self.connect('airfoils.aoa',                   'stall_check_of.airfoils_aoa')
                self.connect('xf.cl_interp_flaps',             'stall_check_of.airfoils_cl')
                self.connect('xf.cd_interp_flaps',             'stall_check_of.airfoils_cd')
                self.connect('xf.cm_interp_flaps',             'stall_check_of.airfoils_cm')
                self.connect('aeroelastic.max_aoa',            'stall_check_of.aoa_along_span')
        
            if  modeling_options["flags"]["nacelle"]:
                self.add_subsystem('drivese_post',   DrivetrainSE(modeling_options=modeling_options))

            # TODO: FIX NDLC HERE
            if modeling_options["flags"]["tower"]:
                # This is needed for some reason because TowerSE isn't already called?  Should probably re-use that
                n_height = modeling_options['WISDEM']['TowerSE']["n_height"]
                n_refine = modeling_options['WISDEM']['TowerSE']["n_refine"]
                n_full = get_nfull(n_height, nref=n_refine)
                self.add_subsystem('towerse_post',   CylinderPostFrame(modeling_options=modeling_options["WISDEM"]["TowerSE"], n_dlc=1, n_full = n_full))
                
            if modeling_options["flags"]["monopile"]:
                n_height = modeling_options['WISDEM']['FixedBottomSE']["n_height"]
                n_refine = modeling_options['WISDEM']['FixedBottomSE']["n_refine"]
                n_full = get_nfull(n_height, nref=n_refine)
                
                self.add_subsystem('fixedse_post',   CylinderPostFrame(modeling_options=modeling_options["WISDEM"]["FixedBottomSE"], n_dlc=1, n_full = n_full))
                
            if not modeling_options['Level3']['from_openfast']:
                self.add_subsystem('tcons_post',     TurbineConstraints(modeling_options = modeling_options))
                self.add_subsystem('financese_post', PlantFinance(verbosity=modeling_options['General']['verbosity']))
            
            # Post-processing
            self.add_subsystem('outputs_2_screen_weis',  Outputs_2_Screen(modeling_options = modeling_options, opt_options = opt_options))
            if opt_options['opt_flag']:
                self.add_subsystem('conv_plots_weis',    Convergence_Trends_Opt(opt_options = opt_options))

            if modeling_options['ROSCO']['Flp_Mode']:
                # Connections to blade 
                self.connect('dac_ivc.te_flap_end',             'blade.outer_shape_bem.span_end')
                self.connect('dac_ivc.te_flap_ext',             'blade.outer_shape_bem.span_ext')



            if modeling_options['ROSCO']['flag']==False:
                raise Exception("ERROR: WISDEM does not support openfast without the tuning of ROSCO")

            # Configuration parameters needed if model comes from openfast
            self.connect('control.V_in',                    'aeroelastic.V_cutin')
            self.connect('control.V_out',                   'aeroelastic.V_cutout')
            self.connect('env.shear_exp',                   'aeroelastic.shearExp')
            
            # Connections to aeroelasticse
            self.connect('configuration.turb_class',        'aeroelastic.turbulence_class')
            self.connect('configuration.ws_class' ,         'aeroelastic.turbine_class')
            self.connect('env.water_depth',                 'aeroelastic.water_depth')

            if not modeling_options['Level3']['from_openfast']:
                self.connect('blade.outer_shape_bem.ref_axis',  'aeroelastic.ref_axis_blade')
                self.connect('configuration.rotor_orientation', 'aeroelastic.rotor_orientation')
                self.connect("blade.high_level_blade_props.r_blade",  "aeroelastic.r")
                self.connect('blade.outer_shape_bem.pitch_axis','aeroelastic.le_location')
                self.connect('blade.pa.chord_param',            'aeroelastic.chord')
                self.connect('blade.pa.twist_param',            'aeroelastic.theta')
                self.connect('blade.interp_airfoils.coord_xy_interp', 'aeroelastic.coord_xy_interp')
                self.connect('env.rho_air',                     'aeroelastic.rho')
                self.connect('env.speed_sound_air',             'aeroelastic.speed_sound_air')
                self.connect('env.mu_air',                      'aeroelastic.mu')
                self.connect('env.rho_water',                   'aeroelastic.rho_water')
                self.connect('env.mu_water',                    'aeroelastic.mu_water')
                self.connect('env.Hsig_wave',                    'aeroelastic.Hsig_wave')     # TODO: these depend on wind speed
                self.connect('env.Tsig_wave',                    'aeroelastic.Tsig_wave')
                #self.connect('env.beta_wave',                    'aeroelastic.beta_wave') # TODO: NEED ONTOLOGY INPUT HERE
                self.connect("blade.high_level_blade_props.rotor_radius", "aeroelastic.Rtip")
                self.connect('hub.radius',                      'aeroelastic.Rhub')
                self.connect('hub.cone',                        'aeroelastic.cone')
                self.connect('drivese.hub_system_mass',         'aeroelastic.hub_system_mass')
                self.connect('drivese.hub_system_I',            'aeroelastic.hub_system_I')
                # TODO: Create these outputs in DriveSE: hub_system_cm needs 3-dim, not s-coord.  Need adder for rna-yaw_mass?
                #self.connect('drivese_post.hub_system_cm',                    'aeroelastic.hub_system_cm')
                self.connect('drivese.above_yaw_mass',          'aeroelastic.above_yaw_mass')
                self.connect('drivese.yaw_mass',                'aeroelastic.yaw_mass')
                self.connect('drivese.rna_I_TT',                'aeroelastic.rna_I_TT')
                self.connect('drivese.above_yaw_I_TT',          'aeroelastic.nacelle_I_TT')
                self.connect('drivese.above_yaw_cm',            'aeroelastic.nacelle_cm')
                self.connect('drivese.generator_rotor_I',       'aeroelastic.GenIner', src_indices=[0])
                self.connect('nacelle.gear_ratio',              'aeroelastic.gearbox_ratio')
                self.connect('rotorse.rp.powercurve.rated_efficiency',  'aeroelastic.generator_efficiency')
                self.connect('control.max_pitch_rate' ,         'aeroelastic.max_pitch_rate')
                self.connect('nacelle.gearbox_efficiency',      'aeroelastic.gearbox_efficiency')
                self.connect('nacelle.uptilt',                  'aeroelastic.tilt')
                self.connect('nacelle.overhang',                'aeroelastic.overhang')
                self.connect('nacelle.distance_tt_hub',         'aeroelastic.distance_tt_hub')
                self.connect('drivese.drivetrain_spring_constant', 'aeroelastic.drivetrain_spring_constant')
                self.connect('drivese.drivetrain_damping_coefficient', 'aeroelastic.drivetrain_damping_coefficient')

                self.connect("high_level_tower_props.hub_height", "aeroelastic.hub_height")
                if modeling_options["flags"]["tower"]:
                    self.connect('towerse.member.mass_den',                'aeroelastic.mass_den')
                    self.connect('towerse.member.foreaft_stff',            'aeroelastic.foreaft_stff')
                    self.connect('towerse.member.sideside_stff',           'aeroelastic.sideside_stff')
                    self.connect('towerse.member.tor_stff',                'aeroelastic.tor_stff')
                    self.connect('towerse.tower_outer_diameter',    'aeroelastic.tower_outer_diameter')
                    self.connect('towerse.z_param',                 'aeroelastic.tower_z')
                    self.connect('towerse.z_full',                  'aeroelastic.tower_z_full')
                    self.connect('tower.cd',                        'aeroelastic.tower_cd')
                    self.connect('tower_grid.height',               'aeroelastic.tower_height')
                    self.connect('tower_grid.foundation_height',    'aeroelastic.tower_base_height')
                    self.connect('towerse.tower_I_base',            'aeroelastic.tower_I_base')
                    if modeling_options["flags"]["monopile"] or modeling_options["flags"]["jacket"]:
                        self.connect('fixedse.torsion_freqs',      'aeroelastic.tor_freq', src_indices=[0])
                        self.connect('fixedse.tower_fore_aft_modes',     'aeroelastic.fore_aft_modes')
                        self.connect('fixedse.tower_side_side_modes',    'aeroelastic.side_side_modes')
                        self.connect('fixedse.f1',         'sse_tune.tune_rosco.twr_freq')

                    elif modeling_options["flags"]["floating"]:
                        self.connect('floatingse.torsion_freqs',      'aeroelastic.tor_freq', src_indices=[0])
                        self.connect('floatingse.fore_aft_modes',     'aeroelastic.fore_aft_modes')
                        self.connect('floatingse.side_side_modes',    'aeroelastic.side_side_modes')
                        self.connect('floatingse.f1',         'sse_tune.tune_rosco.twr_freq')
                    else:
                        self.connect('towerse.tower.torsion_freqs',      'aeroelastic.tor_freq', src_indices=[0])
                        self.connect('towerse.tower.fore_aft_modes',     'aeroelastic.fore_aft_modes')
                        self.connect('towerse.tower.side_side_modes',    'aeroelastic.side_side_modes')
                        self.connect('towerse.tower.f1',         'sse_tune.tune_rosco.twr_freq')
                        
                if modeling_options['flags']['monopile']:
                    self.connect('monopile.transition_piece_mass',  'aeroelastic.transition_piece_mass')
                    self.connect('fixedse.transition_piece_I',      'aeroelastic.transition_piece_I', src_indices=[0,1,2])
                    self.connect('monopile.gravity_foundation_mass', 'aeroelastic.gravity_foundation_mass')
                    self.connect('fixedse.gravity_foundation_I',    'aeroelastic.gravity_foundation_I', src_indices=[0,1,2])
                    self.connect('fixedse.z_param',                 'aeroelastic.monopile_z')
                    self.connect('fixedse.z_full',                  'aeroelastic.monopile_z_full')
                    self.connect('fixedse.monopile_outer_diameter',    'aeroelastic.monopile_outer_diameter')
                    self.connect('fixedse.monopile_wall_thickness',    'aeroelastic.monopile_wall_thickness')
                    self.connect('fixedse.member.E',                       'aeroelastic.monopile_E')
                    self.connect('fixedse.member.G',                       'aeroelastic.monopile_G')
                    self.connect('fixedse.member.rho',                     'aeroelastic.monopile_rho')
                        
                elif modeling_options['flags']['floating']:
                    self.connect("floatingse.platform_nodes", "aeroelastic.platform_nodes")
                    self.connect("floatingse.platform_elem_n1", "aeroelastic.platform_elem_n1")
                    self.connect("floatingse.platform_elem_n2", "aeroelastic.platform_elem_n2")
                    self.connect("floatingse.platform_elem_D", "aeroelastic.platform_elem_D")
                    self.connect("floatingse.platform_elem_t", "aeroelastic.platform_elem_t")
                    self.connect("floatingse.platform_elem_rho", "aeroelastic.platform_elem_rho")
                    self.connect("floatingse.platform_elem_E", "aeroelastic.platform_elem_E")
                    self.connect("floatingse.platform_elem_G", "aeroelastic.platform_elem_G")
                    self.connect("floatingse.platform_elem_memid", "aeroelastic.platform_elem_memid")
                    if modeling_options['Level1']['use_props_in_openfast']:
                        ptfm_data_source = 'raft'
                    else:
                        ptfm_data_source = 'floatingse'
                    self.connect(f"{ptfm_data_source}.platform_mass", "aeroelastic.platform_mass")
                    self.connect(f"{ptfm_data_source}.platform_total_center_of_mass", "aeroelastic.platform_total_center_of_mass")
                    self.connect(f"{ptfm_data_source}.platform_I_total", "aeroelastic.platform_I_total")
                    self.connect(f"{ptfm_data_source}.platform_displacement", "aeroelastic.platform_displacement")
                    self.connect("floating.transition_node", "aeroelastic.transition_node")

                    for k, kname in enumerate(modeling_options["floating"]["members"]["name"]):
                        idx = modeling_options["floating"]["members"]["name2idx"][kname]
                        #self.connect(f"floating.memgrp{idx}.outer_diameter", f"floatingse.member{k}.outer_diameter_in")
                        self.connect(f"floating.memgrp{idx}.s", f"aeroelastic.member{k}:s")
                        self.connect(f"floatingse.member{k}.outer_diameter", f"aeroelastic.member{k}:outer_diameter")
                        self.connect(f"floatingse.member{k}.wall_thickness", f"aeroelastic.member{k}:wall_thickness")

                        for var in ["joint1", "joint2", "s_ghost1", "s_ghost2"]:
                            self.connect(f"floating.member_{kname}:{var}", f"aeroelastic.member{k}:{var}")
                    
                    if modeling_options["flags"]["tower"]:
                        self.connect('floating.transition_piece_mass',  'aeroelastic.transition_piece_mass')
                        self.connect('floatingse.transition_piece_I',      'aeroelastic.transition_piece_I', src_indices=[0,1,2])
                        
                self.connect('airfoils.aoa',                    'aeroelastic.airfoils_aoa')
                self.connect('airfoils.Re',                     'aeroelastic.airfoils_Re')
                self.connect('xf.cl_interp_flaps',              'aeroelastic.airfoils_cl')
                self.connect('xf.cd_interp_flaps',              'aeroelastic.airfoils_cd')
                self.connect('xf.cm_interp_flaps',              'aeroelastic.airfoils_cm')
                self.connect('blade.interp_airfoils.r_thick_interp', 'aeroelastic.rthick')
                self.connect('blade.interp_airfoils.ac_interp', 'aeroelastic.ac')
                self.connect('rotorse.rhoA',                    'aeroelastic.beam:rhoA')
                self.connect('rotorse.EIxx',                    'aeroelastic.beam:EIxx')
                self.connect('rotorse.EIyy',                    'aeroelastic.beam:EIyy')
                self.connect('rotorse.re.Tw_iner',                 'aeroelastic.beam:Tw_iner')
                self.connect('rotorse.rs.frame.flap_mode_shapes',       'aeroelastic.flap_mode_shapes')
                self.connect('rotorse.rs.frame.edge_mode_shapes',       'aeroelastic.edge_mode_shapes')
                self.connect('rotorse.rp.powercurve.V',                'aeroelastic.U')
                self.connect('rotorse.rp.powercurve.Omega',            'aeroelastic.Omega')
                self.connect('rotorse.rp.powercurve.pitch',            'aeroelastic.pitch')
                self.connect('rotorse.rp.powercurve.V_R25',            'aeroelastic.V_R25')
                self.connect('rotorse.rp.powercurve.rated_V',          'aeroelastic.Vrated')
                self.connect('rotorse.rp.powercurve.Ct_aero', 'aeroelastic.Ct_aero')
                self.connect('rotorse.rp.gust.V_gust',                 'aeroelastic.Vgust')
                self.connect('rotorse.wt_class.V_extreme1',             'aeroelastic.V_extreme1')
                self.connect('rotorse.wt_class.V_extreme50',            'aeroelastic.V_extreme50')
                self.connect('rotorse.wt_class.V_mean',                 'aeroelastic.V_mean_iec')
                self.connect('configuration.rated_power',       'aeroelastic.control_ratedPower')
                self.connect('control.max_TS',                  'aeroelastic.control_maxTS')
                self.connect('control.maxOmega',                'aeroelastic.control_maxOmega')
                self.connect('sse_tune.aeroperf_tables.pitch_vector','aeroelastic.pitch_vector')
                self.connect('sse_tune.aeroperf_tables.tsr_vector', 'aeroelastic.tsr_vector')
                self.connect('sse_tune.aeroperf_tables.U_vector', 'aeroelastic.U_vector')
                self.connect('sse_tune.aeroperf_tables.Cp',     'aeroelastic.Cp_aero_table')
                self.connect('sse_tune.aeroperf_tables.Ct',     'aeroelastic.Ct_aero_table')
                self.connect('sse_tune.aeroperf_tables.Cq',     'aeroelastic.Cq_aero_table')
                self.connect('xf.flap_angles',                  'aeroelastic.airfoils_Ctrl')

                if modeling_options['flags']['mooring']:
                    self.connect("mooring.line_diameter", "aeroelastic.line_diameter")
                    self.connect("mooring.line_mass_density", "aeroelastic.line_mass_density")
                    self.connect("mooring.line_stiffness", "aeroelastic.line_stiffness")
                    self.connect("mooring.line_transverse_added_mass", "aeroelastic.line_transverse_added_mass")
                    self.connect("mooring.line_tangential_added_mass", "aeroelastic.line_tangential_added_mass")
                    self.connect("mooring.line_transverse_drag", "aeroelastic.line_transverse_drag")
                    self.connect("mooring.line_tangential_drag", "aeroelastic.line_tangential_drag")
                    self.connect("mooring.mooring_nodes", "aeroelastic.nodes_location_full")
                    self.connect("mooring.nodes_mass", "aeroelastic.nodes_mass")
                    self.connect("mooring.nodes_volume", "aeroelastic.nodes_volume")
                    self.connect("mooring.nodes_added_mass", "aeroelastic.nodes_added_mass")
                    self.connect("mooring.nodes_drag_area", "aeroelastic.nodes_drag_area")
                    self.connect("mooring.unstretched_length", "aeroelastic.unstretched_length")
                    self.connect("mooring.node_names", "aeroelastic.node_names")
            
                # For fatigue
                self.connect('configuration.lifetime', 'aeroelastic.lifetime')
                self.connect('blade.fatigue.sparU_sigma_ult', 'aeroelastic.blade_sparU_ultstress')
                self.connect('blade.fatigue.sparU_wohlerexp', 'aeroelastic.blade_sparU_wohlerexp')
                self.connect('blade.fatigue.sparU_wohlerA', 'aeroelastic.blade_sparU_wohlerA')
                self.connect('blade.fatigue.sparL_sigma_ult', 'aeroelastic.blade_sparL_ultstress')
                self.connect('blade.fatigue.sparL_wohlerexp', 'aeroelastic.blade_sparL_wohlerexp')
                self.connect('blade.fatigue.sparL_wohlerA', 'aeroelastic.blade_sparL_wohlerA')
                self.connect('blade.fatigue.teU_sigma_ult', 'aeroelastic.blade_teU_ultstress')
                self.connect('blade.fatigue.teU_wohlerexp', 'aeroelastic.blade_teU_wohlerexp')
                self.connect('blade.fatigue.teU_wohlerA', 'aeroelastic.blade_teU_wohlerA')
                self.connect('blade.fatigue.teL_sigma_ult', 'aeroelastic.blade_teL_ultstress')
                self.connect('blade.fatigue.teL_wohlerexp', 'aeroelastic.blade_teL_wohlerexp')
                self.connect('blade.fatigue.teL_wohlerA', 'aeroelastic.blade_teL_wohlerA')
                self.connect('rotorse.rs.strains.axial_root_sparU_load2stress', 'aeroelastic.blade_root_sparU_load2stress')
                self.connect('rotorse.rs.strains.axial_root_sparL_load2stress', 'aeroelastic.blade_root_sparL_load2stress')
                self.connect('rotorse.rs.strains.axial_maxc_teU_load2stress', 'aeroelastic.blade_maxc_teU_load2stress')
                self.connect('rotorse.rs.strains.axial_maxc_teL_load2stress', 'aeroelastic.blade_maxc_teL_load2stress')
                self.connect('drivese.lss_wohler_exp', 'aeroelastic.lss_wohlerexp')
                self.connect('drivese.lss_wohler_A', 'aeroelastic.lss_wohlerA')
                self.connect('drivese.lss_Xt', 'aeroelastic.lss_ultstress')
                self.connect('drivese.lss_axial_load2stress', 'aeroelastic.lss_axial_load2stress')
                self.connect('drivese.lss_shear_load2stress', 'aeroelastic.lss_shear_load2stress')
                if modeling_options["flags"]["tower"]:
                    self.connect('towerse.member.wohler_exp', 'aeroelastic.tower_wohlerexp')
                    self.connect('towerse.member.wohler_A', 'aeroelastic.tower_wohlerA')
                    self.connect('towerse.member.sigma_ult', 'aeroelastic.tower_ultstress')
                    self.connect('towerse.member.axial_load2stress', 'aeroelastic.tower_axial_load2stress')
                    self.connect('towerse.member.shear_load2stress', 'aeroelastic.tower_shear_load2stress')
                if modeling_options["flags"]["monopile"]:
                    self.connect('fixedse.member.wohler_exp', 'aeroelastic.monopile_wohlerexp')
                    self.connect('fixedse.member.wohler_A', 'aeroelastic.monopile_wohlerA')
                    self.connect('fixedse.member.sigma_ult', 'aeroelastic.monopile_ultstress')
                    self.connect('fixedse.member.axial_load2stress', 'aeroelastic.monopile_axial_load2stress')
                    self.connect('fixedse.member.shear_load2stress', 'aeroelastic.monopile_shear_load2stress')

                # Connections to rotor load analysis
                self.connect('aeroelastic.blade_maxTD_Mx', 'rlds_post.m2pa.Mx')
                self.connect('aeroelastic.blade_maxTD_My', 'rlds_post.m2pa.My')
                self.connect('aeroelastic.blade_maxTD_Fz', 'rlds_post.strains.F3')

                self.connect("rotorse.rs.frame.alpha", "rlds_post.alpha")
                self.connect('rotorse.EA', 'rlds_post.strains.EA')
                self.connect('rotorse.A', 'rlds_post.strains.A')
                self.connect('blade.pa.chord_param',  'rlds_post.strains.chord')
                self.connect('rotorse.rs.frame.EI11', 'rlds_post.strains.EI11')
                self.connect('rotorse.rs.frame.EI22', 'rlds_post.strains.EI22')
                self.connect('rotorse.xu_spar', 'rlds_post.strains.xu_spar')
                self.connect('rotorse.xl_spar', 'rlds_post.strains.xl_spar')
                self.connect('rotorse.yu_spar', 'rlds_post.strains.yu_spar')
                self.connect('rotorse.yl_spar', 'rlds_post.strains.yl_spar')
                self.connect('rotorse.xu_te', 'rlds_post.strains.xu_te')
                self.connect('rotorse.xl_te', 'rlds_post.strains.xl_te')
                self.connect('rotorse.yu_te', 'rlds_post.strains.yu_te')
                self.connect('rotorse.yl_te', 'rlds_post.strains.yl_te')
                self.connect('blade.outer_shape_bem.s','rlds_post.constr.s')

                # Connections to DriveSE
                if modeling_options['WISDEM']['DriveSE']['flag']:
                    self.connect('hub.diameter'                    , 'drivese_post.hub_diameter')
                    self.connect('hub.hub_in2out_circ'             , 'drivese_post.hub_in2out_circ')
                    self.connect('hub.flange_t2shell_t'            , 'drivese_post.flange_t2shell_t')
                    self.connect('hub.flange_OD2hub_D'             , 'drivese_post.flange_OD2hub_D')
                    self.connect('hub.flange_ID2flange_OD'         , 'drivese_post.flange_ID2flange_OD')
                    self.connect('hub.hub_stress_concentration'    , 'drivese_post.hub_stress_concentration')
                    self.connect('hub.n_front_brackets'            , 'drivese_post.n_front_brackets')
                    self.connect('hub.n_rear_brackets'             , 'drivese_post.n_rear_brackets')
                    self.connect('hub.clearance_hub_spinner'       , 'drivese_post.clearance_hub_spinner')
                    self.connect('hub.spin_hole_incr'              , 'drivese_post.spin_hole_incr')
                    self.connect('hub.pitch_system_scaling_factor' , 'drivese_post.pitch_system_scaling_factor')
                    self.connect("rotorse.wt_class.V_extreme50", "drivese.spinner_gust_ws")
                    self.connect('configuration.n_blades',          'drivese_post.n_blades')
                    self.connect("blade.high_level_blade_props.rotor_diameter", "drivese_post.rotor_diameter")
                    self.connect('configuration.upwind',       'drivese_post.upwind')
                    self.connect('control.minOmega' ,          'drivese_post.minimum_rpm')
                    self.connect('rotorse.rp.powercurve.rated_Omega',  'drivese_post.rated_rpm')
                    self.connect('rotorse.rp.powercurve.rated_Q',      'drivese_post.rated_torque')
                    self.connect('configuration.rated_power',  'drivese_post.machine_rating')    
                    self.connect('tower.diameter',             'drivese_post.D_top', src_indices=[-1])
                    self.connect('aeroelastic.hub_Fxyz',       'drivese_post.F_hub')
                    self.connect('aeroelastic.hub_Mxyz',       'drivese_post.M_hub')
                    self.connect('aeroelastic.max_RootMyb',     'drivese_post.pitch_system.BRFM')
                    self.connect('blade.pa.chord_param',        'drivese_post.blade_root_diameter', src_indices=[0])
                    self.connect('rotorse.blade_mass',          'drivese_post.blade_mass')
                    self.connect('rotorse.mass_all_blades',     'drivese_post.blades_mass')
                    self.connect('rotorse.I_all_blades',        'drivese_post.blades_I')

                    self.connect('nacelle.distance_hub2mb',           'drivese_post.L_h1')
                    self.connect('nacelle.distance_mb2mb',            'drivese_post.L_12')
                    self.connect('nacelle.L_generator',               'drivese_post.L_generator')
                    self.connect('nacelle.overhang',                  'drivese_post.overhang')
                    self.connect('nacelle.distance_tt_hub',           'drivese_post.drive_height')
                    self.connect('nacelle.uptilt',                    'drivese_post.tilt')
                    self.connect('nacelle.gear_ratio',                'drivese_post.gear_ratio')
                    self.connect('nacelle.mb1Type',                   'drivese_post.bear1.bearing_type')
                    self.connect('nacelle.mb2Type',                   'drivese_post.bear2.bearing_type')
                    self.connect('nacelle.lss_diameter',              'drivese_post.lss_diameter')
                    self.connect('nacelle.lss_wall_thickness',        'drivese_post.lss_wall_thickness')
                    if modeling_options['WISDEM']['DriveSE']['direct']:
                        self.connect('nacelle.nose_diameter',              'drivese_post.bear1.D_shaft', src_indices=[0])
                        self.connect('nacelle.nose_diameter',              'drivese_post.bear2.D_shaft', src_indices=[-1])
                    else:
                        self.connect('nacelle.lss_diameter',              'drivese_post.bear1.D_shaft', src_indices=[0])
                        self.connect('nacelle.lss_diameter',              'drivese_post.bear2.D_shaft', src_indices=[-1])
                    self.connect('nacelle.uptower',                   'drivese_post.uptower')
                    self.connect('nacelle.brake_mass_user',           'drivese_post.brake_mass_user')
                    self.connect('nacelle.hvac_mass_coeff',           'drivese_post.hvac_mass_coeff')
                    self.connect('nacelle.converter_mass_user',       'drivese_post.converter_mass_user')
                    self.connect('nacelle.transformer_mass_user',     'drivese_post.transformer_mass_user')

                    if modeling_options['WISDEM']['DriveSE']['direct']:
                        self.connect('nacelle.nose_diameter',             'drivese_post.nose_diameter') # only used in direct
                        self.connect('nacelle.nose_wall_thickness',       'drivese_post.nose_wall_thickness') # only used in direct
                        self.connect('nacelle.bedplate_wall_thickness',   'drivese_post.bedplate_wall_thickness') # only used in direct
                    else:
                        self.connect('nacelle.hss_length', 'drivese_post.L_hss') # only used in geared
                        self.connect('nacelle.hss_diameter', 'drivese_post.hss_diameter') # only used in geared
                        self.connect('nacelle.hss_wall_thickness', 'drivese_post.hss_wall_thickness') # only used in geared
                        self.connect('nacelle.hss_material', 'drivese_post.hss_material')
                        self.connect('nacelle.planet_numbers', 'drivese_post.planet_numbers') # only used in geared
                        self.connect('nacelle.gear_configuration', 'drivese_post.gear_configuration') # only used in geared
                        self.connect('nacelle.bedplate_flange_width', 'drivese_post.bedplate_flange_width') # only used in geared
                        self.connect('nacelle.bedplate_flange_thickness', 'drivese_post.bedplate_flange_thickness') # only used in geared
                        self.connect('nacelle.bedplate_web_thickness', 'drivese_post.bedplate_web_thickness') # only used in geared
                        self.connect("nacelle.gearbox_mass_user", "drivese_post.gearbox_mass_user")
                        self.connect("nacelle.gearbox_torque_density", "drivese_post.gearbox_torque_density")
                        self.connect("nacelle.gearbox_radius_user", "drivese_post.gearbox_radius_user")
                        self.connect("nacelle.gearbox_length_user", "drivese_post.gearbox_length_user")
                            
                    self.connect('hub.hub_material',                  'drivese_post.hub_material')
                    self.connect('hub.spinner_material',              'drivese_post.spinner_material')
                    self.connect('nacelle.lss_material',              'drivese_post.lss_material')
                    self.connect('nacelle.bedplate_material',         'drivese_post.bedplate_material')
                    self.connect('materials.name',                    'drivese_post.material_names')
                    self.connect('materials.E',                       'drivese_post.E_mat')
                    self.connect('materials.G',                       'drivese_post.G_mat')
                    self.connect('materials.rho',                     'drivese_post.rho_mat')
                    self.connect('materials.sigma_y',                 'drivese_post.Xy_mat')
                    self.connect("materials.Xt",                      "drivese_post.Xt_mat")
                    self.connect("materials.wohler_exp",              "drivese_post.wohler_exp_mat")
                    self.connect("materials.wohler_intercept",        "drivese_post.wohler_A_mat")
                    self.connect('materials.unit_cost',               'drivese_post.unit_cost_mat')

                    if modeling_options['flags']['generator']:

                        self.connect('generator.B_r'          , 'drivese_post.generator.B_r')
                        self.connect('generator.P_Fe0e'       , 'drivese_post.generator.P_Fe0e')
                        self.connect('generator.P_Fe0h'       , 'drivese_post.generator.P_Fe0h')
                        self.connect('generator.S_N'          , 'drivese_post.generator.S_N')
                        self.connect('generator.alpha_p'      , 'drivese_post.generator.alpha_p')
                        self.connect('generator.b_r_tau_r'    , 'drivese_post.generator.b_r_tau_r')
                        self.connect('generator.b_ro'         , 'drivese_post.generator.b_ro')
                        self.connect('generator.b_s_tau_s'    , 'drivese_post.generator.b_s_tau_s')
                        self.connect('generator.b_so'         , 'drivese_post.generator.b_so')
                        self.connect('generator.cofi'         , 'drivese_post.generator.cofi')
                        self.connect('generator.freq'         , 'drivese_post.generator.freq')
                        self.connect('generator.h_i'          , 'drivese_post.generator.h_i')
                        self.connect('generator.h_sy0'        , 'drivese_post.generator.h_sy0')
                        self.connect('generator.h_w'          , 'drivese_post.generator.h_w')
                        self.connect('generator.k_fes'        , 'drivese_post.generator.k_fes')
                        self.connect('generator.k_fillr'      , 'drivese_post.generator.k_fillr')
                        self.connect('generator.k_fills'      , 'drivese_post.generator.k_fills')
                        self.connect('generator.k_s'          , 'drivese_post.generator.k_s')
                        self.connect('generator.m'            , 'drivese_post.generator.m')
                        self.connect('generator.mu_0'         , 'drivese_post.generator.mu_0')
                        self.connect('generator.mu_r'         , 'drivese_post.generator.mu_r')
                        self.connect('generator.p'            , 'drivese_post.generator.p')
                        self.connect('generator.phi'          , 'drivese_post.generator.phi')
                        self.connect('generator.q1'           , 'drivese_post.generator.q1')
                        self.connect('generator.q2'           , 'drivese_post.generator.q2')
                        self.connect('generator.ratio_mw2pp'  , 'drivese_post.generator.ratio_mw2pp')
                        self.connect('generator.resist_Cu'    , 'drivese_post.generator.resist_Cu')
                        self.connect('generator.sigma'        , 'drivese_post.generator.sigma')
                        self.connect('generator.y_tau_p'      , 'drivese_post.generator.y_tau_p')
                        self.connect('generator.y_tau_pr'     , 'drivese_post.generator.y_tau_pr')

                        self.connect('generator.I_0'          , 'drivese_post.generator.I_0')
                        self.connect('generator.d_r'          , 'drivese_post.generator.d_r')
                        self.connect('generator.h_m'          , 'drivese_post.generator.h_m')
                        self.connect('generator.h_0'          , 'drivese_post.generator.h_0')
                        self.connect('generator.h_s'          , 'drivese_post.generator.h_s')
                        self.connect('generator.len_s'        , 'drivese_post.generator.len_s')
                        self.connect('generator.n_r'          , 'drivese_post.generator.n_r')
                        self.connect('generator.rad_ag'       , 'drivese_post.generator.rad_ag')
                        self.connect('generator.t_wr'         , 'drivese_post.generator.t_wr')

                        self.connect('generator.n_s'          , 'drivese_post.generator.n_s')
                        self.connect('generator.b_st'         , 'drivese_post.generator.b_st')
                        self.connect('generator.d_s'          , 'drivese_post.generator.d_s')
                        self.connect('generator.t_ws'         , 'drivese_post.generator.t_ws')

                        self.connect('generator.rho_Copper'   , 'drivese_post.generator.rho_Copper')
                        self.connect('generator.rho_Fe'       , 'drivese_post.generator.rho_Fe')
                        self.connect('generator.rho_Fes'      , 'drivese_post.generator.rho_Fes')
                        self.connect('generator.rho_PM'       , 'drivese_post.generator.rho_PM')

                        self.connect('generator.C_Cu'         , 'drivese_post.generator.C_Cu')
                        self.connect('generator.C_Fe'         , 'drivese_post.generator.C_Fe')
                        self.connect('generator.C_Fes'        , 'drivese_post.generator.C_Fes')
                        self.connect('generator.C_PM'         , 'drivese_post.generator.C_PM')

                        if modeling_options['WISDEM']['GeneratorSE']['type'] in ['pmsg_outer']:
                            self.connect('generator.N_c'          , 'drivese_post.generator.N_c')
                            self.connect('generator.b'            , 'drivese_post.generator.b')
                            self.connect('generator.c'            , 'drivese_post.generator.c')
                            self.connect('generator.E_p'          , 'drivese_post.generator.E_p')
                            self.connect('generator.h_yr'         , 'drivese_post.generator.h_yr')
                            self.connect('generator.h_ys'         , 'drivese_post.generator.h_ys')
                            self.connect('generator.h_sr'         , 'drivese_post.generator.h_sr')
                            self.connect('generator.h_ss'         , 'drivese_post.generator.h_ss')
                            self.connect('generator.t_r'          , 'drivese_post.generator.t_r')
                            self.connect('generator.t_s'          , 'drivese_post.generator.t_s')

                            self.connect('generator.u_allow_pcent', 'drivese_post.generator.u_allow_pcent')
                            self.connect('generator.y_allow_pcent', 'drivese_post.generator.y_allow_pcent')
                            self.connect('generator.z_allow_deg'  , 'drivese_post.generator.z_allow_deg')
                            self.connect('generator.B_tmax'       , 'drivese_post.generator.B_tmax')
                            self.connect('rotorse.rp.powercurve.rated_mech', 'drivese_post.generator.P_mech')

                        if modeling_options['WISDEM']['GeneratorSE']['type'] in ['eesg','pmsg_arms','pmsg_disc']:
                            self.connect('generator.tau_p'        , 'drivese_post.generator.tau_p')
                            self.connect('generator.h_ys'         , 'drivese_post.generator.h_ys')
                            self.connect('generator.h_yr'         , 'drivese_post.generator.h_yr')
                            self.connect('generator.b_arm'        , 'drivese_post.generator.b_arm')

                        elif modeling_options['WISDEM']['GeneratorSE']['type'] in ['scig','dfig']:
                            self.connect('generator.B_symax'      , 'drivese_post.generator.B_symax')
                            self.connect('generator.S_Nmax'      , 'drivese_post.generator.S_Nmax')

                        if modeling_options['WISDEM']['DriveSE']['direct']:
                            self.connect('nacelle.nose_diameter',             'drivese_post.generator.D_nose', src_indices=[-1])
                            self.connect('nacelle.lss_diameter',              'drivese_post.generator.D_shaft', src_indices=[0])
                        else:
                            self.connect('nacelle.hss_diameter',              'drivese_post.generator.D_shaft', src_indices=[-1])

                    else:
                        self.connect('generator.generator_mass_user', 'drivese_post.generator_mass_user')
                        self.connect('generator.generator_efficiency_user', 'drivese_post.generator_efficiency_user')

                # Connections to TowerSE
                if modeling_options["flags"]["tower"]:
                    tow_params = ["z_full","d_full","t_full",
                                  "E_full","G_full","rho_full","sigma_y_full"]
                    for k in tow_params:
                        self.connect(f'towerse.{k}', f'towerse_post.{k}')
                    self.connect("towerse.env.qdyn", "towerse_post.qdyn")
                    self.connect("tower_grid.height", "towerse_post.bending_height")

                    self.connect("aeroelastic.tower_maxMy_Fz", "towerse_post.cylinder_Fz")
                    self.connect("aeroelastic.tower_maxMy_Fx", "towerse_post.cylinder_Vx")
                    self.connect("aeroelastic.tower_maxMy_Fy", "towerse_post.cylinder_Vy")
                    self.connect("aeroelastic.tower_maxMy_Mx", "towerse_post.cylinder_Mxx")
                    self.connect("aeroelastic.tower_maxMy_My", "towerse_post.cylinder_Myy")
                    self.connect("aeroelastic.tower_maxMy_Mz", "towerse_post.cylinder_Mzz")

                if modeling_options["flags"]["monopile"]:
                    mono_params = ["z_full","d_full","t_full",
                                  "E_full","G_full","rho_full","sigma_y_full"]
                    for k in mono_params:
                        self.connect(f'fixedse.{k}', f'fixedse_post.{k}')
                    self.connect("fixedse.env.qdyn", "fixedse_post.qdyn")
                    self.connect("monopile.height", "fixedse_post.bending_height")

                    self.connect("aeroelastic.monopile_maxMy_Fz", "fixedse_post.cylinder_Fz")
                    self.connect("aeroelastic.monopile_maxMy_Fx", "fixedse_post.cylinder_Vx")
                    self.connect("aeroelastic.monopile_maxMy_Fy", "fixedse_post.cylinder_Vy")
                    self.connect("aeroelastic.monopile_maxMy_Mx", "fixedse_post.cylinder_Mxx")
                    self.connect("aeroelastic.monopile_maxMy_My", "fixedse_post.cylinder_Myy")
                    self.connect("aeroelastic.monopile_maxMy_Mz", "fixedse_post.cylinder_Mzz")

                #self.connect('yield_stress',            'tow.sigma_y') # TODO- materials
                #self.connect('max_taper_ratio',         'max_taper') # TODO- 
                #self.connect('min_diameter_thickness_ratio', 'min_d_to_t')
					
                # Connections to turbine constraints
                self.connect('configuration.rotor_orientation', 'tcons_post.rotor_orientation')
                self.connect('aeroelastic.max_TipDxc',          'tcons_post.tip_deflection')
                self.connect("blade.high_level_blade_props.rotor_radius", "tcons_post.Rtip")
                self.connect('blade.outer_shape_bem.ref_axis',  'tcons_post.ref_axis_blade')
                self.connect('hub.cone',                        'tcons_post.precone')
                self.connect('nacelle.uptilt',                  'tcons_post.tilt')
                self.connect('nacelle.overhang',                'tcons_post.overhang')
                self.connect('tower.ref_axis',                  'tcons_post.ref_axis_tower')
                self.connect('tower.diameter',                  'tcons_post.d_full')
                
            else:  # connections from outside WISDEM
                self.connect('rosco_turbine.v_rated',               'aeroelastic.Vrated')
                self.connect('rosco_turbine.R',                     'aeroelastic.Rtip')
                self.connect('rosco_turbine.hub_height',            'aeroelastic.hub_height')
                self.connect('rosco_turbine.twr_freq',              'sse_tune.tune_rosco.twr_freq')
            
            # Inputs to plantfinancese from wt group
            if not modeling_options['Level3']['from_openfast']:

                # Connect computed AEP only if DLC 1.1 is used, otherwise use rotorse
                if modeling_options['DLC_driver']['n_ws_dlc11'] > 0:
                    self.connect('aeroelastic.AEP', 'financese_post.turbine_aep')
                else:
                    self.connect('rotorse.rp.AEP', 'financese_post.turbine_aep')

                self.connect('tcc.turbine_cost_kW',     'financese_post.tcc_per_kW')
                if modeling_options["flags"]["bos"]:
                    if modeling_options['flags']['offshore']:
                        self.connect('orbit.total_capex_kW',    'financese_post.bos_per_kW')
                    else:
                        self.connect('landbosse.bos_capex_kW',  'financese_post.bos_per_kW')
                else:
                    self.connect("costs.bos_per_kW", "financese_post.bos_per_kW")

            # Inputs to plantfinancese from input yaml
            if modeling_options['flags']['control'] and not modeling_options['Level3']['from_openfast']:
                self.connect('configuration.rated_power',     'financese_post.machine_rating')

            if not modeling_options['Level3']['from_openfast']:    
                self.connect('costs.turbine_number',    'financese_post.turbine_number')
                self.connect('costs.opex_per_kW',       'financese_post.opex_per_kW')
                self.connect('costs.offset_tcc_per_kW', 'financese_post.offset_tcc_per_kW')
                self.connect('costs.wake_loss_factor',  'financese_post.wake_loss_factor')
                self.connect('costs.fixed_charge_rate', 'financese_post.fixed_charge_rate')

            if modeling_options['DLC_driver']['n_ws_dlc11'] > 0:
                self.connect('aeroelastic.AEP',     'outputs_2_screen_weis.aep')

            # Connections to outputs to screen
            if not modeling_options['Level3']['from_openfast']:
                self.connect('financese_post.lcoe',          'outputs_2_screen_weis.lcoe')

                self.connect('rotorse.blade_mass',  'outputs_2_screen_weis.blade_mass')
                self.connect('aeroelastic.max_TipDxc', 'outputs_2_screen_weis.tip_deflection')

            if modeling_options['General']['openfast_configuration']['model_only'] == False:
                self.connect('aeroelastic.DEL_RootMyb',        'outputs_2_screen_weis.DEL_RootMyb')
                self.connect('aeroelastic.DEL_TwrBsMyt',       'outputs_2_screen_weis.DEL_TwrBsMyt')
                self.connect('aeroelastic.rotor_overspeed',    'outputs_2_screen_weis.rotor_overspeed')
                self.connect('aeroelastic.Std_PtfmPitch',      'outputs_2_screen_weis.Std_PtfmPitch')
                self.connect('aeroelastic.Max_PtfmPitch',      'outputs_2_screen_weis.Max_PtfmPitch')
                self.connect('tune_rosco_ivc.omega_pc',        'outputs_2_screen_weis.omega_pc')
                self.connect('tune_rosco_ivc.zeta_pc',         'outputs_2_screen_weis.zeta_pc')
                self.connect('tune_rosco_ivc.omega_vs',        'outputs_2_screen_weis.omega_vs')
                self.connect('tune_rosco_ivc.zeta_vs',         'outputs_2_screen_weis.zeta_vs')
                self.connect('tune_rosco_ivc.Kp_float',        'outputs_2_screen_weis.Kp_float')
                self.connect('tune_rosco_ivc.ptfm_freq',       'outputs_2_screen_weis.ptfm_freq')
                self.connect('tune_rosco_ivc.flp_kp_norm',       'outputs_2_screen_weis.flp_kp_norm')
                self.connect('tune_rosco_ivc.flp_tau',        'outputs_2_screen_weis.flp_tau')
                self.connect('tune_rosco_ivc.IPC_Kp1p',        'outputs_2_screen_weis.IPC_Kp1p')
                self.connect('tune_rosco_ivc.IPC_Ki1p',        'outputs_2_screen_weis.IPC_Ki1p')
                self.connect('dac_ivc.te_flap_end',            'outputs_2_screen_weis.te_flap_end')
                if modeling_options['OL2CL']['flag']:
                    self.connect('aeroelastic.OL2CL_pitch',      'outputs_2_screen_weis.OL2CL_pitch')<|MERGE_RESOLUTION|>--- conflicted
+++ resolved
@@ -363,22 +363,10 @@
                 self.add_subsystem('rlds_post',      RotorLoadsDeflStrainsWEIS(modeling_options = modeling_options, opt_options = opt_options))
 
                 # Connections from blade struct parametrization to rotor load anlysis
-<<<<<<< HEAD
-                # self.connect('blade.opt_var.s_opt_spar_cap_ss',   'rlds_post.constr.s_opt_spar_cap_ss')
-                # self.connect('blade.opt_var.s_opt_spar_cap_ps',   'rlds_post.constr.s_opt_spar_cap_ps')
-
-                # Connections from blade struct parametrization to rotor load anlysis
-                spars_tereinf = modeling_options["WISDEM"]["RotorSE"]["spars_tereinf"]
-                self.connect("blade.opt_var.s_opt_layer_%d"%spars_tereinf[0], "rlds_post.constr.s_opt_spar_cap_ss")
-                self.connect("blade.opt_var.s_opt_layer_%d"%spars_tereinf[1], "rlds_post.constr.s_opt_spar_cap_ps")
-                self.connect("blade.opt_var.s_opt_layer_%d"%spars_tereinf[2], "rlds_post.constr.s_opt_te_ss")
-                self.connect("blade.opt_var.s_opt_layer_%d"%spars_tereinf[3], "rlds_post.constr.s_opt_te_ps")
-=======
                 spars_tereinf = modeling_options["WISDEM"]["RotorSE"]["spars_tereinf"]
                 self.connect("blade.opt_var.s_opt_layer_%d"%spars_tereinf[0], "rotorse.rs.constr.s_opt_spar_cap_ss")
                 self.connect("blade.opt_var.s_opt_layer_%d"%spars_tereinf[1], "rotorse.rs.constr.s_opt_spar_cap_ps")
 
->>>>>>> 7345d3d0
 
                 # Connections to the stall check 
                 self.connect('blade.outer_shape_bem.s',        'stall_check_of.s')
