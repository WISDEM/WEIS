import os
import os.path as osp
<<<<<<< HEAD
import copy, logging
=======
import shutil
>>>>>>> 30a509e6
import numpy as np

from rosco import discon_lib_path
import weis.inputs as sch
from openfast_io.FAST_reader import InputReader_OpenFAST
from wisdem.glue_code.gc_LoadInputs import WindTurbineOntologyPython
from weis.dlc_driver.dlc_generator    import DLCGenerator
from openmdao.utils.mpi import MPI
from rosco.toolbox.inputs.validation import load_rosco_yaml
from wisdem.inputs import load_yaml

logger = logging.getLogger("wisdem/weis")

def update_options(options,override):
    for key, value in override.items():
        if isinstance(value, dict) and key in options:
            update_options(options[key], value)
        elif key in options:
            options[key] = value
        else:
            raise Exception(f'Error updating option overrides. {key} is not part of {options.keys()}')

class WindTurbineOntologyPythonWEIS(WindTurbineOntologyPython):
    # Pure python class inheriting the class WindTurbineOntologyPython from WISDEM
    # and adding the WEIS options, namely the paths to the WEIS submodules
    # (OpenFAST, ROSCO, TurbSim, XFoil) and initializing the control parameters.

    def __init__(
            self, 
            fname_input_wt, 
            fname_input_modeling, 
            fname_input_analysis,
            modeling_override = None,
            analysis_override = None,
            ):

        self.modeling_options = sch.load_modeling_yaml(fname_input_modeling)
        self.modeling_options['fname_input_modeling'] = fname_input_modeling
        self.wt_init          = sch.load_geometry_yaml(fname_input_wt)
        self.analysis_options = sch.load_analysis_yaml(fname_input_analysis)
        self.analysis_options['fname_input_analysis'] = fname_input_analysis

        # Update options to maintain some backwards compatibility
        self.backwards_compatibility()

        if modeling_override:
            update_options(self.modeling_options, modeling_override)
            sch.re_validate_modeling(self.modeling_options)
                
        
        if analysis_override:
            update_options(self.analysis_options, analysis_override)
            sch.re_validate_analysis(self.analysis_options)

        self.set_run_flags()
        self.set_openmdao_vectors()
        self.set_openmdao_vectors_control()
        self.set_weis_data()
        self.set_opt_flags()

    def set_weis_data(self):

        # Directory of modeling option input, if we want to use it for relative paths
        mod_opt_dir = osp.dirname(self.modeling_options['fname_input_modeling'])
        ana_opt_dir = osp.dirname(self.analysis_options['fname_input_analysis'])

        # OpenFAST prefixes
        if self.modeling_options['General']['openfast_configuration']['OF_run_fst'] in ['','None','NONE','none']:
            self.modeling_options['General']['openfast_configuration']['OF_run_fst'] = 'weis_job'
            
        if self.modeling_options['General']['openfast_configuration']['OF_run_dir'] in ['','None','NONE','none']:
            self.modeling_options['General']['openfast_configuration']['OF_run_dir'] = osp.join(
                ana_opt_dir,        # If it's a relative path, will be relative to analysis folder_output directory
                self.analysis_options['general']['folder_output'], 
                'openfast_runs'
                )

        # BEM dir, all levels
        base_run_dir = os.path.join(mod_opt_dir,self.modeling_options['General']['openfast_configuration']['OF_run_dir'])
        if MPI:
            rank    = MPI.COMM_WORLD.Get_rank()
            bemDir = osp.join(base_run_dir,'rank_%000d'%int(rank),'BEM')
        else:
            bemDir = osp.join(base_run_dir,'BEM')

<<<<<<< HEAD
        self.modeling_options["RAFT"]['BEM_dir'] = bemDir
        if MPI:
            # If running MPI, RAFT won't be able to save designs in parallel
            self.modeling_options["RAFT"]['save_designs'] = False
=======
>>>>>>> 30a509e6


        # Openfast
        if self.modeling_options['OpenFAST_Linear']['flag'] or self.modeling_options['OpenFAST']['flag']:
            fast = InputReader_OpenFAST()
            self.modeling_options['General']['openfast_configuration']['fst_vt'] = {}
            self.modeling_options['General']['openfast_configuration']['fst_vt']['outlist'] = fast.fst_vt['outlist']

                
            # User-defined control dylib (path2dll)
            path2dll = self.modeling_options['General']['openfast_configuration']['path2dll']
            if path2dll == 'none':   #Default option, use above
                self.modeling_options['General']['openfast_configuration']['path2dll'] = discon_lib_path
            else:
                if not osp.isabs(path2dll):  # make relative path absolute
                    self.modeling_options['General']['openfast_configuration']['path2dll'] = \
                        osp.join(osp.dirname(self.options['modeling_options']['fname_input_modeling']), path2dll)
            path2dll = self.modeling_options['General']['openfast_configuration']['path2dll']
            if not osp.exists( path2dll ):
                raise NameError("Cannot find DISCON library: "+path2dll)

        # Potential flow model logic (All Levels)
        if self.modeling_options["flags"]["offshore"] or self.modeling_options["OpenFAST"]["from_openfast"]:
            if self.modeling_options["RAFT"]["potential_model_override"] in [2,3]:
                self.modeling_options["OpenFAST"]["HydroDyn"]["PotMod"] = 1
            elif ( (self.modeling_options["RAFT"]["potential_model_override"] == 0) and
                    (len(self.modeling_options["RAFT"]["potential_bem_members"]) > 0) ):
                self.modeling_options["OpenFAST"]["HydroDyn"]["PotMod"] = 1
            elif self.modeling_options["RAFT"]["potential_model_override"] == 1:
                self.modeling_options["OpenFAST"]["HydroDyn"]["PotMod"] = 0
            else:
                # Keep user defined value of PotMod
                pass

            # TODO: RAFT should not depend on HydroDyn PotMod
            if self.modeling_options["OpenFAST"]["HydroDyn"]["PotMod"] == 1:

                # If user requested PotMod but didn't specify any override or members, just run everything (potential_model_override = 2)
                if ( (self.modeling_options["RAFT"]["potential_model_override"] == 0) and
                    (len(self.modeling_options["RAFT"]["potential_bem_members"]) == 0) ):
                    self.modeling_options["RAFT"]["potential_model_override"] = 2
                    
                cwd = os.getcwd()
                weis_dir = osp.dirname(osp.dirname(osp.dirname(osp.abspath(__file__))))
                potpath = self.modeling_options["OpenFAST"]["HydroDyn"]["PotFile"].replace('.hst','').replace('.12','').replace('.3','').replace('.1','')
                if ( (len(potpath) == 0) or (potpath.lower() in ['unused','default','none']) ):
                    
                    self.modeling_options['RAFT']['flag'] = True
                    self.modeling_options["OpenFAST"]["HydroDyn"]["PotFile"] = osp.join(bemDir,'Output','Wamit_format','Buoy')
                    

                else:
                    if self.modeling_options['RAFT']['runPyHAMS']:
                        print('Found existing potential model: {}\n    - Trying to use this instead of running PyHAMS.'.format(potpath))
                        self.modeling_options['RAFT']['runPyHAMS'] = False
                    if osp.exists( potpath+'.1' ):
                        self.modeling_options["OpenFAST"]["HydroDyn"]["PotFile"] = osp.realpath(potpath)
                    elif osp.exists( osp.join(cwd, potpath+'.1') ):
                        self.modeling_options["OpenFAST"]["HydroDyn"]["PotFile"] = osp.realpath( osp.join(cwd, potpath) )
                    elif osp.exists( osp.join(weis_dir, potpath+'.1') ):
                        self.modeling_options["OpenFAST"]["HydroDyn"]["PotFile"] = osp.realpath( osp.join(weis_dir, potpath) )
                    elif osp.exists( osp.join(mod_opt_dir, potpath+'.1') ):
                        self.modeling_options["OpenFAST"]["HydroDyn"]["PotFile"] = osp.realpath( osp.join(mod_opt_dir, potpath) )
                    else:
                        raise Exception(f'No valid Wamit-style output found for specified PotFile option, {potpath}.1')

                    
                    # Update BEM dir
                    self.modeling_options["RAFT"]['BEM_dir'] = self.modeling_options["OpenFAST"]["HydroDyn"]["PotFile"]
    

        # OpenFAST dir
        if self.modeling_options["OpenFAST"]["from_openfast"]:
            if not osp.isabs(self.modeling_options['OpenFAST']['openfast_dir']):
                # Make relative to modeling options input
                self.modeling_options['OpenFAST']['openfast_dir'] = osp.realpath(osp.join(
                    mod_opt_dir, self.modeling_options['OpenFAST']['openfast_dir'] ))
        
        if MPI:
            # If running MPI, RAFT won't be able to save designs in parallel
            self.modeling_options["RAFT"]['save_designs'] = False
        
        # BEM dir, all levels
        base_run_dir = os.path.join(mod_opt_dir,self.modeling_options['General']['openfast_configuration']['OF_run_dir'])
        if MPI:
            rank    = MPI.COMM_WORLD.Get_rank()
            bemDir = osp.join(base_run_dir,'rank_%000d'%int(rank),'BEM')
        else:
            bemDir = osp.join(base_run_dir,'BEM')

        self.modeling_options["Level1"]['BEM_dir'] = bemDir
        if MPI:
            # If running MPI, RAFT won't be able to save designs in parallel
            self.modeling_options["Level1"]['save_designs'] = False
        
        # RAFT
        if self.modeling_options["flags"]["floating"]:
            bool_init = True if self.modeling_options["RAFT"]["potential_model_override"]==2 else False
            self.modeling_options["RAFT"]["model_potential"] = [bool_init] * self.modeling_options["floating"]["members"]["n_members"]

            if self.modeling_options["RAFT"]["potential_model_override"] == 0:
                for k in self.modeling_options["RAFT"]["potential_bem_members"]:
                    idx = self.modeling_options["floating"]["members"]["name"].index(k)
                    self.modeling_options["RAFT"]["model_potential"][idx] = True
        elif self.modeling_options["flags"]["offshore"]:
            self.modeling_options["RAFT"]["model_potential"] = [False]*1000
            
        # ROSCO
        self.modeling_options['ROSCO']['flag'] = (self.modeling_options['RAFT']['flag'] or
                                                  self.modeling_options['OpenFAST_Linear']['flag'] or
                                                  self.modeling_options['OpenFAST']['flag'])
        
        if self.modeling_options['ROSCO']['tuning_yaml'] != 'none':  # default is empty
            # Make path absolute if not, relative to modeling options input
            if not osp.isabs(self.modeling_options['ROSCO']['tuning_yaml']):
                self.modeling_options['ROSCO']['tuning_yaml'] = osp.realpath(osp.join(
                    mod_opt_dir, self.modeling_options['ROSCO']['tuning_yaml'] ))
                
        # Apply tuning yaml input if available, this needs to be here for sizing tune_rosco_ivc
        if os.path.split(self.modeling_options['ROSCO']['tuning_yaml'])[1] != 'none':  # default is none
            inps = load_rosco_yaml(self.modeling_options['ROSCO']['tuning_yaml'])  # tuning yaml validated in here
            self.modeling_options['ROSCO'].update(inps['controller_params'])

            # Apply changes in modeling options, should have already been validated
            modopts_no_defaults = load_yaml(self.modeling_options['fname_input_modeling'])  
            skip_options = ['tuning_yaml']  # Options to skip loading, tuning_yaml path has been updated, don't overwrite
            for option, value in modopts_no_defaults['ROSCO'].items():
                if option not in skip_options:
                    self.modeling_options['ROSCO'][option] = value
        
        # XFoil
        if not osp.isfile(self.modeling_options['OpenFAST']["xfoil"]["path"]) and self.modeling_options['ROSCO']['Flp_Mode']:
            raise Exception("A distributed aerodynamic control device is defined in the geometry yaml, but the path to XFoil in the modeling options is not defined correctly")

        # Compute the number of DLCs that will be run
        DLCs = self.modeling_options['DLC_driver']['DLCs']
        # Initialize the DLC generator
        cut_in = self.wt_init['control']['supervisory']['Vin']
        cut_out = self.wt_init['control']['supervisory']['Vout']
        metocean = self.modeling_options['DLC_driver']['metocean_conditions']
        dlc_driver_options = self.modeling_options['DLC_driver']
        dlc_generator = DLCGenerator(cut_in, cut_out, dlc_driver_options=dlc_driver_options, metocean=metocean)
        # Generate cases from user inputs
        for i_DLC in range(len(DLCs)):
            DLCopt = DLCs[i_DLC]
            dlc_generator.generate(DLCopt['DLC'], DLCopt)
        self.modeling_options['DLC_driver']['n_cases'] = dlc_generator.n_cases
        
        # Determine wind speeds that will be used to calculate AEP (using DLC AEP or 1.1)
        DLCs = [i_dlc['DLC'] for i_dlc in self.modeling_options['DLC_driver']['DLCs']]
        if 'AEP' in DLCs:
            DLC_label_for_AEP = 'AEP'
        else:
            DLC_label_for_AEP = '1.1'
        dlc_aep_ws = [c.URef for c in dlc_generator.cases if c.label == DLC_label_for_AEP]
        self.modeling_options['DLC_driver']['n_ws_aep'] = len(np.unique(dlc_aep_ws))

        # TMD modeling
        self.modeling_options['flags']['TMDs'] = False
        if 'TMDs' in self.wt_init:
            if self.modeling_options['OpenFAST']['flag']:
                self.modeling_options['flags']['TMDs'] = True
            else:
                raise Exception("TMDs in Levels 1 and 2 are not supported yet")


    def set_openmdao_vectors_control(self):
        # Distributed aerodynamic control devices along blade
        self.modeling_options['WISDEM']['RotorSE']['n_te_flaps']      = 0
        if 'aerodynamic_control' in self.wt_init['components']['blade']:
            if 'te_flaps' in self.wt_init['components']['blade']['aerodynamic_control']:
                self.modeling_options['WISDEM']['RotorSE']['n_te_flaps'] = len(self.wt_init['components']['blade']['aerodynamic_control']['te_flaps'])
                self.modeling_options['WISDEM']['RotorSE']['n_tab']   = 3
            else:
                raise Exception('A distributed aerodynamic control device is provided in the yaml input file, but not supported by wisdem.')

        if 'TMDs' in self.wt_init:
            n_TMDs = len(self.wt_init['TMDs'])
            self.modeling_options['TMDs'] = {}
            self.modeling_options['TMDs']['n_TMDs']                 = n_TMDs
            # TODO: come back and check how many of these need to be modeling options
            self.modeling_options['TMDs']['name']                   = [tmd['name'] for  tmd in self.wt_init['TMDs']]
            self.modeling_options['TMDs']['component']              = [tmd['component'] for  tmd in self.wt_init['TMDs']]
            self.modeling_options['TMDs']['location']               = [tmd['location'] for  tmd in self.wt_init['TMDs']]
            self.modeling_options['TMDs']['mass']                   = [tmd['mass'] for  tmd in self.wt_init['TMDs']]
            self.modeling_options['TMDs']['stiffness']              = [tmd['stiffness'] for  tmd in self.wt_init['TMDs']]
            self.modeling_options['TMDs']['damping']                = [tmd['damping'] for  tmd in self.wt_init['TMDs']]
            self.modeling_options['TMDs']['natural_frequency']      = [tmd['natural_frequency'] for  tmd in self.wt_init['TMDs']]
            self.modeling_options['TMDs']['damping_ratio']          = [tmd['damping_ratio'] for  tmd in self.wt_init['TMDs']]
            self.modeling_options['TMDs']['X_DOF']                  = [tmd['X_DOF'] for  tmd in self.wt_init['TMDs']]
            self.modeling_options['TMDs']['Y_DOF']                  = [tmd['Y_DOF'] for  tmd in self.wt_init['TMDs']]
            self.modeling_options['TMDs']['Z_DOF']                  = [tmd['Z_DOF'] for  tmd in self.wt_init['TMDs']]
            self.modeling_options['TMDs']['preload_spring']         = [tmd['preload_spring'] for  tmd in self.wt_init['TMDs']]

            # Check that TMD locations map to somewhere valid (tower or platform member)
            self.modeling_options['TMDs']['num_tower_TMDs'] = 0
            self.modeling_options['TMDs']['num_ptfm_TMDs']  = 0
            
            for i_TMD, component in enumerate(self.modeling_options['TMDs']['component']):
                if self.modeling_options['flags']['floating'] and component in self.modeling_options['floating']['members']['name']:
                    self.modeling_options['TMDs']['num_ptfm_TMDs'] += 1
                elif component == 'tower':
                    self.modeling_options['TMDs']['num_tower_TMDs'] += 1
                else:
                    raise Exception('Invalid TMD component mapping for {} on {}'.format(
                        self.modeling_options['TMDs']['name'][i_TMD],component))      

            # Set TMD group  mapping: list of length n_groups, with i_TMDs in each group
            # Loop through TMD names, assign to own group if not in an analysis group
            if 'TMDs' in self.analysis_options['design_variables']:
                tmd_group_map = []
                tmd_names = self.modeling_options['TMDs']['name']
                
                for i_group, tmd_group in enumerate(self.analysis_options['design_variables']['TMDs']['groups']):
                    tmds_in_group_i = [tmd_names.index(tmd_name) for tmd_name in tmd_group['names']]

                    tmd_group_map.append(tmds_in_group_i)
                
                self.modeling_options['TMDs']['group_mapping'] = tmd_group_map

    def update_ontology_control(self, wt_opt):
        # Update controller
        if self.modeling_options['flags']['control']:
            self.wt_init['control']['pitch']['omega_pc'] = wt_opt['tune_rosco_ivc.omega_pc']
            self.wt_init['control']['pitch']['zeta_pc']  = wt_opt['tune_rosco_ivc.zeta_pc']
            self.wt_init['control']['torque']['omega_vs'] = float(wt_opt['tune_rosco_ivc.omega_vs'])
            self.wt_init['control']['torque']['zeta_vs']  = float(wt_opt['tune_rosco_ivc.zeta_vs'])
            self.wt_init['control']['pitch']['Kp_float']  = float(wt_opt['tune_rosco_ivc.Kp_float'])
            self.wt_init['control']['pitch']['ptfm_freq']  = float(wt_opt['tune_rosco_ivc.ptfm_freq'])
            self.wt_init['control']['IPC']['IPC_Ki_1P'] = float(wt_opt['tune_rosco_ivc.IPC_Kp1p'])
            self.wt_init['control']['IPC']['IPC_Kp_1P'] = float(wt_opt['tune_rosco_ivc.IPC_Ki1p'])
            if self.modeling_options['ROSCO']['Flp_Mode'] > 0:
                self.wt_init['control']['dac']['flp_kp_norm']= float(wt_opt['tune_rosco_ivc.flp_kp_norm'])
                self.wt_init['control']['dac']['flp_tau'] = float(wt_opt['tune_rosco_ivc.flp_tau'])


    def write_options(self, fname_output):
        # Override the WISDEM version to ensure that the WEIS options files are written instead
        sch.write_modeling_yaml(self.modeling_options, fname_output)
        sch.write_analysis_yaml(self.analysis_options, fname_output)


    def backwards_compatibility(self):

        modopts_no_defaults = load_yaml(self.modeling_options['fname_input_modeling'])

        if 'Level1' in modopts_no_defaults:
            self.modeling_options['RAFT'] = copy.deepcopy(self.modeling_options['Level1'])
            logger.warning('Level1 is no longer a WEIS modeling option.  Please use RAFT instead.  Level1 will be depreciated in a future release.')

        if 'Level2' in modopts_no_defaults:
            self.modeling_options['OpenFAST_Linear'] = copy.deepcopy(self.modeling_options['Level2'])
            logger.warning('Level2 is no longer a WEIS modeling option.  Please use OpenFAST_Linear instead.  Level2 will be depreciated in a future release.')

        if 'Level3' in modopts_no_defaults:
            self.modeling_options['OpenFAST'] = copy.deepcopy(self.modeling_options['Level3'])
            logger.warning('Level3 is no longer a WEIS modeling option.  Please use OpenFAST instead.  Level3 will be depreciated in a future release.')

<|MERGE_RESOLUTION|>--- conflicted
+++ resolved
@@ -1,10 +1,6 @@
 import os
 import os.path as osp
-<<<<<<< HEAD
 import copy, logging
-=======
-import shutil
->>>>>>> 30a509e6
 import numpy as np
 
 from rosco import discon_lib_path
@@ -90,13 +86,10 @@
         else:
             bemDir = osp.join(base_run_dir,'BEM')
 
-<<<<<<< HEAD
         self.modeling_options["RAFT"]['BEM_dir'] = bemDir
         if MPI:
             # If running MPI, RAFT won't be able to save designs in parallel
             self.modeling_options["RAFT"]['save_designs'] = False
-=======
->>>>>>> 30a509e6
 
 
         # Openfast
