import os
import os.path as osp
import shutil

from rosco import discon_lib_path
import weis.inputs as sch
from weis.aeroelasticse.FAST_reader import InputReader_OpenFAST
from wisdem.glue_code.gc_LoadInputs import WindTurbineOntologyPython
from weis.dlc_driver.dlc_generator    import DLCGenerator
from wisdem.commonse.mpi_tools              import MPI

                    

class WindTurbineOntologyPythonWEIS(WindTurbineOntologyPython):
    # Pure python class inheriting the class WindTurbineOntologyPython from WISDEM
    # and adding the WEIS options, namely the paths to the WEIS submodules
    # (OpenFAST, ROSCO, TurbSim, XFoil) and initializing the control parameters.

    def __init__(self, fname_input_wt, fname_input_modeling, fname_input_analysis):

        self.modeling_options = sch.load_modeling_yaml(fname_input_modeling)
        self.modeling_options['fname_input_modeling'] = fname_input_modeling
        self.wt_init          = sch.load_geometry_yaml(fname_input_wt)
        self.analysis_options = sch.load_analysis_yaml(fname_input_analysis)
        self.analysis_options['fname_input_analysis'] = fname_input_analysis

        self.set_run_flags()
        self.set_openmdao_vectors()
        self.set_openmdao_vectors_control()
        self.set_weis_data()
        self.set_opt_flags()

    def set_weis_data(self):

        # Directory of modeling option input, if we want to use it for relative paths
        mod_opt_dir = osp.split(self.modeling_options['fname_input_modeling'])[0]

        # BEM dir, all levels
        base_run_dir = os.path.join(mod_opt_dir,self.modeling_options['General']['openfast_configuration']['OF_run_dir'])
        if MPI:
            rank    = MPI.COMM_WORLD.Get_rank()
            bemDir = osp.join(base_run_dir,'rank_%000d'%int(rank),'BEM')
        else:
            bemDir = osp.join(base_run_dir,'BEM')

        self.modeling_options["Level1"]['BEM_dir'] = bemDir
        if MPI:
            # If running MPI, RAFT won't be able to save designs in parallel
            self.modeling_options["Level1"]['save_designs'] = False

<<<<<<< HEAD

        
=======
>>>>>>> 5076e9d9

        # Openfast
        if self.modeling_options['Level2']['flag'] or self.modeling_options['Level3']['flag']:
            fast = InputReader_OpenFAST()
            self.modeling_options['General']['openfast_configuration']['fst_vt'] = {}
            self.modeling_options['General']['openfast_configuration']['fst_vt']['outlist'] = fast.fst_vt['outlist']

            # OpenFAST prefixes
            if self.modeling_options['General']['openfast_configuration']['OF_run_fst'] in ['','None','NONE','none']:
                self.modeling_options['General']['openfast_configuration']['OF_run_fst'] = 'weis_job'
                
            if self.modeling_options['General']['openfast_configuration']['OF_run_dir'] in ['','None','NONE','none']:
                self.modeling_options['General']['openfast_configuration']['OF_run_dir'] = osp.join(
                    self.analysis_options['general']['folder_output'], 
                    'openfast_runs'
                    )
                
            # User-defined control dylib (path2dll)
            path2dll = self.modeling_options['General']['openfast_configuration']['path2dll']
            if path2dll == 'none':   #Default option, use above
                self.modeling_options['General']['openfast_configuration']['path2dll'] = discon_lib_path
            else:
                if not osp.isabs(path2dll):  # make relative path absolute
                    self.modeling_options['General']['openfast_configuration']['path2dll'] = \
                        osp.join(osp.dirname(self.options['modeling_options']['fname_input_modeling']), path2dll)
            path2dll = self.modeling_options['General']['openfast_configuration']['path2dll']
            if not osp.exists( path2dll ):
                raise NameError("Cannot find DISCON library: "+path2dll)

            # Activate HAMS in Level1 if requested for Level 2 or 3
            if self.modeling_options["flags"]["offshore"] or self.modeling_options["Level3"]["from_openfast"]:
                if self.modeling_options["Level1"]["potential_model_override"] == 2:
                    self.modeling_options["Level3"]["HydroDyn"]["PotMod"] = 1
                elif ( (self.modeling_options["Level1"]["potential_model_override"] == 0) and
                       (len(self.modeling_options["Level1"]["potential_bem_members"]) > 0) ):
                    self.modeling_options["Level3"]["HydroDyn"]["PotMod"] = 1
                elif self.modeling_options["Level1"]["potential_model_override"] == 1:
                    self.modeling_options["Level3"]["HydroDyn"]["PotMod"] = 0
                else:
                    # Keep user defined value of PotMod
                    pass

                if self.modeling_options["Level3"]["HydroDyn"]["PotMod"] == 1:

                    # If user requested PotMod but didn't specify any override or members, just run everything
                    if ( (self.modeling_options["Level1"]["potential_model_override"] == 0) and
                       (len(self.modeling_options["Level1"]["potential_bem_members"]) == 0) ):
                        self.modeling_options["Level1"]["potential_model_override"] == 2
                        
                    cwd = os.getcwd()
                    weis_dir = osp.dirname(osp.dirname(osp.dirname(osp.abspath(__file__))))
                    potpath = self.modeling_options["Level3"]["HydroDyn"]["PotFile"].replace('.hst','').replace('.12','').replace('.3','').replace('.1','')
                    if ( (len(potpath) == 0) or (potpath.lower() in ['unused','default','none']) ):
                        
                        self.modeling_options['Level1']['flag'] = True
                        self.modeling_options["Level3"]["HydroDyn"]["PotFile"] = osp.join(bemDir,'Output','Wamit_format','Buoy')
                        

                    else:
                        if self.modeling_options['Level1']['runPyHAMS']:
                            print('Found existing potential model: {}\n    - Trying to use this instead of running PyHAMS.'.format(potpath))
                            self.modeling_options['Level1']['runPyHAMS'] = False
                        if osp.exists( potpath+'.1' ):
                            self.modeling_options["Level3"]["HydroDyn"]["PotFile"] = osp.realpath(potpath)
                        elif osp.exists( osp.join(cwd, potpath+'.1') ):
                            self.modeling_options["Level3"]["HydroDyn"]["PotFile"] = osp.realpath( osp.join(cwd, potpath) )
                        elif osp.exists( osp.join(weis_dir, potpath+'.1') ):
                            self.modeling_options["Level3"]["HydroDyn"]["PotFile"] = osp.realpath( osp.join(weis_dir, potpath) )
                        elif osp.exists( osp.join(mod_opt_dir, potpath+'.1') ):
                            self.modeling_options["Level3"]["HydroDyn"]["PotFile"] = osp.realpath( osp.join(mod_opt_dir, potpath) )
                        else:
                            raise Exception(f'No valid Wamit-style output found for specified PotFile option, {potpath}.1')

        # OpenFAST dir
        if self.modeling_options["Level3"]["from_openfast"]:
            if not osp.isabs(self.modeling_options['Level3']['openfast_dir']):
                # Make relative to modeling options input
                self.modeling_options['Level3']['openfast_dir'] = osp.realpath(osp.join(
                    mod_opt_dir, self.modeling_options['Level3']['openfast_dir'] ))
        
        # RAFT
        if self.modeling_options["flags"]["floating"]:
            bool_init = True if self.modeling_options["Level1"]["potential_model_override"]==2 else False
            self.modeling_options["Level1"]["model_potential"] = [bool_init] * self.modeling_options["floating"]["members"]["n_members"]

            if self.modeling_options["Level1"]["potential_model_override"] == 0:
                for k in self.modeling_options["Level1"]["potential_bem_members"]:
                    idx = self.modeling_options["floating"]["members"]["name"].index(k)
                    self.modeling_options["Level1"]["model_potential"][idx] = True
        elif self.modeling_options["flags"]["offshore"]:
            self.modeling_options["Level1"]["model_potential"] = [False]*1000
            
        # ROSCO
        self.modeling_options['ROSCO']['flag'] = (self.modeling_options['Level1']['flag'] or
                                                  self.modeling_options['Level2']['flag'] or
                                                  self.modeling_options['Level3']['flag'])
        
        if self.modeling_options['ROSCO']['tuning_yaml'] != 'none':  # default is empty
            # Make path absolute if not, relative to modeling options input
            if not osp.isabs(self.modeling_options['ROSCO']['tuning_yaml']):
                self.modeling_options['ROSCO']['tuning_yaml'] = osp.realpath(osp.join(
                    mod_opt_dir, self.modeling_options['ROSCO']['tuning_yaml'] ))
        
        # XFoil
        if not osp.isfile(self.modeling_options['Level3']["xfoil"]["path"]) and self.modeling_options['ROSCO']['Flp_Mode']:
            raise Exception("A distributed aerodynamic control device is defined in the geometry yaml, but the path to XFoil in the modeling options is not defined correctly")

        # Compute the number of DLCs that will be run
        DLCs = self.modeling_options['DLC_driver']['DLCs']
        # Initialize the DLC generator
        cut_in = self.wt_init['control']['supervisory']['Vin']
        cut_out = self.wt_init['control']['supervisory']['Vout']
        metocean = self.modeling_options['DLC_driver']['metocean_conditions']
        dlc_generator = DLCGenerator(
            metocean,
            **{
                'ws_cut_in': cut_in, 
                'ws_cut_out':cut_out, 
                'MHK': self.wt_init['assembly']['marine_hydro'],
            })
        # Generate cases from user inputs
        for i_DLC in range(len(DLCs)):
            DLCopt = DLCs[i_DLC]
            dlc_generator.generate(DLCopt['DLC'], DLCopt)
        self.modeling_options['DLC_driver']['n_cases'] = dlc_generator.n_cases
        if hasattr(dlc_generator,'n_ws_dlc11'):
            self.modeling_options['DLC_driver']['n_ws_dlc11'] = dlc_generator.n_ws_dlc11
        else:
            self.modeling_options['DLC_driver']['n_ws_dlc11'] = 0

        self.modeling_options['flags']['TMDs'] = False
        if 'TMDs' in self.wt_init:
            if self.modeling_options['Level3']['flag']:
                self.modeling_options['flags']['TMDs'] = True
            else:
                raise Exception("TMDs in Levels 1 and 2 are not supported yet")


    def set_openmdao_vectors_control(self):
        # Distributed aerodynamic control devices along blade
        self.modeling_options['WISDEM']['RotorSE']['n_te_flaps']      = 0
        if 'aerodynamic_control' in self.wt_init['components']['blade']:
            if 'te_flaps' in self.wt_init['components']['blade']['aerodynamic_control']:
                self.modeling_options['WISDEM']['RotorSE']['n_te_flaps'] = len(self.wt_init['components']['blade']['aerodynamic_control']['te_flaps'])
                self.modeling_options['WISDEM']['RotorSE']['n_tab']   = 3
            else:
                raise Exception('A distributed aerodynamic control device is provided in the yaml input file, but not supported by wisdem.')

        if 'TMDs' in self.wt_init:
            n_TMDs = len(self.wt_init['TMDs'])
            self.modeling_options['TMDs'] = {}
            self.modeling_options['TMDs']['n_TMDs']                 = n_TMDs
            # TODO: come back and check how many of these need to be modeling options
            self.modeling_options['TMDs']['name']                   = [tmd['name'] for  tmd in self.wt_init['TMDs']]
            self.modeling_options['TMDs']['component']              = [tmd['component'] for  tmd in self.wt_init['TMDs']]
            self.modeling_options['TMDs']['location']               = [tmd['location'] for  tmd in self.wt_init['TMDs']]
            self.modeling_options['TMDs']['mass']                   = [tmd['mass'] for  tmd in self.wt_init['TMDs']]
            self.modeling_options['TMDs']['stiffness']              = [tmd['stiffness'] for  tmd in self.wt_init['TMDs']]
            self.modeling_options['TMDs']['damping']                = [tmd['damping'] for  tmd in self.wt_init['TMDs']]
            self.modeling_options['TMDs']['natural_frequency']      = [tmd['natural_frequency'] for  tmd in self.wt_init['TMDs']]
            self.modeling_options['TMDs']['damping_ratio']          = [tmd['damping_ratio'] for  tmd in self.wt_init['TMDs']]
            self.modeling_options['TMDs']['X_DOF']                  = [tmd['X_DOF'] for  tmd in self.wt_init['TMDs']]
            self.modeling_options['TMDs']['Y_DOF']                  = [tmd['Y_DOF'] for  tmd in self.wt_init['TMDs']]
            self.modeling_options['TMDs']['Z_DOF']                  = [tmd['Z_DOF'] for  tmd in self.wt_init['TMDs']]
            self.modeling_options['TMDs']['preload_spring']         = [tmd['preload_spring'] for  tmd in self.wt_init['TMDs']]

            # Check that TMD locations map to somewhere valid (tower or platform member)
            self.modeling_options['TMDs']['num_tower_TMDs'] = 0
            self.modeling_options['TMDs']['num_ptfm_TMDs']  = 0
            
            for i_TMD, component in enumerate(self.modeling_options['TMDs']['component']):
                if self.modeling_options['flags']['floating'] and component in self.modeling_options['floating']['members']['name']:
                    self.modeling_options['TMDs']['num_ptfm_TMDs'] += 1
                elif component == 'tower':
                    self.modeling_options['TMDs']['num_tower_TMDs'] += 1
                else:
                    raise Exception('Invalid TMD component mapping for {} on {}'.format(
                        self.modeling_options['TMDs']['name'][i_TMD],component))      

            # Set TMD group  mapping: list of length n_groups, with i_TMDs in each group
            # Loop through TMD names, assign to own group if not in an analysis group
            if 'TMDs' in self.analysis_options['design_variables']:
                tmd_group_map = []
                tmd_names = self.modeling_options['TMDs']['name']
                
                for i_group, tmd_group in enumerate(self.analysis_options['design_variables']['TMDs']['groups']):
                    tmds_in_group_i = [tmd_names.index(tmd_name) for tmd_name in tmd_group['names']]

                    tmd_group_map.append(tmds_in_group_i)
                
                self.modeling_options['TMDs']['group_mapping'] = tmd_group_map

    def update_ontology_control(self, wt_opt):
        # Update controller
        if self.modeling_options['flags']['control']:
            self.wt_init['control']['pitch']['omega_pc'] = wt_opt['tune_rosco_ivc.omega_pc']
            self.wt_init['control']['pitch']['zeta_pc']  = wt_opt['tune_rosco_ivc.zeta_pc']
            self.wt_init['control']['torque']['omega_vs'] = float(wt_opt['tune_rosco_ivc.omega_vs'])
            self.wt_init['control']['torque']['zeta_vs']  = float(wt_opt['tune_rosco_ivc.zeta_vs'])
            self.wt_init['control']['pitch']['Kp_float']  = float(wt_opt['tune_rosco_ivc.Kp_float'])
            self.wt_init['control']['pitch']['ptfm_freq']  = float(wt_opt['tune_rosco_ivc.ptfm_freq'])
            self.wt_init['control']['IPC']['IPC_Ki_1P'] = float(wt_opt['tune_rosco_ivc.IPC_Kp1p'])
            self.wt_init['control']['IPC']['IPC_Kp_1P'] = float(wt_opt['tune_rosco_ivc.IPC_Ki1p'])
            if self.modeling_options['ROSCO']['Flp_Mode'] > 0:
                self.wt_init['control']['dac']['flp_kp_norm']= float(wt_opt['tune_rosco_ivc.flp_kp_norm'])
                self.wt_init['control']['dac']['flp_tau'] = float(wt_opt['tune_rosco_ivc.flp_tau'])


    def write_options(self, fname_output):
        # Override the WISDEM version to ensure that the WEIS options files are written instead
        sch.write_modeling_yaml(self.modeling_options, fname_output)
        sch.write_analysis_yaml(self.analysis_options, fname_output)<|MERGE_RESOLUTION|>--- conflicted
+++ resolved
@@ -48,11 +48,6 @@
             # If running MPI, RAFT won't be able to save designs in parallel
             self.modeling_options["Level1"]['save_designs'] = False
 
-<<<<<<< HEAD
-
-        
-=======
->>>>>>> 5076e9d9
 
         # Openfast
         if self.modeling_options['Level2']['flag'] or self.modeling_options['Level3']['flag']:
