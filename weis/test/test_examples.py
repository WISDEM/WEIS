--- conflicted
+++ resolved
@@ -1,109 +1,66 @@
-import os
-import unittest
-from weis.test.utils import execute_script
-
-# Run for each push on all platforms (choose one from each example directory)
-skinny_scripts = [
-<<<<<<< HEAD
-    "02_run_openfast_cases/weis_driver_rosco_opt",       #It's fast, I promise (49 sec. locally)
-    "02_run_openfast_cases/weis_driver_sm",    #Not as fast as weis_driver, but not too bad (120 sec. locally)
-    "03_NREL5MW_OC3_spar/weis_freq_driver",
-    "05_IEA-3.4-130-RWT/weis_driver_model_only", 
-    "06_IEA-15-240-RWT/weis_driver_monopile",
-    "06_IEA-15-240-RWT/weis_driver_TMDs",
-    "09_design_of_experiments/DOE_openfast",
-    # "13_DTQP/gen_oloc",
-    "17_IEA22_Optimization/driver_weis_openfast_opt",   # Moved from all_scripts to test viz app
-    "17_IEA22_Optimization/driver_weis_raft_opt",       # Moved from all_scripts to test viz app
-    "18_user_custom_setup/weis_driver_umaine_semi",
-]
-
-
-all_scripts = [
-    "01_aeroelasticse/run_general",
-    "01_aeroelasticse/run_OLAF",
-    #"02_run_openfast_cases/weis_driver_rosco_opt",  # executed in examples_skinny
-    #"02_run_openfast_cases/weis_driver_sm", # executed in examples_skinny
-    "02_run_openfast_cases/weis_driver_loads",
-    "03_NREL5MW_OC3_spar/weis_driver",
-    # "03_NREL5MW_OC3_spar/weis_freq_driver", # executed in examples_skinny
-    # "04_NREL5MW_OC4_semi/weis_driver",  # skipping until we resolve multiple variable ballasts
-    "04_NREL5MW_OC4_semi/weis_freq_driver",
-    "05_IEA-3.4-130-RWT/weis_driver", # also executed via mpi in the gitthub workflow
-    #"05_IEA-3.4-130-RWT/weis_driver_model_only",  # executed in examples_skinny
-    #"06_IEA-15-240-RWT/weis_driver", # executed in the test_IEA15.py
-    #"06_IEA-15-240-RWT/weis_driver_monopile", # executed in examples_skinny
-    #"06_IEA-15-240-RWT/weis_driver_TMDs", # executed in examples_skinny
-    # "07_te_flaps/dac_driver",
-    "08_OLAF/weis_driver",
-    #"09_design_of_experiments/weis_driver", # executed in the test_DOE.py
-    #"09_design_of_experiments/DOE_openfast", # executed in examples_skinny
-    "10_override_example/weis_driver",
-    #"12_linearization/doe_driver", # Soul crushingly long
-    # "12_linearization/weis_driver",  # Skip this one for now
-    "15_RAFT_Studies/weis_driver_raft_opt",
-    # "17_IEA22_Optimization/driver_weis_openfast_opt",     # executed in examples_skinny
-    # "17_IEA22_Optimization/driver_weis_raft_opt",     # executed in examples_skinny
-    #"18_user_custom_setup/weis_driver_umaine_semi",     # executed in examples_skinny
-=======
-    "01_simulate_own_openfast_model/dlc_sim_driver",
-    "02_generate_openfast_model_for_dlcs/iea15_semi_driver", 
-    "03_design_with_openfast/iea22_ptfm_opt_driver",                # these are used to test visualization
-    "04_frequency_domain_analysis_design/iea22_raft_opt_driver",    # these are used to test visualization
-    "05_control_optimization/rosco_opt_driver", 
-    "08_potential_flow_modeling/raft_potmod_driver",
-]
-
-# Only run on PR on Ubuntu
-extra_scripts = [
-    "01_simulate_own_openfast_model/run_openfast_cases",
-    "02_generate_openfast_model_for_dlcs/iea15_monopile_driver",
-    "02_generate_openfast_model_for_dlcs/iea34_driver",
-    "02_generate_openfast_model_for_dlcs/oc3_driver",
-    "02_generate_openfast_model_for_dlcs/olaf_driver",
-    "03_design_with_openfast/tower_design_driver",
-    "04_frequency_domain_analysis_design/oc3_raft_driver",
-    "04_frequency_domain_analysis_design/umaine_semi_raft_opt_driver",
-    "05_control_optimization/tmd_opt_driver",
-    # "08_potential_flow_modeling/openfast_potmod_driver",   #skip this one for now
->>>>>>> 712505a9
-]
-
-# Notes:
-# 06_parameteric_analysis is run when testing MPI configuration
-# 07_postprocessing_notebooks are also tested separately
-
-class TestExamples(unittest.TestCase):
-
-    def test_skinny(self):
-        for ks,s in enumerate(skinny_scripts):
-            with self.subTest(f"Running: {s}", i=ks):
-                try:
-                    execute_script(s)
-                    self.assertTrue(True)
-                except:
-                    self.assertEqual(s, "Success")
-
-    @unittest.skipUnless("RUN_EXHAUSTIVE" in os.environ, "exhaustive on pull request only")
-    def test_extra_scripts(self):
-        for ks,s in enumerate(extra_scripts):
-            with self.subTest(f"Running: {s}", i=ks):
-                try:
-                    execute_script(s)
-                    self.assertTrue(True)
-                except:
-                    self.assertEqual(s, "Success")
-
-def suite():
-    suite = unittest.TestSuite()
-    suite.addTest(unittest.makeSuite(TestExamples))
-    return suite
-
-
-if __name__ == "__main__":
-    result = unittest.TextTestRunner().run(suite())
-
-    if result.wasSuccessful():
-        exit(0)
-    else:
-        exit(1)
+import os
+import unittest
+from weis.test.utils import execute_script
+
+# Run for each push on all platforms (choose one from each example directory)
+skinny_scripts = [
+    "01_simulate_own_openfast_model/dlc_sim_driver",
+    "02_generate_openfast_model_for_dlcs/iea15_semi_driver", 
+    "03_design_with_openfast/iea22_ptfm_opt_driver",                # these are used to test visualization
+    "04_frequency_domain_analysis_design/iea22_raft_opt_driver",    # these are used to test visualization
+    "05_control_optimization/rosco_opt_driver", 
+    "08_potential_flow_modeling/raft_potmod_driver",
+]
+
+# Only run on PR on Ubuntu
+extra_scripts = [
+    "01_simulate_own_openfast_model/run_openfast_cases",
+    "02_generate_openfast_model_for_dlcs/iea15_monopile_driver",
+    "02_generate_openfast_model_for_dlcs/iea34_driver",
+    "02_generate_openfast_model_for_dlcs/oc3_driver",
+    "02_generate_openfast_model_for_dlcs/olaf_driver",
+    "03_design_with_openfast/tower_design_driver",
+    "04_frequency_domain_analysis_design/oc3_raft_driver",
+    "04_frequency_domain_analysis_design/umaine_semi_raft_opt_driver",
+    "05_control_optimization/tmd_opt_driver",
+    # "08_potential_flow_modeling/openfast_potmod_driver",   #skip this one for now
+]
+
+# Notes:
+# 06_parameteric_analysis is run when testing MPI configuration
+# 07_postprocessing_notebooks are also tested separately
+
+class TestExamples(unittest.TestCase):
+
+    def test_skinny(self):
+        for ks,s in enumerate(skinny_scripts):
+            with self.subTest(f"Running: {s}", i=ks):
+                try:
+                    execute_script(s)
+                    self.assertTrue(True)
+                except:
+                    self.assertEqual(s, "Success")
+
+    @unittest.skipUnless("RUN_EXHAUSTIVE" in os.environ, "exhaustive on pull request only")
+    def test_extra_scripts(self):
+        for ks,s in enumerate(extra_scripts):
+            with self.subTest(f"Running: {s}", i=ks):
+                try:
+                    execute_script(s)
+                    self.assertTrue(True)
+                except:
+                    self.assertEqual(s, "Success")
+
+def suite():
+    suite = unittest.TestSuite()
+    suite.addTest(unittest.makeSuite(TestExamples))
+    return suite
+
+
+if __name__ == "__main__":
+    result = unittest.TextTestRunner().run(suite())
+
+    if result.wasSuccessful():
+        exit(0)
+    else:
+        exit(1)