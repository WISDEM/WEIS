--- conflicted
+++ resolved
@@ -22,11 +22,7 @@
         modeling_override["RAFT"]["flag"] = True
         modeling_override["RAFT"]["potential_model_override"] = 1
         #modeling_override["RAFT"]["potential_bem_members"] = ["main_column", "column1", "column2", "column3", "Y_pontoon_lower1", "Y_pontoon_lower2", "Y_pontoon_lower3"]
-<<<<<<< HEAD
-        modeling_override["RAFT"]["intersection_mesh"] = 0 #1
-=======
         modeling_override["RAFT"]["intersection_mesh"] = 0
->>>>>>> d425bc6a
         modeling_override["RAFT"]["characteristic_length_min"] = 3
         modeling_override["RAFT"]["characteristic_length_max"] = 7
         modeling_override["RAFT"]["plot_designs"] = True
