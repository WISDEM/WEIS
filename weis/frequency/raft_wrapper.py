--- conflicted
+++ resolved
@@ -355,23 +355,7 @@
                              float(max(1.0, icase.wave_period)),
                              float(max(1.0, icase.wave_height)),
                              float(icase.wave_heading)]
-<<<<<<< HEAD
-        discrete_outputs['raft_dlcs'] = raft_cases
-        discrete_outputs['raft_dlcs_keys'] = [
-            'wind_speed', 
-            'wind_heading', 
-            'turbulence',
-            'turbine_status', 
-            'yaw_misalign', 
-            'wave_spectrum',
-            'wave_period', 
-            'wave_height', 
-            'wave_heading',
-            'current_speed'
-            ]
-=======
         raft_opt['raft_dlcs'] = raft_cases
         raft_opt['raft_dlcs_keys'] = ['wind_speed', 'wind_heading', 'turbulence',
                                               'turbine_status', 'yaw_misalign', 'wave_spectrum',
-                                              'wave_period', 'wave_height', 'wave_heading']
->>>>>>> 7345d3d0
+                                              'wave_period', 'wave_height', 'wave_heading']