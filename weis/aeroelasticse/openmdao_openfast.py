--- conflicted
+++ resolved
@@ -29,11 +29,7 @@
 from pCrunch.io import OpenFASTOutput
 from pCrunch import LoadsAnalysis, PowerProduction, FatigueParams
 from weis.control.dtqp_wrapper          import dtqp_wrapper
-<<<<<<< HEAD
 from weis.aeroelasticse.StC_defaults        import default_StC_vt
-=======
-
->>>>>>> 9e8c9d05
 
 
 weis_dir = os.path.dirname(os.path.dirname(os.path.dirname(__file__)))
@@ -117,25 +113,6 @@
             self.spar_cap_ss_var = rotorse_options['spar_cap_ss']
             self.spar_cap_ps_var = rotorse_options['spar_cap_ps']
 
-<<<<<<< HEAD
-            n_height_tow = modopt['WISDEM']['TowerSE']['n_height_tower']
-            n_height_mon = modopt['WISDEM']['TowerSE']['n_height_monopile']
-            n_height     = modopt['WISDEM']['TowerSE']['n_height']
-            if modopt['flags']['floating']:
-                n_refine = modopt['WISDEM']['TowerSE']['n_refine']
-                n_full_tow   = get_nfull_float(n_height_tow, nref=n_refine)
-                n_full_mon   = get_nfull_float(n_height_mon, nref=n_refine)
-                n_full       = get_nfull_float(n_height, nref=n_refine)
-            else:
-                n_full_tow   = get_nfull(n_height_tow)
-                n_full_mon   = get_nfull(n_height_mon)
-                n_full       = get_nfull(n_height)
-            n_freq_tower = int(NFREQ/2)
-            n_freq_blade = int(rotorse_options['n_freq']/2)
-            n_pc         = int(rotorse_options['n_pc'])
-
-=======
->>>>>>> 9e8c9d05
             # ElastoDyn Inputs
             # Assuming the blade modal damping to be unchanged. Cannot directly solve from the Rayleigh Damping without making assumptions. J.Jonkman recommends 2-3% https://wind.nrel.gov/forum/wind/viewtopic.php?t=522
             self.add_input('r',                     val=np.zeros(n_span), units='m', desc='radial positions. r[0] should be the hub location \
@@ -388,13 +365,9 @@
         OFmgmt = modopt['General']['openfast_configuration']
         self.model_only = OFmgmt['model_only']
         FAST_directory_base = OFmgmt['OF_run_dir']
-<<<<<<< HEAD
-        # If the path is relative, make it an absolute path to base WEIS dir
-=======
         # If the path is relative, make it an absolute path to current working directory
->>>>>>> 9e8c9d05
         if not os.path.isabs(FAST_directory_base):
-            FAST_directory_base = os.path.join(weis_dir, FAST_directory_base)
+            FAST_directory_base = os.path.join(os.getcwd(), FAST_directory_base)
         # Flag to clear OpenFAST run folder. Use it only if disk space is an issue
         self.clean_FAST_directory = False
         self.FAST_InputFile = OFmgmt['OF_run_fst']
@@ -2099,14 +2072,6 @@
         extreme_table : dict
         """
 
-<<<<<<< HEAD
-        modopt = self.options['modeling_options']
-        n_height_tow = modopt['WISDEM']['TowerSE']['n_height_tower']
-        n_refine = modopt['WISDEM']['TowerSE']['n_refine']
-        n_full_tow   = get_nfull(n_height_tow, nref=n_refine)
-
-=======
->>>>>>> 9e8c9d05
         tower_chans_Fx = ["TwrBsFxt", "TwHt1FLxt", "TwHt2FLxt", "TwHt3FLxt", "TwHt4FLxt", "TwHt5FLxt", "TwHt6FLxt", "TwHt7FLxt", "TwHt8FLxt", "TwHt9FLxt", "YawBrFxp"]
         tower_chans_Fy = ["TwrBsFyt", "TwHt1FLyt", "TwHt2FLyt", "TwHt3FLyt", "TwHt4FLyt", "TwHt5FLyt", "TwHt6FLyt", "TwHt7FLyt", "TwHt8FLyt", "TwHt9FLyt", "YawBrFyp"]
         tower_chans_Fz = ["TwrBsFzt", "TwHt1FLzt", "TwHt2FLzt", "TwHt3FLzt", "TwHt4FLzt", "TwHt5FLzt", "TwHt6FLzt", "TwHt7FLzt", "TwHt8FLzt", "TwHt9FLzt", "YawBrFzp"]
@@ -2157,14 +2122,6 @@
         extreme_table : dict
         """
 
-<<<<<<< HEAD
-        modopt = self.options['modeling_options']
-        n_height_mon = modopt['WISDEM']['TowerSE']['n_height_monopile']
-        n_refine = modopt['WISDEM']['TowerSE']['n_refine']
-        n_full_mon   = get_nfull(n_height_mon, nref=n_refine)
-
-=======
->>>>>>> 9e8c9d05
         monopile_chans_Fx = []
         monopile_chans_Fy = []
         monopile_chans_Fz = []
