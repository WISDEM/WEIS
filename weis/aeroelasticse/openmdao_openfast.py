import numpy as np
import pandas as pd
import os
import shutil
import sys
import copy
import glob
import logging
import pickle
from pathlib import Path
from scipy.interpolate                      import PchipInterpolator
from openmdao.api                           import ExplicitComponent
from wisdem.commonse.mpi_tools              import MPI
from wisdem.commonse import NFREQ
from wisdem.commonse.cylinder_member import get_nfull
import wisdem.commonse.utilities              as util
from wisdem.rotorse.rotor_power             import eval_unsteady
from weis.aeroelasticse.FAST_writer         import InputWriter_OpenFAST
from weis.aeroelasticse.FAST_reader         import InputReader_OpenFAST
import weis.aeroelasticse.runFAST_pywrapper as fastwrap
from weis.aeroelasticse.FAST_post         import FAST_IO_timeseries
from wisdem.floatingse.floating_frame import NULL, NNODES_MAX, NELEM_MAX
from weis.dlc_driver.dlc_generator    import DLCGenerator
from weis.aeroelasticse.CaseGen_General import CaseGen_General
from functools import partial
from weis.aeroelasticse.LinearFAST import LinearFAST
from weis.control.LinearModel import LinearTurbineModel, LinearControlModel
from weis.aeroelasticse import FileTools
from weis.aeroelasticse.turbsim_file   import TurbSimFile
from weis.aeroelasticse.turbsim_util import generate_wind_files
from weis.aeroelasticse.utils import OLAFParams
from rosco.toolbox import control_interface as ROSCO_ci
from pCrunch.io import OpenFASTOutput
from pCrunch import LoadsAnalysis, PowerProduction, FatigueParams
from weis.control.dtqp_wrapper          import dtqp_wrapper
from weis.aeroelasticse.StC_defaults        import default_StC_vt
from weis.aeroelasticse.CaseGen_General import case_naming
from wisdem.inputs import load_yaml

if MPI:
    from mpi4py   import MPI

logger = logging.getLogger("wisdem/weis")

weis_dir = os.path.dirname(os.path.dirname(os.path.dirname(__file__)))

weis_dir = os.path.dirname(os.path.dirname(os.path.dirname(__file__)))

def make_coarse_grid(s_grid, diam):

    s_coarse = [s_grid[0]]
    slope = np.diff(diam) / np.diff(s_grid)
    for k in range(slope.size-1):
        if np.abs(slope[k]-slope[k+1]) > 1e-2:
            s_coarse.append(s_grid[k+1])
    s_coarse.append(s_grid[-1])
    return np.array(s_coarse)

    
class FASTLoadCases(ExplicitComponent):
    def initialize(self):
        self.options.declare('modeling_options')
        self.options.declare('opt_options')

    def setup(self):
        modopt = self.options['modeling_options']
        rotorse_options  = modopt['WISDEM']['RotorSE']
        mat_init_options = modopt['materials']

        self.n_blades      = modopt['assembly']['number_of_blades']
        self.n_span        = n_span    = rotorse_options['n_span']
        self.n_pc          = n_pc      = rotorse_options['n_pc']

        # Environmental Conditions needed regardless of where model comes from
        self.add_input('V_cutin',     val=0.0, units='m/s',      desc='Minimum wind speed where turbine operates (cut-in)')
        self.add_input('V_cutout',    val=0.0, units='m/s',      desc='Maximum wind speed where turbine operates (cut-out)')
        self.add_input('Vrated',      val=0.0, units='m/s',      desc='rated wind speed')
        self.add_input('hub_height',                val=0.0, units='m', desc='hub height')
        self.add_discrete_input('turbulence_class', val='A', desc='IEC turbulence class')
        self.add_discrete_input('turbine_class',    val='I', desc='IEC turbine class')
        self.add_input('Rtip',              val=0.0, units='m', desc='dimensional radius of tip')
        self.add_input('shearExp',    val=0.0,                   desc='shear exponent')
        self.add_input(
            "water_depth", val=0.0, units="m", desc="Water depth for analysis.  Values > 0 mean offshore"
            )

        if not self.options['modeling_options']['Level3']['from_openfast']:
            self.n_pitch       = n_pitch   = rotorse_options['n_pitch_perf_surfaces']
            self.n_tsr         = n_tsr     = rotorse_options['n_tsr_perf_surfaces']
            self.n_U           = n_U       = rotorse_options['n_U_perf_surfaces']
            self.n_mat         = n_mat    = mat_init_options['n_mat']
            self.n_layers      = n_layers = rotorse_options['n_layers']

            self.n_xy          = n_xy      = rotorse_options['n_xy'] # Number of coordinate points to describe the airfoil geometry
            self.n_aoa         = n_aoa     = rotorse_options['n_aoa']# Number of angle of attacks
            self.n_Re          = n_Re      = rotorse_options['n_Re'] # Number of Reynolds, so far hard set at 1
            self.n_tab         = n_tab     = rotorse_options['n_tab']# Number of tabulated data. For distributed aerodynamic control this could be > 1
            
            self.te_ss_var       = rotorse_options['te_ss']
            self.te_ps_var       = rotorse_options['te_ps']
            self.spar_cap_ss_var = rotorse_options['spar_cap_ss']
            self.spar_cap_ps_var = rotorse_options['spar_cap_ps']

            n_freq_blade = int(rotorse_options['n_freq']/2)
            n_pc         = int(rotorse_options['n_pc'])

            self.n_xy          = n_xy      = rotorse_options['n_xy'] # Number of coordinate points to describe the airfoil geometry
            self.n_aoa         = n_aoa     = rotorse_options['n_aoa']# Number of angle of attacks
            self.n_Re          = n_Re      = rotorse_options['n_Re'] # Number of Reynolds, so far hard set at 1
            self.n_tab         = n_tab     = rotorse_options['n_tab']# Number of tabulated data. For distributed aerodynamic control this could be > 1

            self.te_ss_var       = rotorse_options['te_ss']
            self.te_ps_var       = rotorse_options['te_ps']
            self.spar_cap_ss_var = rotorse_options['spar_cap_ss']
            self.spar_cap_ps_var = rotorse_options['spar_cap_ps']

            # ElastoDyn Inputs
            # Assuming the blade modal damping to be unchanged. Cannot directly solve from the Rayleigh Damping without making assumptions. J.Jonkman recommends 2-3% https://wind.nrel.gov/forum/wind/viewtopic.php?t=522
            self.add_input('r',                     val=np.zeros(n_span), units='m', desc='radial positions. r[0] should be the hub location \
                while r[-1] should be the blade tip. Any number \
                of locations can be specified between these in ascending order.')
            self.add_input('le_location',           val=np.zeros(n_span), desc='Leading-edge positions from a reference blade axis (usually blade pitch axis). Locations are normalized by the local chord length. Positive in -x direction for airfoil-aligned coordinate system')
            self.add_input('beam:rhoA',             val=np.zeros(n_span), units='kg/m', desc='mass per unit length')
            self.add_input('beam:EIyy',             val=np.zeros(n_span), units='N*m**2', desc='flatwise stiffness (bending about y-direction of airfoil aligned coordinate system)')
            self.add_input('beam:EIxx',             val=np.zeros(n_span), units='N*m**2', desc='edgewise stiffness (bending about :ref:`x-direction of airfoil aligned coordinate system <blade_airfoil_coord>`)')
            self.add_input('x_tc',                  val=np.zeros(n_span), units='m',      desc='x-distance to the neutral axis (torsion center)')
            self.add_input('y_tc',                  val=np.zeros(n_span), units='m',      desc='y-distance to the neutral axis (torsion center)')
            self.add_input('flap_mode_shapes',      val=np.zeros((n_freq_blade,5)), desc='6-degree polynomial coefficients of mode shapes in the flap direction (x^2..x^6, no linear or constant term)')
            self.add_input('edge_mode_shapes',      val=np.zeros((n_freq_blade,5)), desc='6-degree polynomial coefficients of mode shapes in the edge direction (x^2..x^6, no linear or constant term)')
            self.add_input('gearbox_efficiency',    val=1.0,               desc='Gearbox efficiency')
            self.add_input('gearbox_ratio',         val=1.0,               desc='Gearbox ratio')
            self.add_input('platform_displacement', val=1.0,               desc='Volumetric platform displacement', units='m**3')

            # ServoDyn Inputs
            self.add_input('generator_efficiency',   val=1.0,              desc='Generator efficiency')
            self.add_input('max_pitch_rate',         val=0.0,        units='deg/s',          desc='Maximum allowed blade pitch rate')

            # StC or TMD inputs; structural control and tuned mass dampers

            # tower properties
            n_height_tow = modopt['WISDEM']['TowerSE']['n_height']
            n_full_tow   = get_nfull(n_height_tow, nref=modopt['WISDEM']['TowerSE']['n_refine'])
            n_freq_tower = int(NFREQ/2)
            self.add_input('fore_aft_modes',   val=np.zeros((n_freq_tower,5)),               desc='6-degree polynomial coefficients of mode shapes in the flap direction (x^2..x^6, no linear or constant term)')
            self.add_input('side_side_modes',  val=np.zeros((n_freq_tower,5)),               desc='6-degree polynomial coefficients of mode shapes in the edge direction (x^2..x^6, no linear or constant term)')
            self.add_input('mass_den',         val=np.zeros(n_height_tow-1),         units='kg/m',   desc='sectional mass per unit length')
            self.add_input('foreaft_stff',     val=np.zeros(n_height_tow-1),         units='N*m**2', desc='sectional fore-aft bending stiffness per unit length about the Y_E elastic axis')
            self.add_input('sideside_stff',    val=np.zeros(n_height_tow-1),         units='N*m**2', desc='sectional side-side bending stiffness per unit length about the Y_E elastic axis')
            self.add_input('tor_stff',    val=np.zeros(n_height_tow-1),         units='N*m**2', desc='torsional stiffness per unit length about the Y_E elastic axis')
            self.add_input('tor_freq',    val=0.0,         units='Hz', desc='First tower torsional frequency')
            self.add_input('tower_outer_diameter', val=np.zeros(n_height_tow),   units='m',      desc='cylinder diameter at corresponding locations')
            self.add_input('tower_z', val=np.zeros(n_height_tow),   units='m',      desc='z-coordinates of tower and monopile used in TowerSE')
            self.add_input('tower_z_full', val=np.zeros(n_full_tow),   units='m',      desc='z-coordinates of tower and monopile used in TowerSE')
            self.add_input('tower_height',              val=0.0, units='m', desc='tower height from the tower base')
            self.add_input('tower_base_height',         val=0.0, units='m', desc='tower base height from the ground or mean sea level')
            self.add_input('tower_cd',         val=np.zeros(n_height_tow),                   desc='drag coefficients along tower height at corresponding locations')
            self.add_input("tower_I_base", np.zeros(6), units="kg*m**2", desc="tower moments of inertia at the tower base")

            # These next ones are needed for SubDyn
            n_height_mon = n_full_mon = 0
            if modopt['flags']['offshore']:
                self.add_input('transition_piece_mass', val=0.0, units='kg')
                self.add_input('transition_piece_I', val=np.zeros(3), units='kg*m**2')
                
                if modopt['flags']['monopile']:
                    n_height_mon = modopt['WISDEM']['FixedBottomSE']['n_height']
                    n_full_mon   = get_nfull(n_height_mon, nref=modopt['WISDEM']['FixedBottomSE']['n_refine'])
                    self.add_input('monopile_z', val=np.zeros(n_height_mon),   units='m',      desc='z-coordinates of tower and monopile used in TowerSE')
                    self.add_input('monopile_z_full', val=np.zeros(n_full_mon),   units='m',      desc='z-coordinates of tower and monopile used in TowerSE')
                    self.add_input('monopile_outer_diameter', val=np.zeros(n_height_mon),   units='m',      desc='cylinder diameter at corresponding locations')
                    self.add_input('monopile_wall_thickness', val=np.zeros(n_height_mon-1), units='m')
                    self.add_input('monopile_E', val=np.zeros(n_height_mon-1), units='Pa')
                    self.add_input('monopile_G', val=np.zeros(n_height_mon-1), units='Pa')
                    self.add_input('monopile_rho', val=np.zeros(n_height_mon-1), units='kg/m**3')
                    self.add_input('gravity_foundation_mass', val=0.0, units='kg')
                    self.add_input('gravity_foundation_I', val=np.zeros(3), units='kg*m**2')
            monlen = max(0, n_height_mon-1)
            monlen_full = max(0, n_full_mon-1)

            # DriveSE quantities
            self.add_input('hub_system_cm',   val=np.zeros(3),             units='m',  desc='center of mass of the hub relative to tower to in yaw-aligned c.s.')
            self.add_input('hub_system_I',    val=np.zeros(6),             units='kg*m**2', desc='mass moments of Inertia of hub [Ixx, Iyy, Izz, Ixy, Ixz, Iyz] around its center of mass in yaw-aligned c.s.')
            self.add_input('hub_system_mass', val=0.0,                     units='kg', desc='mass of hub system')
            self.add_input('above_yaw_mass',  val=0.0, units='kg', desc='Mass of the nacelle above the yaw system')
            self.add_input('yaw_mass',        val=0.0, units='kg', desc='Mass of yaw system')
            self.add_input('rna_I_TT',       val=np.zeros(6), units='kg*m**2', desc=' moments of Inertia for the rna [Ixx, Iyy, Izz, Ixy, Ixz, Iyz] about the tower top')
            self.add_input('nacelle_cm',      val=np.zeros(3), units='m', desc='Center of mass of the component in [x,y,z] for an arbitrary coordinate system')
            self.add_input('nacelle_I_TT',       val=np.zeros(6), units='kg*m**2', desc=' moments of Inertia for the nacelle [Ixx, Iyy, Izz, Ixy, Ixz, Iyz] about the tower top')
            self.add_input('distance_tt_hub', val=0.0,         units='m',   desc='Vertical distance from tower top plane to hub flange')
            self.add_input('twr2shaft',       val=0.0,         units='m',   desc='Vertical distance from tower top plane to shaft start')
            self.add_input('GenIner',         val=0.0,         units='kg*m**2',   desc='Moments of inertia for the generator about high speed shaft')
            self.add_input('drivetrain_spring_constant',         val=0.0,         units='N*m/rad',   desc='Moments of inertia for the generator about high speed shaft')
            self.add_input("drivetrain_damping_coefficient", 0.0, units="N*m*s/rad", desc='Equivalent damping coefficient for the drivetrain system')

            # AeroDyn Inputs
            self.add_input('ref_axis_blade',    val=np.zeros((n_span,3)),units='m',   desc='2D array of the coordinates (x,y,z) of the blade reference axis, defined along blade span. The coordinate system is the one of BeamDyn: it is placed at blade root with x pointing the suction side of the blade, y pointing the trailing edge and z along the blade span. A standard configuration will have negative x values (prebend), if swept positive y values, and positive z values.')
            self.add_input('chord',             val=np.zeros(n_span), units='m', desc='chord at airfoil locations')
            self.add_input('theta',             val=np.zeros(n_span), units='deg', desc='twist at airfoil locations')
            self.add_input('rthick',            val=np.zeros(n_span), desc='relative thickness of airfoil distribution')
            self.add_input('ac',                val=np.zeros(n_span), desc='aerodynamic center of airfoil distribution')
            self.add_input('pitch_axis',        val=np.zeros(n_span), desc='1D array of the chordwise position of the pitch axis (0-LE, 1-TE), defined along blade span.')
            self.add_input('Rhub',              val=0.0, units='m', desc='dimensional radius of hub')
            self.add_input('airfoils_cl',       val=np.zeros((n_span, n_aoa, n_Re, n_tab)), desc='lift coefficients, spanwise')
            self.add_input('airfoils_cd',       val=np.zeros((n_span, n_aoa, n_Re, n_tab)), desc='drag coefficients, spanwise')
            self.add_input('airfoils_cm',       val=np.zeros((n_span, n_aoa, n_Re, n_tab)), desc='moment coefficients, spanwise')
            self.add_input('airfoils_aoa',      val=np.zeros((n_aoa)), units='deg', desc='angle of attack grid for polars')
            self.add_input('airfoils_Re',       val=np.zeros((n_Re)), desc='Reynolds numbers of polars')
            self.add_input('airfoils_Ctrl',     val=np.zeros((n_span, n_Re, n_tab)), units='deg',desc='Airfoil control paremeter (i.e. flap angle)')

            # Airfoil coordinates
            self.add_input('coord_xy_interp',   val=np.zeros((n_span, n_xy, 2)),              desc='3D array of the non-dimensional x and y airfoil coordinates of the airfoils interpolated along span for n_span stations. The leading edge is place at x=0 and y=0.')

            # Floating platform inputs
            self.add_input("transition_node", np.zeros(3), units="m")
            self.add_input("platform_nodes", NULL * np.ones((NNODES_MAX, 3)), units="m")
            self.add_input("platform_elem_n1", NULL * np.ones(NELEM_MAX, dtype=np.int_))
            self.add_input("platform_elem_n2", NULL * np.ones(NELEM_MAX, dtype=np.int_))
            self.add_input("platform_elem_D", NULL * np.ones(NELEM_MAX), units="m")
            self.add_input("platform_elem_t", NULL * np.ones(NELEM_MAX), units="m")
            self.add_input("platform_elem_rho", NULL * np.ones(NELEM_MAX), units="kg/m**3")
            self.add_input("platform_elem_E", NULL * np.ones(NELEM_MAX), units="Pa")
            self.add_input("platform_elem_G", NULL * np.ones(NELEM_MAX), units="Pa")
            self.add_input("platform_total_center_of_mass", np.zeros(3), units="m")
            self.add_input("platform_mass", 0.0, units="kg")
            self.add_input("platform_I_total", np.zeros(6), units="kg*m**2")

            if modopt['flags']["floating"]:
                n_member = modopt["floating"]["members"]["n_members"]
                for k in range(n_member):
                    n_height_mem = modopt["floating"]["members"]["n_height"][k]
                    self.add_input(f"member{k}:joint1", np.zeros(3), units="m")
                    self.add_input(f"member{k}:joint2", np.zeros(3), units="m")
                    self.add_input(f"member{k}:s", np.zeros(n_height_mem))
                    self.add_input(f"member{k}:s_ghost1", 0.0)
                    self.add_input(f"member{k}:s_ghost2", 0.0)
                    self.add_input(f"member{k}:outer_diameter", np.zeros(n_height_mem), units="m")
                    self.add_input(f"member{k}:wall_thickness", np.zeros(n_height_mem-1), units="m")

            # Turbine level inputs
            self.add_discrete_input('rotor_orientation',val='upwind', desc='Rotor orientation, either upwind or downwind.')
            self.add_input('control_ratedPower',        val=0.,  units='W',    desc='machine power rating')
            self.add_input('control_maxOmega',          val=0.0, units='rpm',  desc='maximum allowed rotor rotation speed')
            self.add_input('control_maxTS',             val=0.0, units='m/s',  desc='maximum allowed blade tip speed')
            self.add_input('cone',             val=0.0, units='deg',   desc='Cone angle of the rotor. It defines the angle between the rotor plane and the blade pitch axis. A standard machine has positive values.')
            self.add_input('tilt',             val=0.0, units='deg',   desc='Nacelle uptilt angle. A standard machine has positive values.')
            self.add_input('overhang',         val=0.0, units='m',     desc='Horizontal distance from tower top to hub center.')

            # Initial conditions
            self.add_input('U', val=np.zeros(n_pc), units='m/s', desc='wind speeds')
            self.add_input('Omega', val=np.zeros(n_pc), units='rpm', desc='rotation speeds to run')
            self.add_input('pitch', val=np.zeros(n_pc), units='deg', desc='pitch angles to run')
            self.add_input("Ct_aero", val=np.zeros(n_pc), desc="rotor aerodynamic thrust coefficient")

            # Cp-Ct-Cq surfaces
            self.add_input('Cp_aero_table', val=np.zeros((n_tsr, n_pitch, n_U)), desc='Table of aero power coefficient')
            self.add_input('Ct_aero_table', val=np.zeros((n_tsr, n_pitch, n_U)), desc='Table of aero thrust coefficient')
            self.add_input('Cq_aero_table', val=np.zeros((n_tsr, n_pitch, n_U)), desc='Table of aero torque coefficient')
            self.add_input('pitch_vector',  val=np.zeros(n_pitch), units='deg',  desc='Pitch vector used')
            self.add_input('tsr_vector',    val=np.zeros(n_tsr),                 desc='TSR vector used')
            self.add_input('U_vector',      val=np.zeros(n_U),     units='m/s',  desc='Wind speed vector used')

            # Environmental conditions
            self.add_input('V_R25',       val=0.0, units='m/s',      desc='region 2.5 transition wind speed')
            self.add_input('Vgust',       val=0.0, units='m/s',      desc='gust wind speed')
            self.add_input('V_extreme1',  val=0.0, units='m/s',      desc='IEC extreme wind speed at hub height for a 1-year retunr period')
            self.add_input('V_extreme50', val=0.0, units='m/s',      desc='IEC extreme wind speed at hub height for a 50-year retunr period')
            self.add_input('V_mean_iec',  val=0.0, units='m/s',      desc='IEC mean wind for turbulence class')
            
            self.add_input('rho',         val=0.0, units='kg/m**3',  desc='density of air')
            self.add_input('mu',          val=0.0, units='kg/(m*s)', desc='dynamic viscosity of air')
            self.add_input('speed_sound_air',  val=340.,    units='m/s',        desc='Speed of sound in air.')
            self.add_input('rho_water',   val=0.0, units='kg/m**3',  desc='density of water')
            self.add_input('mu_water',    val=0.0, units='kg/(m*s)', desc='dynamic viscosity of water')
            self.add_input('beta_wave',    val=0.0, units='deg', desc='Incident wave propagation heading direction')
            self.add_input('Hsig_wave',    val=0.0, units='m', desc='Significant wave height of incident waves')
            self.add_input('Tsig_wave',    val=0.0, units='s', desc='Peak-spectral period of incident waves')

            # Blade composite material properties (used for fatigue analysis)
            self.add_input('gamma_f',      val=1.35,                             desc='safety factor on loads')
            self.add_input('gamma_m',      val=1.1,                              desc='safety factor on materials')
            self.add_input('E',            val=np.zeros([n_mat, 3]), units='Pa', desc='2D array of the Youngs moduli of the materials. Each row represents a material, the three columns represent E11, E22 and E33.')
            self.add_input('Xt',           val=np.zeros([n_mat, 3]), units='Pa', desc='2D array of the Ultimate Tensile Strength (UTS) of the materials. Each row represents a material, the three columns represent Xt12, Xt13 and Xt23.')
            self.add_input('Xc',           val=np.zeros([n_mat, 3]), units='Pa', desc='2D array of the Ultimate Compressive Strength (UCS) of the materials. Each row represents a material, the three columns represent Xc12, Xc13 and Xc23.')
            self.add_input('m',            val=np.zeros([n_mat]),                desc='2D array of the S-N fatigue slope exponent for the materials')

            # Blade composit layup info (used for fatigue analysis)
            self.add_input('sc_ss_mats',   val=np.zeros((n_span, n_mat)),        desc="spar cap, suction side,  boolean of materials in each composite layer spanwise, passed as floats for differentiablity, used for Fatigue Analysis")
            self.add_input('sc_ps_mats',   val=np.zeros((n_span, n_mat)),        desc="spar cap, pressure side, boolean of materials in each composite layer spanwise, passed as floats for differentiablity, used for Fatigue Analysis")
            self.add_input('te_ss_mats',   val=np.zeros((n_span, n_mat)),        desc="trailing edge reinforcement, suction side,  boolean of materials in each composite layer spanwise, passed as floats for differentiablity, used for Fatigue Analysis")
            self.add_input('te_ps_mats',   val=np.zeros((n_span, n_mat)),        desc="trailing edge reinforcement, pressure side, boolean of materials in each composite layer spanwise, passed as floats for differentiablity, used for Fatigue Analysis")
            self.add_discrete_input('definition_layer', val=np.zeros(n_layers),  desc='1D array of flags identifying how layers are specified in the yaml. 1) all around (skin, paint, ) 2) offset+rotation twist+width (spar caps) 3) offset+user defined rotation+width 4) midpoint TE+width (TE reinf) 5) midpoint LE+width (LE reinf) 6) layer position fixed to other layer (core fillers) 7) start and width 8) end and width 9) start and end nd 10) web layer')
            # self.add_discrete_input('layer_name',       val=n_layers * [''],     desc='1D array of the names of the layers modeled in the blade structure.')
            # self.add_discrete_input('layer_web',        val=n_layers * [''],     desc='1D array of the names of the webs the layer is associated to. If the layer is on the outer profile this entry can simply stay empty.')
            # self.add_discrete_input('layer_mat',        val=n_layers * [''],     desc='1D array of the names of the materials of each layer modeled in the blade structure.')
            self.layer_name = rotorse_options['layer_name']

            # MoorDyn inputs
            mooropt = modopt["mooring"]
            if self.options["modeling_options"]["flags"]["mooring"]:
                n_nodes = mooropt["n_nodes"]
                n_lines = mooropt["n_lines"]
                self.add_input("line_diameter", val=np.zeros(n_lines), units="m")
                self.add_input("line_mass_density", val=np.zeros(n_lines), units="kg/m")
                self.add_input("line_stiffness", val=np.zeros(n_lines), units="N")
                self.add_input("line_transverse_added_mass", val=np.zeros(n_lines), units="kg/m")
                self.add_input("line_tangential_added_mass", val=np.zeros(n_lines), units="kg/m")
                self.add_input("line_transverse_drag", val=np.zeros(n_lines))
                self.add_input("line_tangential_drag", val=np.zeros(n_lines))
                self.add_input("nodes_location_full", val=np.zeros((n_nodes, 3)), units="m")
                self.add_input("nodes_mass", val=np.zeros(n_nodes), units="kg")
                self.add_input("nodes_volume", val=np.zeros(n_nodes), units="m**3")
                self.add_input("nodes_added_mass", val=np.zeros(n_nodes))
                self.add_input("nodes_drag_area", val=np.zeros(n_nodes), units="m**2")
                self.add_input("unstretched_length", val=np.zeros(n_lines), units="m")
                self.add_discrete_input("node_names", val=[""] * n_nodes)

            # Inputs required for fatigue processing
            self.add_input('lifetime', val=25.0, units='yr', desc='Turbine design lifetime')
            self.add_input('blade_sparU_wohlerexp',   val=1.0,   desc='Blade root Wohler exponent, m, in S/N curve S=A*N^-(1/m)')
            self.add_input('blade_sparU_wohlerA',   val=1.0, units="Pa",   desc='Blade root parameter, A, in S/N curve S=A*N^-(1/m)')
            self.add_input('blade_sparU_ultstress',   val=1.0, units="Pa",   desc='Blade root ultimate stress for material')
            self.add_input('blade_sparL_wohlerexp',   val=1.0,   desc='Blade root Wohler exponent, m, in S/N curve S=A*N^-(1/m)')
            self.add_input('blade_sparL_wohlerA',   val=1.0, units="Pa",   desc='Blade root parameter, A, in S/N curve S=A*N^-(1/m)')
            self.add_input('blade_sparL_ultstress',   val=1.0, units="Pa",   desc='Blade root ultimate stress for material')
            self.add_input('blade_teU_wohlerexp',   val=1.0,   desc='Blade root Wohler exponent, m, in S/N curve S=A*N^-(1/m)')
            self.add_input('blade_teU_wohlerA',   val=1.0, units="Pa",   desc='Blade root parameter, A, in S/N curve S=A*N^-(1/m)')
            self.add_input('blade_teU_ultstress',   val=1.0, units="Pa",   desc='Blade root ultimate stress for material')
            self.add_input('blade_teL_wohlerexp',   val=1.0,   desc='Blade root Wohler exponent, m, in S/N curve S=A*N^-(1/m)')
            self.add_input('blade_teL_wohlerA',   val=1.0, units="Pa",   desc='Blade root parameter, A, in S/N curve S=A*N^-(1/m)')
            self.add_input('blade_teL_ultstress',   val=1.0, units="Pa",   desc='Blade root ultimate stress for material')
            self.add_input('blade_root_sparU_load2stress',   val=np.ones(6), units="m**2",  desc='Blade root upper spar cap coefficient between axial load and stress S=C^T [Fx-z;Mx-z]')
            self.add_input('blade_root_sparL_load2stress',   val=np.ones(6), units="m**2",  desc='Blade root lower spar cap coefficient between axial load and stress S=C^T [Fx-z;Mx-z]')
            self.add_input('blade_maxc_teU_load2stress',   val=np.ones(6), units="m**2",  desc='Blade max chord upper trailing edge coefficient between axial load and stress S=C^T [Fx-z;Mx-z]')
            self.add_input('blade_maxc_teL_load2stress',   val=np.ones(6), units="m**2",  desc='Blade max chord lower trailing edge coefficient between axial load and stress S=C^T [Fx-z;Mx-z]')
            self.add_input('lss_wohlerexp',   val=1.0,   desc='Low speed shaft Wohler exponent, m, in S/N curve S=A*N^-(1/m)')
            self.add_input('lss_wohlerA',     val=1.0,   desc='Low speed shaft parameter, A, in S/N curve S=A*N^-(1/m)')
            self.add_input('lss_ultstress',   val=1.0, units="Pa",   desc='Low speed shaft Ultimate stress for material')
            self.add_input('lss_axial_load2stress',   val=np.ones(6), units="m**2",  desc='Low speed shaft coefficient between axial load and stress S=C^T [Fx-z;Mx-z]')
            self.add_input('lss_shear_load2stress',   val=np.ones(6), units="m**2",  desc='Low speed shaft coefficient between shear load and stress S=C^T [Fx-z;Mx-z]')
            self.add_input('tower_wohlerexp',   val=np.ones(n_height_tow-1),   desc='Tower Wohler exponent, m, in S/N curve S=A*N^-(1/m)')
            self.add_input('tower_wohlerA',     val=np.ones(n_height_tow-1),   desc='Tower parameter, A, in S/N curve S=A*N^-(1/m)')
            self.add_input('tower_ultstress',   val=np.ones(n_height_tow-1), units="Pa",   desc='Tower ultimate stress for material')
            self.add_input('tower_axial_load2stress',   val=np.ones([n_height_tow-1,6]), units="m**2",  desc='Tower coefficient between axial load and stress S=C^T [Fx-z;Mx-z]')
            self.add_input('tower_shear_load2stress',   val=np.ones([n_height_tow-1,6]), units="m**2",  desc='Tower coefficient between shear load and stress S=C^T [Fx-z;Mx-z]')
            self.add_input('monopile_wohlerexp',   val=np.ones(monlen),   desc='Tower Wohler exponent, m, in S/N curve S=A*N^-(1/m)')
            self.add_input('monopile_wohlerA',     val=np.ones(monlen),   desc='Tower parameter, A, in S/N curve S=A*N^-(1/m)')
            self.add_input('monopile_ultstress',   val=np.ones(monlen), units="Pa",   desc='Tower ultimate stress for material')
            self.add_input('monopile_axial_load2stress',   val=np.ones([monlen,6]), units="m**2",  desc='Tower coefficient between axial load and stress S=C^T [Fx-z;Mx-z]')
            self.add_input('monopile_shear_load2stress',   val=np.ones([monlen,6]), units="m**2",  desc='Tower coefficient between shear load and stress S=C^T [Fx-z;Mx-z]')
        

        # TMD params
        if self.options['modeling_options']['flags']['TMDs']:
            n_TMDs = self.options['modeling_options']['TMDs']['n_TMDs']
            self.add_input('TMD_mass',         val=np.zeros(n_TMDs), units='kg',         desc='TMD Mass')
            self.add_input('TMD_stiffness',    val=np.zeros(n_TMDs), units='N/m',        desc='TMD Stiffnes')
            self.add_input('TMD_damping',      val=np.zeros(n_TMDs), units='N/(m/s)',    desc='TMD Damping')

        # DLC options
        n_ws_dlc11 = np.max([1,modopt['DLC_driver']['n_ws_dlc11']])

        # OpenFAST options
        OFmgmt = modopt['General']['openfast_configuration']
        self.model_only = OFmgmt['model_only']
        FAST_directory_base = OFmgmt['OF_run_dir']
        # If the path is relative, make it an absolute path to current working directory
        if not os.path.isabs(FAST_directory_base):
            FAST_directory_base = os.path.join(os.getcwd(), FAST_directory_base)
        # Flag to clear OpenFAST run folder. Use it only if disk space is an issue
        self.clean_FAST_directory = False
        self.FAST_InputFile = OFmgmt['OF_run_fst']
        # File naming changes whether in MPI or not
        if MPI:
            rank    = MPI.COMM_WORLD.Get_rank()
            self.FAST_runDirectory = os.path.join(FAST_directory_base,'rank_%000d'%int(rank))
            self.FAST_namingOut = self.FAST_InputFile+'_%000d'%int(rank)
        else:
            self.FAST_runDirectory = FAST_directory_base
            self.FAST_namingOut = self.FAST_InputFile
        self.wind_directory = os.path.join(self.FAST_runDirectory, 'wind')
        if not os.path.exists(self.FAST_runDirectory):
            os.makedirs(self.FAST_runDirectory, exist_ok=True)
        if not os.path.exists(self.wind_directory):
            os.makedirs(self.wind_directory, exist_ok=True)
        # Number of cores used outside of MPI. If larger than 1, the multiprocessing module is called
        self.cores = OFmgmt['cores']
        self.case = {}
        self.channels = {}
        self.mpi_run = False
        if 'mpi_run' in OFmgmt.keys():
            self.mpi_run         = OFmgmt['mpi_run']
            if self.mpi_run:
                self.mpi_comm_map_down   = OFmgmt['mpi_comm_map_down']

        # User-defined FAST library/executable
        if OFmgmt['FAST_exe'] != 'none':
            if os.path.isabs(OFmgmt['FAST_exe']):
                self.FAST_exe_user = OFmgmt['FAST_exe']
            else:
                self.FAST_exe_user = os.path.join(os.path.dirname(self.options['modeling_options']['fname_input_modeling']),
                                             OFmgmt['FAST_exe'])
        else:
            self.FAST_exe_user = None

        if OFmgmt['FAST_lib'] != 'none':
            if os.path.isabs(OFmgmt['FAST_lib']):
                self.FAST_lib_user = OFmgmt['FAST_lib']
            else:
                self.FAST_lib_user = os.path.join(os.path.dirname(self.options['modeling_options']['fname_input_modeling']),
                                             OFmgmt['FAST_lib'])
        else:
            self.FAST_lib_user = None

        if OFmgmt['turbsim_exe'] != 'none':
            if os.path.isabs(OFmgmt['turbsim_exe']):
                self.turbsim_exe = OFmgmt['turbsim_exe']
            else:
                self.turbsim_exe = os.path.join(os.path.dirname(self.options['modeling_options']['fname_input_modeling']),
                                             OFmgmt['turbsim_exe'])
        else:
            self.turbsim_exe = shutil.which('turbsim')
        

        # Rotor power outputs
        self.add_output('V_out', val=np.zeros(n_ws_dlc11), units='m/s', desc='wind speed vector from the OF simulations')
        self.add_output('P_out', val=np.zeros(n_ws_dlc11), units='W', desc='rotor electrical power')
        self.add_output('Cp_out', val=np.zeros(n_ws_dlc11), desc='rotor aero power coefficient')
        self.add_output('Ct_out', val=np.zeros(n_ws_dlc11), desc='rotor aero thrust coefficient')
        self.add_output('Omega_out', val=np.zeros(n_ws_dlc11), units='rpm', desc='rotation speeds to run')
        self.add_output('pitch_out', val=np.zeros(n_ws_dlc11), units='deg', desc='pitch angles to run')
        self.add_output('AEP', val=0.0, units='kW*h', desc='annual energy production reconstructed from the openfast simulations')

        self.add_output('My_std',      val=0.0,            units='N*m',  desc='standard deviation of blade root flap bending moment in out-of-plane direction')
        self.add_output('flp1_std',    val=0.0,            units='deg',  desc='standard deviation of trailing-edge flap angle')

        self.add_output('rated_V',     val=0.0,            units='m/s',  desc='rated wind speed')
        self.add_output('rated_Omega', val=0.0,            units='rpm',  desc='rotor rotation speed at rated')
        self.add_output('rated_pitch', val=0.0,            units='deg',  desc='pitch setting at rated')
        self.add_output('rated_T',     val=0.0,            units='N',    desc='rotor aerodynamic thrust at rated')
        self.add_output('rated_Q',     val=0.0,            units='N*m',  desc='rotor aerodynamic torque at rated')

        self.add_output('loads_r',      val=np.zeros(n_span), units='m', desc='radial positions along blade going toward tip')
        self.add_output('loads_Px',     val=np.zeros(n_span), units='N/m', desc='distributed loads in blade-aligned x-direction')
        self.add_output('loads_Py',     val=np.zeros(n_span), units='N/m', desc='distributed loads in blade-aligned y-direction')
        self.add_output('loads_Pz',     val=np.zeros(n_span), units='N/m', desc='distributed loads in blade-aligned z-direction')
        self.add_output('loads_Omega',  val=0.0, units='rpm', desc='rotor rotation speed')
        self.add_output('loads_pitch',  val=0.0, units='deg', desc='pitch angle')
        self.add_output('loads_azimuth', val=0.0, units='deg', desc='azimuthal angle')

        # Control outputs
        self.add_output('rotor_overspeed',  val=0.0, desc='Maximum percent overspeed of the rotor during all OpenFAST simulations')  # is this over a set of sims?
        self.add_output('max_nac_accel',    val=0.0, units='m/s**2', desc='Maximum nacelle acceleration magnitude all OpenFAST simulations')  # is this over a set of sims?
        self.add_output('avg_pitch_travel',    val=0.0, units='deg/s', desc='Average pitch travel')  # is this over a set of sims?
        self.add_output('pitch_duty_cycle',    val=0.0, units='deg/s', desc='Average pitch travel')  # is this over a set of sims?

        # Blade outputs
        self.add_output('max_TipDxc', val=0.0, units='m', desc='Maximum of channel TipDxc, i.e. out of plane tip deflection. For upwind rotors, the max value is tower the tower')
        self.add_output('max_RootMyb', val=0.0, units='kN*m', desc='Maximum of the signals RootMyb1, RootMyb2, ... across all n blades representing the maximum blade root flapwise moment')
        self.add_output('max_RootMyc', val=0.0, units='kN*m', desc='Maximum of the signals RootMyb1, RootMyb2, ... across all n blades representing the maximum blade root out of plane moment')
        self.add_output('max_RootMzb', val=0.0, units='kN*m', desc='Maximum of the signals RootMzb1, RootMzb2, ... across all n blades representing the maximum blade root torsional moment')
        self.add_output('DEL_RootMyb', val=0.0, units='kN*m', desc='damage equivalent load of blade root flap bending moment in out-of-plane direction')
        self.add_output('max_aoa', val=np.zeros(n_span), units='deg', desc='maxima of the angles of attack distributed along blade span')
        self.add_output('std_aoa', val=np.zeros(n_span), units='deg', desc='standard deviation of the angles of attack distributed along blade span')
        self.add_output('mean_aoa', val=np.zeros(n_span), units='deg', desc='mean of the angles of attack distributed along blade span')
        # Blade loads corresponding to maximum blade tip deflection
        self.add_output('blade_maxTD_Mx', val=np.zeros(n_span), units='kN*m', desc='distributed moment around blade-aligned x-axis corresponding to maximum blade tip deflection')
        self.add_output('blade_maxTD_My', val=np.zeros(n_span), units='kN*m', desc='distributed moment around blade-aligned y-axis corresponding to maximum blade tip deflection')
        self.add_output('blade_maxTD_Fz', val=np.zeros(n_span), units='kN', desc='distributed force in blade-aligned z-direction corresponding to maximum blade tip deflection')

        # Hub outputs
        self.add_output('hub_Fxyz', val=np.zeros(3), units='kN', desc = 'Maximum hub forces in the non rotating frame')
        self.add_output('hub_Mxyz', val=np.zeros(3), units='kN*m', desc = 'Maximum hub moments in the non rotating frame')

        self.add_output('max_TwrBsMyt',val=0.0, units='kN*m', desc='maximum of tower base bending moment in fore-aft direction')
        self.add_output('max_TwrBsMyt_ratio',val=0.0,  desc='ratio of maximum of tower base bending moment in fore-aft direction to maximum allowable bending moment')
        self.add_output('DEL_TwrBsMyt',val=0.0, units='kN*m', desc='damage equivalent load of tower base bending moment in fore-aft direction')
        self.add_output('DEL_TwrBsMyt_ratio',val=0.0, desc='ratio of damage equivalent load of tower base bending moment in fore-aft direction to maximum allowable bending moment')
        
        # Tower outputs
        if not self.options['modeling_options']['Level3']['from_openfast']:
            self.add_output('tower_maxMy_Fx', val=np.zeros(n_full_tow-1), units='kN', desc='distributed force in tower-aligned x-direction corresponding to maximum fore-aft moment at tower base')
            self.add_output('tower_maxMy_Fy', val=np.zeros(n_full_tow-1), units='kN', desc='distributed force in tower-aligned y-direction corresponding to maximum fore-aft moment at tower base')
            self.add_output('tower_maxMy_Fz', val=np.zeros(n_full_tow-1), units='kN', desc='distributed force in tower-aligned z-direction corresponding to maximum fore-aft moment at tower base')
            self.add_output('tower_maxMy_Mx', val=np.zeros(n_full_tow-1), units='kN*m', desc='distributed moment around tower-aligned x-axis corresponding to maximum fore-aft moment at tower base')
            self.add_output('tower_maxMy_My', val=np.zeros(n_full_tow-1), units='kN*m', desc='distributed moment around tower-aligned x-axis corresponding to maximum fore-aft moment at tower base')
            self.add_output('tower_maxMy_Mz', val=np.zeros(n_full_tow-1), units='kN*m', desc='distributed moment around tower-aligned x-axis corresponding to maximum fore-aft moment at tower base')

            # Monopile outputs
            self.add_output('max_M1N1MKye',val=0.0, units='kN*m', desc='maximum of My moment of member 1 at node 1 (base of the monopile)')
            self.add_output('monopile_maxMy_Fx', val=np.zeros(monlen_full), units='kN', desc='distributed force in monopile-aligned x-direction corresponding to max_M1N1MKye')
            self.add_output('monopile_maxMy_Fy', val=np.zeros(monlen_full), units='kN', desc='distributed force in monopile-aligned y-direction corresponding to max_M1N1MKye')
            self.add_output('monopile_maxMy_Fz', val=np.zeros(monlen_full), units='kN', desc='distributed force in monopile-aligned z-direction corresponding to max_M1N1MKye')
            self.add_output('monopile_maxMy_Mx', val=np.zeros(monlen_full), units='kN*m', desc='distributed moment around tower-aligned x-axis corresponding to max_M1N1MKye')
            self.add_output('monopile_maxMy_My', val=np.zeros(monlen_full), units='kN*m', desc='distributed moment around tower-aligned x-axis corresponding to max_M1N1MKye')
            self.add_output('monopile_maxMy_Mz', val=np.zeros(monlen_full), units='kN*m', desc='distributed moment around tower-aligned x-axis corresponding to max_M1N1MKye')

        # Floating outputs
        self.add_output('Max_PtfmPitch', val=0.0, desc='Maximum platform pitch angle over a set of OpenFAST simulations')
        self.add_output('Std_PtfmPitch', val=0.0, units='deg', desc='standard deviation of platform pitch angle')
        self.add_output('Max_Offset', val=0.0, units='m', desc='Maximum distance in surge/sway direction')

        # Fatigue output
        self.add_output('damage_blade_root_sparU', val=0.0, desc="Miner's rule cumulative damage to upper spar cap at blade root")
        self.add_output('damage_blade_root_sparL', val=0.0, desc="Miner's rule cumulative damage to lower spar cap at blade root")
        self.add_output('damage_blade_maxc_teU', val=0.0, desc="Miner's rule cumulative damage to upper trailing edge at blade max chord")
        self.add_output('damage_blade_maxc_teL', val=0.0, desc="Miner's rule cumulative damage to lower trailing edge at blade max chord")
        self.add_output('damage_lss', val=0.0, desc="Miner's rule cumulative damage to low speed shaft at hub attachment")
        self.add_output('damage_tower_base', val=0.0, desc="Miner's rule cumulative damage at tower base")
        self.add_output('damage_monopile_base', val=0.0, desc="Miner's rule cumulative damage at monopile base")

        # Simulation output
        self.add_output('openfast_failed', val=0.0, desc="Numerical value for whether any openfast runs failed. 0 if false, 2 if true")
        
        # Open loop to closed loop error
        if self.options['modeling_options']['OL2CL']['flag']:
            self.add_output('OL2CL_pitch', val=0.0, desc="Open loop to closed loop avarege error")

        self.add_discrete_output('fst_vt_out', val={})
        self.add_discrete_output('ts_out_dir', val={})

        # Iteration counter for openfast calls. Initialize at -1 so 0 after first call
        self.of_inumber = -1
        self.sim_idx = -1

        if modopt['Level2']['flag']:
            if MPI:
                rank = MPI.COMM_WORLD.Get_rank()
                lin_pkl_dir = os.path.join(self.options['opt_options']['general']['folder_output'], 'lin', 'rank_{}'.format(rank))
                if not os.path.exists(lin_pkl_dir):
                    os.makedirs(lin_pkl_dir, exist_ok=True)
                self.lin_pkl_file_name = os.path.join(lin_pkl_dir, 'ABCD_matrices.pkl')
            else:
                lin_pkl_dir = os.path.join(self.options['opt_options']['general']['folder_output'], 'lin')
                self.lin_pkl_file_name = os.path.join(lin_pkl_dir, 'ABCD_matrices.pkl')

            self.ABCD_list = []
            path = '.'.join(self.lin_pkl_file_name.split('.')[:-1])
            os.makedirs(path, exist_ok=True)

            with open(self.lin_pkl_file_name, 'wb') as handle:
                pickle.dump(self.ABCD_list, handle)
            
            self.lin_idx = 0

    def compute(self, inputs, outputs, discrete_inputs, discrete_outputs):
        modopt = self.options['modeling_options']
        sys.stdout.flush()

        if modopt['Level2']['flag']:
            self.sim_idx += 1
            ABCD = {
                'sim_idx' : self.sim_idx,
                'A' : None,
                'B' : None,
                'C' : None,
                'D' : None,
                'x_ops':None,
                'u_ops':None,
                'y_ops':None,
                'u_h':None,
                'omega_rpm' : None,
                'DescCntrlInpt' : None,
                'DescStates' : None,
                'DescOutput' : None,
                'StateDerivOrder' : None,
                'ind_fast_inps' : None,
                'ind_fast_outs' : None,
                'AEP':None
                }
            with open(self.lin_pkl_file_name, 'rb') as handle:
                ABCD_list = pickle.load(handle)

            ABCD_list.append(ABCD)
            self.ABCD_list = ABCD_list

            with open(self.lin_pkl_file_name, 'wb') as handle:
                pickle.dump(ABCD_list, handle)

        fst_vt = self.init_FAST_model()

        if not modopt['Level3']['from_openfast']:
            fst_vt = self.update_FAST_model(fst_vt, inputs, discrete_inputs)
        else:
            fast_reader = InputReader_OpenFAST()
            fast_reader.FAST_InputFile  = modopt['Level3']['openfast_file']   # FAST input file (ext=.fst)
            fast_reader.FAST_directory  = modopt['Level3']['openfast_dir']   # Path to fst directory files
            fast_reader.path2dll            = modopt['General']['openfast_configuration']['path2dll']   # Path to dll file
            fast_reader.execute()
            fst_vt = fast_reader.fst_vt
            # Re-load modeling options without defaults to learn only what needs to change, has already been validated when first loaded
            modopts_no_defaults = load_yaml(self.options['modeling_options']['fname_input_modeling'])
            fst_vt = self.load_FAST_model_opts(fst_vt,modopts_no_defaults)

            # Fix TwrTI: WEIS modeling options have it as a single value...
            if not isinstance(fst_vt['AeroDyn15']['TwrTI'],list):
                fst_vt['AeroDyn15']['TwrTI'] = [fst_vt['AeroDyn15']['TwrTI']] * len(fst_vt['AeroDyn15']['TwrElev'])
            if not isinstance(fst_vt['AeroDyn15']['TwrCb'],list):
                fst_vt['AeroDyn15']['TwrCb'] = [fst_vt['AeroDyn15']['TwrCb']] * len(fst_vt['AeroDyn15']['TwrElev'])

            # Fix AddF0: Should be a n x 1 array (list of lists):
            if fst_vt['HydroDyn'] and fst_vt['HydroDyn']['NBodyMod'] == 1:
                fst_vt['HydroDyn']['AddF0'] = [[F0] for F0 in fst_vt['HydroDyn']['AddF0']]

            if modopt['ROSCO']['flag']:
                fst_vt['DISCON_in'] = modopt['General']['openfast_configuration']['fst_vt']['DISCON_in']
                
        #  Allow user-defined OpenFAST options to override WISDEM-generated ones
        #  Re-load modeling options without defaults to learn only what needs to change, has already been validated when first loaded
        modopts_no_defaults = load_yaml(self.options['modeling_options']['fname_input_modeling'])
        fst_vt = self.load_FAST_model_opts(fst_vt,modopts_no_defaults)
                
        if self.model_only == True:
            # Write input OF files, but do not run OF
            self.write_FAST(fst_vt, discrete_outputs)
        else:
            # Write OF model and run
            summary_stats, extreme_table, DELs, Damage, case_list, case_name, chan_time, dlc_generator  = self.run_FAST(inputs, discrete_inputs, fst_vt)

            # Set up linear turbine model
            if modopt['Level2']['flag']:
                try: 
                    LinearTurbine = LinearTurbineModel(
                    self.FAST_runDirectory,
                    self.lin_case_name,
                    nlin=modopt['Level2']['linearization']['NLinTimes'],
                    reduceControls=True
                    )
                except FileNotFoundError as e:
                    logger.warning('FileNotFoundError: {} {}'.format(e.strerror, e.filename))
                    return

                # Save linearizations
                logger.warning('Saving ABCD matrices!')
                ABCD = {
                    'sim_idx' : self.sim_idx,
                    'A' : LinearTurbine.A_ops,
                    'B' : LinearTurbine.B_ops,
                    'C' : LinearTurbine.C_ops,
                    'D' : LinearTurbine.D_ops,
                    'x_ops':LinearTurbine.x_ops,
                    'u_ops':LinearTurbine.u_ops,
                    'y_ops':LinearTurbine.y_ops,
                    'u_h':LinearTurbine.u_h,
                    'omega_rpm' : LinearTurbine.omega_rpm,
                    'DescCntrlInpt' : LinearTurbine.DescCntrlInpt,
                    'DescStates' : LinearTurbine.DescStates,
                    'DescOutput' : LinearTurbine.DescOutput,
                    'StateDerivOrder' : LinearTurbine.StateDerivOrder,
                    'ind_fast_inps' : LinearTurbine.ind_fast_inps,
                    'ind_fast_outs' : LinearTurbine.ind_fast_outs,
                    }
                with open(self.lin_pkl_file_name, 'rb') as handle:
                    ABCD_list = pickle.load(handle)

                ABCD_list[self.sim_idx] = ABCD

                with open(self.lin_pkl_file_name, 'wb') as handle:
                    pickle.dump(ABCD_list, handle)
                    
                lin_files = glob.glob(os.path.join(self.FAST_runDirectory, '*.lin'))
                
                dest = os.path.join(self.FAST_runDirectory, f'copied_lin_files_{self.lin_idx}')
                Path(dest).mkdir(parents=True, exist_ok=True)
                for file in lin_files:
                    shutil.copy2(file, dest)
                self.lin_idx += 1

                # Shorten output names from linearization output to one like level3 openfast output
                # This depends on how openfast sets up the linearization output names and may break if that is changed
                OutList     = [out_name.split()[1][:-1] for out_name in LinearTurbine.DescOutput]
                OutOps      = {}
                for i_out, out in enumerate(OutList):
                    OutOps[out] = LinearTurbine.y_ops[i_out,:]

                # save to yaml, might want in analysis outputs
                FileTools.save_yaml(
                    self.FAST_runDirectory,
                    'OutOps.yaml',OutOps)

                # Set up Level 2 disturbance (simulation or DTQP)
                if modopt['Level2']['simulation']['flag'] or modopt['Level2']['DTQP']['flag']:
                    # Extract disturbance(s)
                    level2_disturbance = []
                    for case in case_list:
                        ts_file     = TurbSimFile(case[('InflowWind','FileName_BTS')])
                        ts_file.compute_rot_avg(fst_vt['ElastoDyn']['TipRad'])
                        u_h         = ts_file['rot_avg'][0,:]
                        tt          = ts_file['t']
                        level2_disturbance.append({'Time':tt, 'Wind': u_h})

                # Run linear simulation:

                # Get case list, wind inputs should have already been generated
                if modopt['Level2']['simulation']['flag']:
            
                    if modopt['Level2']['DTQP']['flag']:
                        raise Exception('Only DTQP or simulation flag can be set to true in Level2 modeling options')

                    # This is going to use the last discon_in file of the linearization set as the simulation file
                    # Currently fine because openfast is executed (or not executed if overwrite=False) after the file writing
                    if 'DLL_InFile' in self.fst_vt['ServoDyn']:     # if using file inputs
                        discon_in_file = os.path.join(self.FAST_runDirectory, self.fst_vt['ServoDyn']['DLL_InFile'])
                    else:       # if using fst_vt inputs from openfast_openmdao
                        discon_in_file = os.path.join(self.FAST_runDirectory, self.lin_case_name[0] + '_DISCON.IN')

                    lib_name = modopt['General']['openfast_configuration']['path2dll']

                    ss = {}
                    et = {}
                    dl = {}
                    dam = {}
                    ct = []
                    for i_dist, dist in enumerate(level2_disturbance):
                        sim_name = 'l2_sim_{}'.format(i_dist)
                        controller_int = ROSCO_ci.ControllerInterface(
                            lib_name,
                            param_filename=discon_in_file,
                            DT=1/80,        # modelling input?
                            sim_name = os.path.join(self.FAST_runDirectory,sim_name)
                            )

                        l2_out, _, P_op = LinearTurbine.solve(dist,Plot=False,controller=controller_int)

                        output = OpenFASTOutput.from_dict(l2_out, sim_name, magnitude_channels=self.magnitude_channels)

                        _name, _ss, _et, _dl, _dam = self.la._process_output(output)
                        ss[_name] = _ss
                        et[_name] = _et
                        dl[_name] = _dl
                        dam[_name] = _dam
                        ct.append(l2_out)

                        output.df.to_pickle(os.path.join(self.FAST_runDirectory,sim_name+'.p'))

                        summary_stats, extreme_table, DELs, Damage = self.la.post_process(ss, et, dl, dam)
                        
                        # Overwrite timeseries with simulated data instead of saved linearization timeseries
                        chan_time = ct

                elif modopt['Level2']['DTQP']['flag']:

                    summary_stats, extreme_table, DELs, Damage = dtqp_wrapper(
                        LinearTurbine, 
                        level2_disturbance, 
                        self.options['opt_options'], 
                        self.options['modeling_options'], 
                        self.fst_vt, 
                        self.la, 
                        self.magnitude_channels, 
                        self.FAST_runDirectory
                    )

                    # TODO: pull chan_time out of here

            # Post process regardless of level
            self.post_process(summary_stats, extreme_table, DELs, Damage, case_list, dlc_generator, chan_time, inputs, discrete_inputs, outputs, discrete_outputs)
            
            # Save AEP value to linear pickle file
            if modopt['Level2']['flag']:
                with open(self.lin_pkl_file_name, 'rb') as handle:
                        ABCD_list = pickle.load(handle)

                ABCD_list[self.sim_idx]['AEP'] = outputs['AEP']

                with open(self.lin_pkl_file_name, 'wb') as handle:
                    pickle.dump(ABCD_list, handle)
        
        # delete run directory. not recommended for most cases, use for large parallelization problems where disk storage will otherwise fill up
        if self.clean_FAST_directory:
            try:
                shutil.rmtree(self.FAST_runDirectory)
            except:
                logger.warning('Failed to delete directory: %s'%self.FAST_runDirectory)

    def init_FAST_model(self):

        modopt = self.options['modeling_options']
        fst_vt = modopt['General']['openfast_configuration']['fst_vt']

        # Main .fst file`
        fst_vt['Fst']               = {}
        fst_vt['ElastoDyn']         = {}
        fst_vt['ElastoDynBlade']    = {}
        fst_vt['ElastoDynTower']    = {}
        fst_vt['AeroDyn15']         = {}
        fst_vt['AeroDynBlade']      = {}
        fst_vt['ServoDyn']          = {}
        fst_vt['InflowWind']        = {}
        fst_vt['SubDyn']            = {}
        fst_vt['HydroDyn']          = {}
        fst_vt['MoorDyn']           = {}
        fst_vt['MAP']               = {}
        
        # List of structural controllers
        fst_vt['TStC'] = {}; fst_vt['TStC'] = []
        fst_vt['SStC'] = {}; fst_vt['SStC'] = []
        fst_vt['NStC'] = {}; fst_vt['NStC'] = []
        fst_vt['BStC'] = {}; fst_vt['BStC'] = []

        fst_vt = self.load_FAST_model_opts(fst_vt)

        return fst_vt

    def load_FAST_model_opts(self,fst_vt,modeling_options={}):
        # Can provide own modeling options, used when we don't want to use default OpenFAST options
        if not modeling_options:
            modeling_options = self.options['modeling_options']

        if 'simulation' in modeling_options['Level3']:
            for key in modeling_options['Level3']['simulation']:
                fst_vt['Fst'][key] = modeling_options['Level3']['simulation'][key]

        if 'ElastoDyn' in modeling_options['Level3']:
            for key in modeling_options['Level3']['ElastoDyn']:
                fst_vt['ElastoDyn'][key] = modeling_options['Level3']['ElastoDyn'][key]
        
        if 'ElastoDynBlade' in modeling_options['Level3']:
            for key in modeling_options['Level3']['ElastoDynBlade']:
                fst_vt['ElastoDynBlade'][key] = modeling_options['Level3']['ElastoDynBlade'][key]

        if 'ElastoDynTower' in modeling_options['Level3']:   
            for key in modeling_options['Level3']['ElastoDynTower']:
                fst_vt['ElastoDynTower'][key] = modeling_options['Level3']['ElastoDynTower'][key]

        if 'AeroDyn' in modeling_options['Level3']:    
            for key in modeling_options['Level3']['AeroDyn']:
                fst_vt['AeroDyn15'][key] = copy.copy(modeling_options['Level3']['AeroDyn'][key])

        if 'InflowWind' in modeling_options['Level3']:    
            for key in modeling_options['Level3']['InflowWind']:
                fst_vt['InflowWind'][key] = modeling_options['Level3']['InflowWind'][key]
            
        if 'ServoDyn' in modeling_options['Level3']:    
            for key in modeling_options['Level3']['ServoDyn']:
                fst_vt['ServoDyn'][key] = modeling_options['Level3']['ServoDyn'][key]

        if 'SubDyn' in modeling_options['Level3']:    
            for key in modeling_options['Level3']['SubDyn']:
                fst_vt['SubDyn'][key] = modeling_options['Level3']['SubDyn'][key]

        if 'HydroDyn' in modeling_options['Level3']:    
            for key in modeling_options['Level3']['HydroDyn']:
                fst_vt['HydroDyn'][key] = modeling_options['Level3']['HydroDyn'][key]

        if 'MoorDyn' in modeling_options['Level3']:    
            for key in modeling_options['Level3']['MoorDyn']:
                fst_vt['MoorDyn'][key] = modeling_options['Level3']['MoorDyn'][key]
        
        if 'outlist' in modeling_options['Level3']:
            for key1 in modeling_options['Level3']['outlist']:
                    for key2 in modeling_options['Level3']['outlist'][key1]:
                        fst_vt['outlist'][key1][key2] = modeling_options['Level3']['outlist'][key1][key2]
        
        if 'path2dll' in modeling_options['General']['openfast_configuration']:
            fst_vt['ServoDyn']['DLL_FileName'] = modeling_options['General']['openfast_configuration']['path2dll']

        if fst_vt['AeroDyn15']['IndToler'] == 0.:
            fst_vt['AeroDyn15']['IndToler'] = 'Default'
        if fst_vt['AeroDyn15']['DTAero'] == 0.:
            fst_vt['AeroDyn15']['DTAero'] = 'Default'
        if 'OLAF' in fst_vt['AeroDyn15'] and fst_vt['AeroDyn15']['OLAF']:
            if fst_vt['AeroDyn15']['OLAF']['DTfvw'] == 0.:
                fst_vt['AeroDyn15']['OLAF']['DTfvw'] = 'Default'
        else:
            fst_vt['AeroDyn15']['OLAF'] = {}
        if fst_vt['ElastoDyn']['DT'] == 0.:
            fst_vt['ElastoDyn']['DT'] = 'Default'
        if fst_vt['Fst']['DT_Out'] == 0.:
            fst_vt['Fst']['DT_Out'] = 'Default'

        return fst_vt

    def update_FAST_model(self, fst_vt, inputs, discrete_inputs):

        modopt = self.options['modeling_options']

        modopts_no_defaults = load_yaml(self.options['modeling_options']['fname_input_modeling'])

        # Update fst_vt nested dictionary with data coming from WISDEM

        # Comp flags in main input
        if modopt['flags']['offshore'] and modopts_no_defaults['Level3']['simulation'].get('CompHydro',1):
            fst_vt['Fst']['CompHydro'] = 1  # Use HydroDyn if CompHydro not specifically set in modeling inputs 

        # If there's mooring and  CompMooring not set in modeling inputs
        if modopt["flags"]["mooring"] and not fst_vt['Fst']['CompMooring']:
            fst_vt['Fst']['CompMooring'] = 3  # Use MoorDyn    

        # Set MHK flag
        if modopt['flags']['marine_hydro']:
            if modopt['flags']['floating']:
                fst_vt['Fst']['MHK'] = 2
            else:
                fst_vt['Fst']['MHK'] = 1
        else:
            fst_vt['Fst']['MHK'] = 0
        
        # Overwrite with user input
        if 'MHK' in modopts_no_defaults['Level3']['simulation']:
            fst_vt['Fst']['MHK'] = modopts_no_defaults['Level3']['simulation']['MHK']

        # Update ElastoDyn
        fst_vt['ElastoDyn']['NumBl']  = self.n_blades
        fst_vt['ElastoDyn']['TipRad'] = inputs['Rtip'][0]
        fst_vt['ElastoDyn']['HubRad'] = inputs['Rhub'][0]
        if discrete_inputs['rotor_orientation'] == 'upwind':
            k = -1.
        else:
            k = 1
        fst_vt['ElastoDyn']['PreCone(1)'] = k*inputs['cone'][0]
        fst_vt['ElastoDyn']['PreCone(2)'] = k*inputs['cone'][0]
        fst_vt['ElastoDyn']['PreCone(3)'] = k*inputs['cone'][0]
        fst_vt['ElastoDyn']['ShftTilt']   = k*inputs['tilt'][0]
        fst_vt['ElastoDyn']['OverHang']   = k*inputs['overhang'][0] / np.cos(np.deg2rad(inputs['tilt'][0])) # OpenFAST defines the overhang tilted (!)
        fst_vt['ElastoDyn']['GBoxEff']    = inputs['gearbox_efficiency'][0] * 100.
        fst_vt['ElastoDyn']['GBRatio']    = inputs['gearbox_ratio'][0]

        # Update ServoDyn
        fst_vt['ServoDyn']['GenEff']       = float(inputs['generator_efficiency']/inputs['gearbox_efficiency']) * 100.
        fst_vt['ServoDyn']['PitManRat(1)'] = float(inputs['max_pitch_rate'])
        fst_vt['ServoDyn']['PitManRat(2)'] = float(inputs['max_pitch_rate'])
        fst_vt['ServoDyn']['PitManRat(3)'] = float(inputs['max_pitch_rate'])
        

        # Update ServoDyn
        fst_vt['ServoDyn']['GenEff']       = float(inputs['generator_efficiency']/inputs['gearbox_efficiency']) * 100.
        fst_vt['ServoDyn']['PitManRat(1)'] = float(inputs['max_pitch_rate'])
        fst_vt['ServoDyn']['PitManRat(2)'] = float(inputs['max_pitch_rate'])
        fst_vt['ServoDyn']['PitManRat(3)'] = float(inputs['max_pitch_rate'])
        

        # Masses and inertias from DriveSE
        fst_vt['ElastoDyn']['HubMass']   = inputs['hub_system_mass'][0]
        fst_vt['ElastoDyn']['HubIner']   = inputs['hub_system_I'][0]
        fst_vt['ElastoDyn']['HubCM']     = inputs['hub_system_cm'][0] # k*inputs['overhang'][0] - inputs['hub_system_cm'][0], but we need to solve the circular dependency in DriveSE first
        fst_vt['ElastoDyn']['NacMass']   = inputs['above_yaw_mass'][0]
        fst_vt['ElastoDyn']['YawBrMass'] = inputs['yaw_mass'][0]
        # Advice from R. Bergua, add 1/3 the tower yaw inertia here because it is activated as a lumped modal mass
        fst_vt['ElastoDyn']['NacYIner']  = inputs['nacelle_I_TT'][2] + inputs['tower_I_base'][2]/3.0
        fst_vt['ElastoDyn']['NacCMxn']   = -k*inputs['nacelle_cm'][0]
        fst_vt['ElastoDyn']['NacCMyn']   = inputs['nacelle_cm'][1]
        fst_vt['ElastoDyn']['NacCMzn']   = inputs['nacelle_cm'][2]
        tower_top_height = float(inputs['hub_height']) - float(inputs['distance_tt_hub']) # Height of tower above ground level [onshore] or MSL [offshore] (meters)
        # The Twr2Shft is just the difference between hub height, tower top height, and sin(tilt)*overhang
        fst_vt['ElastoDyn']['Twr2Shft']  = float(inputs['hub_height']) - tower_top_height - abs(fst_vt['ElastoDyn']['OverHang'])*np.sin(np.deg2rad(inputs['tilt'][0]))
        # Flip Twr2Shft if floating MHK
        if modopt['flags']['marine_hydro'] and modopt['flags']['floating']:
            fst_vt['ElastoDyn']['Twr2Shft'] *= -1
        fst_vt['ElastoDyn']['GenIner']   = float(inputs['GenIner'])

        # Mass and inertia inputs
        fst_vt['ElastoDyn']['TipMass(1)'] = 0.
        fst_vt['ElastoDyn']['TipMass(2)'] = 0.
        fst_vt['ElastoDyn']['TipMass(3)'] = 0.

        tower_base_height = max(float(inputs['tower_base_height']), float(inputs["platform_total_center_of_mass"][2]))
        fst_vt['ElastoDyn']['TowerBsHt'] = tower_base_height # Height of tower base above ground level [onshore] or MSL [offshore] (meters)
        fst_vt['ElastoDyn']['TowerHt']   = tower_top_height

        # TODO: There is some confusion on PtfmRefzt
        # DZ: based on the openfast r-tests:
        #   if this is floating, the z ref. point is 0.  Is this the reference that platform_total_center_of_mass is relative to?
        #   if fixed bottom, it's the tower base height.
        if modopt['flags']['floating']:
            fst_vt['ElastoDyn']['PtfmMass'] = float(inputs["platform_mass"])
            fst_vt['ElastoDyn']['PtfmRIner'] = float(inputs["platform_I_total"][0])
            fst_vt['ElastoDyn']['PtfmPIner'] = float(inputs["platform_I_total"][1])
            fst_vt['ElastoDyn']['PtfmYIner'] = float(inputs["platform_I_total"][2])
            fst_vt['ElastoDyn']['PtfmCMxt'] = float(inputs["platform_total_center_of_mass"][0])
            fst_vt['ElastoDyn']['PtfmCMyt'] = float(inputs["platform_total_center_of_mass"][1])
            fst_vt['ElastoDyn']['PtfmCMzt'] = float(inputs["platform_total_center_of_mass"][2])
            fst_vt['ElastoDyn']['PtfmRefzt'] = 0. # Vertical distance from the ground level [onshore] or MSL [offshore] to the platform reference point (meters)

        else:
            # Ptfm* can capture the transition piece for fixed-bottom, but we are doing that in subdyn, so only worry about getting height right
            fst_vt['ElastoDyn']['PtfmMass'] = 0.
            fst_vt['ElastoDyn']['PtfmRIner'] = 0.
            fst_vt['ElastoDyn']['PtfmPIner'] = 0.
            # Advice from R. Bergua- Use a dummy quantity (at least 1e4) here when have fixed-bottom support
            fst_vt['ElastoDyn']['PtfmYIner'] = 1e8 if modopt['flags']['offshore'] else 0.0
            fst_vt['ElastoDyn']['PtfmCMxt'] = 0.
            fst_vt['ElastoDyn']['PtfmCMyt'] = 0.
            fst_vt['ElastoDyn']['PtfmCMzt'] = float(inputs['tower_base_height'])
            fst_vt['ElastoDyn']['PtfmRefzt'] = tower_base_height # Vertical distance from the ground level [onshore] or MSL [offshore] to the platform reference point (meters)

        # Drivetrain inputs
        fst_vt['ElastoDyn']['DTTorSpr'] = float(inputs['drivetrain_spring_constant'])
        fst_vt['ElastoDyn']['DTTorDmp'] = float(inputs['drivetrain_damping_coefficient'])

        # Update Inflowwind
        fst_vt['InflowWind']['RefHt'] = float(inputs['hub_height'])
        fst_vt['InflowWind']['RefHt_Uni'] = float(inputs['hub_height'])
        fst_vt['InflowWind']['PLexp'] = float(inputs['shearExp'])
        if fst_vt['InflowWind']['NWindVel'] == 1:
            fst_vt['InflowWind']['WindVxiList'] = 0.
            fst_vt['InflowWind']['WindVyiList'] = 0.
            fst_vt['InflowWind']['WindVziList'] = float(inputs['hub_height'])
        else:
            raise Exception('The code only supports InflowWind NWindVel == 1')

        # Update AeroDyn Tower Input File starting one station above ground to avoid error because the wind grid hits the ground        
        twr_elev  = inputs['tower_z']
        if modopt['flags']['marine_hydro']:
            twr_elev = np.flip(twr_elev)    # WISDEM flips the tower indices, flip them back
        twr_d     = inputs['tower_outer_diameter']
        twr_index = np.argmin(abs(twr_elev - np.maximum(1.0, tower_base_height)))
        cd_index  = 0
        if twr_elev[twr_index] <= 1. and not modopt['flags']['marine_hydro']:
            twr_index += 1
            cd_index  += 1

        twr_ids = np.arange(twr_index,len(twr_elev))

        fst_vt['AeroDyn15']['NumTwrNds'] = len(twr_elev[twr_ids])
        fst_vt['AeroDyn15']['TwrElev']   = twr_elev[twr_ids]
        fst_vt['AeroDyn15']['TwrDiam']   = twr_d[twr_ids]
        fst_vt['AeroDyn15']['TwrCd']     = inputs['tower_cd'][cd_index:]
        fst_vt['AeroDyn15']['TwrTI']     = np.ones(len(twr_elev[twr_index:])) * fst_vt['AeroDyn15']['TwrTI']
        fst_vt['AeroDyn15']['TwrCb']     = np.ones(len(twr_elev[twr_index:])) * fst_vt['AeroDyn15']['TwrCb']

        z_tow = twr_elev
        z_sec, _ = util.nodal2sectional(z_tow)
        sec_loc = (z_sec - z_sec[0]) / (z_sec[-1] - z_sec[0])
        fst_vt['ElastoDynTower']['NTwInpSt'] = len(sec_loc)
        fst_vt['ElastoDynTower']['HtFract']  = sec_loc
        fst_vt['ElastoDynTower']['TMassDen'] = inputs['mass_den']
        fst_vt['ElastoDynTower']['TwFAStif'] = inputs['foreaft_stff']
        fst_vt['ElastoDynTower']['TwSSStif'] = inputs['sideside_stff']
        fst_vt['ElastoDynTower']['TwFAM1Sh'] = inputs['fore_aft_modes'][0, :]  / sum(inputs['fore_aft_modes'][0, :])
        fst_vt['ElastoDynTower']['TwFAM2Sh'] = inputs['fore_aft_modes'][1, :]  / sum(inputs['fore_aft_modes'][1, :])
        fst_vt['ElastoDynTower']['TwSSM1Sh'] = inputs['side_side_modes'][0, :] / sum(inputs['side_side_modes'][0, :])
        fst_vt['ElastoDynTower']['TwSSM2Sh'] = inputs['side_side_modes'][1, :] / sum(inputs['side_side_modes'][1, :])

        # Catch cases where modes not calculated
        if all(np.isnan(fst_vt['ElastoDynTower']['TwFAM1Sh'])):
            fst_vt['ElastoDyn']['TwFADOF1'] = False
            fst_vt['ElastoDynTower']['TwFAM1Sh'] = [1,0,0,0,0]  # placeholder is required in OpenFAST
            print("WEIS Warning: Setting TwFADOF1 to False in ElastoDyn because mode shapes were not calculated")

        if all(np.isnan(fst_vt['ElastoDynTower']['TwFAM2Sh'])):
            fst_vt['ElastoDyn']['TwFADOF2'] = False
            fst_vt['ElastoDynTower']['TwFAM2Sh'] = [1,0,0,0,0]  # placeholder is required in OpenFAST
            print("WEIS Warning: Setting TwFADOF2 to False in ElastoDyn because mode shapes were not calculated")

        if all(np.isnan(fst_vt['ElastoDynTower']['TwSSM1Sh'])):
            fst_vt['ElastoDyn']['TwSSDOF1'] = False
            fst_vt['ElastoDynTower']['TwSSM1Sh'] = [1,0,0,0,0]  # placeholder is required in OpenFAST
            print("WEIS Warning: Setting TwSSDOF1 to False in ElastoDyn because mode shapes were not calculated")

        if all(np.isnan(fst_vt['ElastoDynTower']['TwSSM2Sh'])):
            fst_vt['ElastoDyn']['TwSSDOF2'] = False
            fst_vt['ElastoDynTower']['TwSSM2Sh'] = [1,0,0,0,0]  # placeholder is required in OpenFAST
            print("WEIS Warning: Setting TwSSDOF2 to False in ElastoDyn because mode shapes were not calculated")
        
        # Calculate yaw stiffness of tower (springs in series) and use in servodyn as yaw spring constant
        k_tow_tor = inputs['tor_stff'] / np.diff(inputs['tower_z'])
        k_tow_tor = 1.0/np.sum(1.0/k_tow_tor)
        # R. Bergua's suggestion to set the stiffness to the tower torsional stiffness and the
        # damping to the frequency of the first tower torsional mode- easier than getting the yaw inertia right
        damp_ratio = 0.01
        f_torsion = float(inputs['tor_freq'])
        fst_vt['ServoDyn']['YawSpr'] = k_tow_tor
        if f_torsion > 0.0:
            fst_vt['ServoDyn']['YawDamp'] = damp_ratio * k_tow_tor / np.pi / f_torsion
        else:
            fst_vt['ServoDyn']['YawDamp'] = 2 * damp_ratio * np.sqrt(k_tow_tor * inputs['rna_I_TT'][2])

        # Update ElastoDyn Blade Input File
        fst_vt['ElastoDynBlade']['NBlInpSt']   = len(inputs['r'])
        fst_vt['ElastoDynBlade']['BlFract']    = (inputs['r']-inputs['Rhub'])/(inputs['Rtip']-inputs['Rhub'])
        fst_vt['ElastoDynBlade']['BlFract'][0] = 0.
        fst_vt['ElastoDynBlade']['BlFract'][-1]= 1.
        fst_vt['ElastoDynBlade']['PitchAxis']  = inputs['le_location']
        fst_vt['ElastoDynBlade']['StrcTwst']   = inputs['theta'] # to do: structural twist is not nessessarily (nor likely to be) the same as aero twist
        fst_vt['ElastoDynBlade']['BMassDen']   = inputs['beam:rhoA']
        fst_vt['ElastoDynBlade']['FlpStff']    = inputs['beam:EIyy']
        fst_vt['ElastoDynBlade']['EdgStff']    = inputs['beam:EIxx']
        fst_vt['ElastoDynBlade']['BldFl1Sh']   = np.zeros(5)
        fst_vt['ElastoDynBlade']['BldFl2Sh']   = np.zeros(5)
        fst_vt['ElastoDynBlade']['BldEdgSh']   = np.zeros(5)
        for i in range(5):
            fst_vt['ElastoDynBlade']['BldFl1Sh'][i] = inputs['flap_mode_shapes'][0,i] / sum(inputs['flap_mode_shapes'][0,:])
            fst_vt['ElastoDynBlade']['BldFl2Sh'][i] = inputs['flap_mode_shapes'][1,i] / sum(inputs['flap_mode_shapes'][1,:])
            fst_vt['ElastoDynBlade']['BldEdgSh'][i] = inputs['edge_mode_shapes'][0,i] / sum(inputs['edge_mode_shapes'][0,:])

        # if flap/other mode shapes are all 0s, then the DOF should be disabled because they were not calculated
        if all(np.isnan(fst_vt['ElastoDynBlade']['BldFl1Sh'])):
            fst_vt['ElastoDyn']['FlapDOF1'] = False
            fst_vt['ElastoDynBlade']['BldFl1Sh'] = [1,0,0,0,0]
            print("WEIS Warning: Setting FlapDOF1 to False in ElastoDyn because mode shapes were not calculated")

        if all(np.isnan(fst_vt['ElastoDynBlade']['BldFl2Sh'])):
            fst_vt['ElastoDyn']['FlapDOF2'] = False
            fst_vt['ElastoDynBlade']['BldFl2Sh'] = [1,0,0,0,0]
            print("WEIS Warning: Setting FlapDOF2 to False in ElastoDyn because mode shapes were not calculated")

        if all(np.isnan(fst_vt['ElastoDynBlade']['BldEdgSh'])):
            fst_vt['ElastoDyn']['EdgeDOF'] = False
            fst_vt['ElastoDynBlade']['BldEdgSh'] = [1,0,0,0,0]
            print("WEIS Warning: Setting EdgeDOF1 to False in ElastoDyn because mode shapes were not calculated")
        
        # Update AeroDyn15, Fst inputs for environment
        fst_vt['Fst']['AirDens']   = float(inputs['rho'])
        fst_vt['Fst']['SpdSound']  = float(inputs['speed_sound_air'])
        if modopt['flags']['marine_hydro']:
            fst_vt['Fst']['KinVisc']   = inputs['mu_water'][0] / inputs['rho_water'][0]
        else:
            fst_vt['Fst']['KinVisc']   = inputs['mu'][0] / inputs['rho'][0]

        # Use defaults in AeroDyn
        fst_vt['AeroDyn15']['AirDens']  = 'default'
        fst_vt['AeroDyn15']['KinVisc']  = 'default'
        fst_vt['AeroDyn15']['SpdSound'] = 'default'
        fst_vt['AeroDyn15']['Patm']     = 'default'
        fst_vt['AeroDyn15']['Pvap']     = 'default'

        if modopt['flags']['marine_hydro']:
            fst_vt['AeroDyn15']['Buoyancy'] = True
            # fst_vt['AeroDyn15']['CavitCheck'] = True   # Disabling since WISDEM doesn't keep track of Cpmin yet

        # Update AeroDyn15 Blade Input File
        r = (inputs['r']-inputs['Rhub'])
        r[0]  = 0.
        r[-1] = inputs['Rtip']-inputs['Rhub']
        fst_vt['AeroDynBlade']['NumBlNds'] = self.n_span
        fst_vt['AeroDynBlade']['BlSpn']    = r
        BlCrvAC, BlSwpAC = self.get_ac_axis(inputs)
        fst_vt['AeroDynBlade']['BlCrvAC']  = BlCrvAC
        fst_vt['AeroDynBlade']['BlSwpAC']  = BlSwpAC
        fst_vt['AeroDynBlade']['BlCrvAng'] = np.degrees(np.arcsin(np.gradient(BlCrvAC)/np.gradient(r)))
        fst_vt['AeroDynBlade']['BlTwist']  = inputs['theta']
        fst_vt['AeroDynBlade']['BlChord']  = inputs['chord']
        fst_vt['AeroDynBlade']['BlAFID']   = np.asarray(range(1,self.n_span+1))

        # Update AeroDyn15 Airfoile Input Files
        # airfoils = inputs['airfoils']
        fst_vt['AeroDyn15']['NumAFfiles'] = self.n_span
        # fst_vt['AeroDyn15']['af_data'] = [{}]*len(airfoils)
        fst_vt['AeroDyn15']['af_data'] = []

        # Set the AD15 flag AFTabMod, deciding whether we use more Re per airfoil or user-defined tables (used for example in distributed aerodynamic control)
        if fst_vt['AeroDyn15']['AFTabMod'] == 1:
            # If AFTabMod is the default coming form the schema, check the value from WISDEM, which might be set to 2 if more Re per airfoil are defined in the geometry yaml
            fst_vt['AeroDyn15']['AFTabMod'] = modopt["WISDEM"]["RotorSE"]["AFTabMod"]
        if self.n_tab > 1 and fst_vt['AeroDyn15']['AFTabMod'] == 1:
            fst_vt['AeroDyn15']['AFTabMod'] = 3
        elif self.n_tab > 1 and fst_vt['AeroDyn15']['AFTabMod'] == 2:
            raise Exception('OpenFAST does not support both multiple Re and multiple user defined tabs. Please remove DAC devices or Re polars')

        for i in range(self.n_span): # No of blade radial stations

            fst_vt['AeroDyn15']['af_data'].append([])

            if fst_vt['AeroDyn15']['AFTabMod'] == 1:
                loop_index = 1
            elif fst_vt['AeroDyn15']['AFTabMod'] == 2:
                loop_index = self.n_Re
            else:
                loop_index = self.n_tab

            for j in range(loop_index): # Number of tabs or Re
                if fst_vt['AeroDyn15']['AFTabMod'] == 1:
                    unsteady = eval_unsteady(inputs['airfoils_aoa'], inputs['airfoils_cl'][i,:,0,0], inputs['airfoils_cd'][i,:,0,0], inputs['airfoils_cm'][i,:,0,0])
                elif fst_vt['AeroDyn15']['AFTabMod'] == 2:
                    unsteady = eval_unsteady(inputs['airfoils_aoa'], inputs['airfoils_cl'][i,:,j,0], inputs['airfoils_cd'][i,:,j,0], inputs['airfoils_cm'][i,:,j,0])
                else:
                    unsteady = eval_unsteady(inputs['airfoils_aoa'], inputs['airfoils_cl'][i,:,0,j], inputs['airfoils_cd'][i,:,0,j], inputs['airfoils_cm'][i,:,0,j])

                fst_vt['AeroDyn15']['af_data'][i].append({})


                fst_vt['AeroDyn15']['af_data'][i][j]['InterpOrd'] = "DEFAULT"
                fst_vt['AeroDyn15']['af_data'][i][j]['NonDimArea']= 1
                if modopt['General']['openfast_configuration']['generate_af_coords']:
                    fst_vt['AeroDyn15']['af_data'][i][j]['NumCoords'] = '@"AF{:02d}_Coords.txt"'.format(i)
                else:
                    fst_vt['AeroDyn15']['af_data'][i][j]['NumCoords'] = '0'

                fst_vt['AeroDyn15']['af_data'][i][j]['NumTabs']   = loop_index
                if fst_vt['AeroDyn15']['AFTabMod'] == 3:
                    fst_vt['AeroDyn15']['af_data'][i][j]['Ctrl'] = inputs['airfoils_Ctrl'][i,0,j]  # unsteady['Ctrl'] # added to unsteady function for variable flap controls at airfoils
                    fst_vt['AeroDyn15']['af_data'][i][j]['Re']   = inputs['airfoils_Re'][0] # If AFTabMod==3 the Re is neglected, but it still must be the same across tables
                else:
                    fst_vt['AeroDyn15']['af_data'][i][j]['Re']   = inputs['airfoils_Re'][j]
                    fst_vt['AeroDyn15']['af_data'][i][j]['Ctrl'] = 0.
                fst_vt['AeroDyn15']['af_data'][i][j]['InclUAdata']= "True"
                fst_vt['AeroDyn15']['af_data'][i][j]['alpha0']    = unsteady['alpha0']
                fst_vt['AeroDyn15']['af_data'][i][j]['alpha1']    = max(unsteady['alpha0'], unsteady['alpha1'])
                fst_vt['AeroDyn15']['af_data'][i][j]['alpha2']    = min(unsteady['alpha0'], unsteady['alpha2'])
                fst_vt['AeroDyn15']['af_data'][i][j]['eta_e']     = unsteady['eta_e']
                fst_vt['AeroDyn15']['af_data'][i][j]['C_nalpha']  = unsteady['C_nalpha']
                fst_vt['AeroDyn15']['af_data'][i][j]['T_f0']      = unsteady['T_f0']
                fst_vt['AeroDyn15']['af_data'][i][j]['T_V0']      = unsteady['T_V0']
                fst_vt['AeroDyn15']['af_data'][i][j]['T_p']       = unsteady['T_p']
                fst_vt['AeroDyn15']['af_data'][i][j]['T_VL']      = unsteady['T_VL']
                fst_vt['AeroDyn15']['af_data'][i][j]['b1']        = unsteady['b1']
                fst_vt['AeroDyn15']['af_data'][i][j]['b2']        = unsteady['b2']
                fst_vt['AeroDyn15']['af_data'][i][j]['b5']        = unsteady['b5']
                fst_vt['AeroDyn15']['af_data'][i][j]['A1']        = unsteady['A1']
                fst_vt['AeroDyn15']['af_data'][i][j]['A2']        = unsteady['A2']
                fst_vt['AeroDyn15']['af_data'][i][j]['A5']        = unsteady['A5']
                fst_vt['AeroDyn15']['af_data'][i][j]['S1']        = unsteady['S1']
                fst_vt['AeroDyn15']['af_data'][i][j]['S2']        = unsteady['S2']
                fst_vt['AeroDyn15']['af_data'][i][j]['S3']        = unsteady['S3']
                fst_vt['AeroDyn15']['af_data'][i][j]['S4']        = unsteady['S4']
                fst_vt['AeroDyn15']['af_data'][i][j]['Cn1']       = unsteady['Cn1']
                fst_vt['AeroDyn15']['af_data'][i][j]['Cn2']       = unsteady['Cn2']
                fst_vt['AeroDyn15']['af_data'][i][j]['St_sh']     = unsteady['St_sh']
                fst_vt['AeroDyn15']['af_data'][i][j]['Cd0']       = unsteady['Cd0']
                fst_vt['AeroDyn15']['af_data'][i][j]['Cm0']       = unsteady['Cm0']
                fst_vt['AeroDyn15']['af_data'][i][j]['k0']        = unsteady['k0']
                fst_vt['AeroDyn15']['af_data'][i][j]['k1']        = unsteady['k1']
                fst_vt['AeroDyn15']['af_data'][i][j]['k2']        = unsteady['k2']
                fst_vt['AeroDyn15']['af_data'][i][j]['k3']        = unsteady['k3']
                fst_vt['AeroDyn15']['af_data'][i][j]['k1_hat']    = unsteady['k1_hat']
                fst_vt['AeroDyn15']['af_data'][i][j]['x_cp_bar']  = unsteady['x_cp_bar']
                fst_vt['AeroDyn15']['af_data'][i][j]['UACutout']  = unsteady['UACutout']
                fst_vt['AeroDyn15']['af_data'][i][j]['filtCutOff']= unsteady['filtCutOff']
                fst_vt['AeroDyn15']['af_data'][i][j]['NumAlf']    = len(unsteady['Alpha'])
                fst_vt['AeroDyn15']['af_data'][i][j]['Alpha']     = np.array(unsteady['Alpha'])
                fst_vt['AeroDyn15']['af_data'][i][j]['Cl']        = np.array(unsteady['Cl'])
                fst_vt['AeroDyn15']['af_data'][i][j]['Cd']        = np.array(unsteady['Cd'])
                fst_vt['AeroDyn15']['af_data'][i][j]['Cm']        = np.array(unsteady['Cm'])
                fst_vt['AeroDyn15']['af_data'][i][j]['Cpmin']     = np.zeros_like(unsteady['Cm'])

        fst_vt['AeroDyn15']['af_coord'] = []
        fst_vt['AeroDyn15']['rthick']   = np.zeros(self.n_span)
        fst_vt['AeroDyn15']['ac']   = np.zeros(self.n_span)
        for i in range(self.n_span):
            fst_vt['AeroDyn15']['af_coord'].append({})
            fst_vt['AeroDyn15']['af_coord'][i]['x']  = inputs['coord_xy_interp'][i,:,0]
            fst_vt['AeroDyn15']['af_coord'][i]['y']  = inputs['coord_xy_interp'][i,:,1]
            fst_vt['AeroDyn15']['rthick'][i]         = inputs['rthick'][i]
            fst_vt['AeroDyn15']['ac'][i]             = inputs['ac'][i]

        # # AeroDyn blade spanwise output positions
        r_out_target  = [0.1, 0.20, 0.30, 0.4, 0.5, 0.6, 0.7, 0.8, 0.9]
        r = r/r[-1]
        idx_out       = [np.argmin(abs(r-ri)) for ri in r_out_target]
        self.R_out_AD = [fst_vt['AeroDynBlade']['BlSpn'][i] for i in idx_out]
        if len(self.R_out_AD) != len(np.unique(self.R_out_AD)):
            raise Exception('ERROR: the spanwise resolution is too coarse and does not support 9 channels along blade span. Please increase it in the modeling_options.yaml.')
        fst_vt['AeroDyn15']['BlOutNd']  = [str(idx+1) for idx in idx_out]
        fst_vt['AeroDyn15']['NBlOuts']  = len(idx_out)

        # ElastoDyn blade spanwise output positions
        nBldNodes     = fst_vt['ElastoDyn']['BldNodes']
        bld_fract     = np.arange(1./nBldNodes/2., 1, 1./nBldNodes)
        idx_out       = [np.argmin(abs(bld_fract-ri)) for ri in r_out_target]
        r_nodes       = bld_fract*(fst_vt['ElastoDyn']['TipRad']-fst_vt['ElastoDyn']['HubRad']) + fst_vt['ElastoDyn']['HubRad']
        self.R_out_ED_bl = np.hstack((fst_vt['ElastoDyn']['HubRad'], [r_nodes[i] for i in idx_out]))
        if len(self.R_out_ED_bl) != len(np.unique(self.R_out_ED_bl)):
            raise Exception('ERROR: the spanwise resolution is too coarse and does not support 9 channels along blade span. Please increase it in the modeling_options.yaml.')
        fst_vt['ElastoDyn']['BldGagNd'] = [idx+1 for idx in idx_out]
        fst_vt['ElastoDyn']['NBlGages'] = len(idx_out)

        # ElastoDyn tower output positions along height
        fst_vt['ElastoDyn']['NTwGages'] = 9
        nTwrNodes = fst_vt['ElastoDyn']['TwrNodes']
        twr_fract = np.arange(1./nTwrNodes/2., 1, 1./nTwrNodes)
        idx_out = [np.argmin(abs(twr_fract-ri)) for ri in r_out_target]
        fst_vt['ElastoDyn']['TwrGagNd'] = [idx+1 for idx in idx_out]
        fst_vt['AeroDyn15']['NTwOuts'] = 0
        self.Z_out_ED_twr = np.hstack((0., [twr_fract[i] for i in idx_out], 1.))
        if len(np.unique(self.Z_out_ED_twr)) < len(self.Z_out_ED_twr):
            raise Exception('The minimum number of tower nodes for WEIS to compute forces along the tower height is 11.')

        # SubDyn inputs- monopile and floating
        if modopt['Level3']['simulation']['CompSub']:
            if modopt['flags']['monopile']:
                mono_d = inputs['monopile_outer_diameter']
                mono_t = inputs['monopile_wall_thickness']
                mono_elev = inputs['monopile_z']
                n_joints = len(mono_d[1:]) # Omit submerged pile
                n_members = n_joints - 1
                itrans = n_joints - 1
                fst_vt['SubDyn']['JointXss'] = np.zeros( n_joints )
                fst_vt['SubDyn']['JointYss'] = np.zeros( n_joints )
                fst_vt['SubDyn']['JointZss'] = mono_elev[1:]
                fst_vt['SubDyn']['NReact'] = 1
                fst_vt['SubDyn']['RJointID'] = [1]
                fst_vt['SubDyn']['RctTDXss'] = fst_vt['SubDyn']['RctTDYss'] = fst_vt['SubDyn']['RctTDZss'] = [1]
                fst_vt['SubDyn']['RctRDXss'] = fst_vt['SubDyn']['RctRDYss'] = fst_vt['SubDyn']['RctRDZss'] = [1]
                fst_vt['SubDyn']['NInterf'] = 1
                fst_vt['SubDyn']['IJointID'] = [n_joints]
                fst_vt['SubDyn']['MJointID1'] = np.arange( n_members, dtype=np.int_ ) + 1
                fst_vt['SubDyn']['MJointID2'] = np.arange( n_members, dtype=np.int_ ) + 2
                fst_vt['SubDyn']['YoungE1'] = inputs['monopile_E'][1:]
                fst_vt['SubDyn']['ShearG1'] = inputs['monopile_G'][1:]
                fst_vt['SubDyn']['MatDens1'] = inputs['monopile_rho'][1:]
                fst_vt['SubDyn']['XsecD'] = util.nodal2sectional(mono_d[1:])[0] # Don't need deriv
                fst_vt['SubDyn']['XsecT'] = mono_t[1:]
                
                # Find the members where the 9 channels of SubDyn should be placed
                grid_joints_monopile = (fst_vt['SubDyn']['JointZss'] - fst_vt['SubDyn']['JointZss'][0]) / (fst_vt['SubDyn']['JointZss'][-1] - fst_vt['SubDyn']['JointZss'][0])
                n_channels = 9
                grid_target = np.linspace(0., 0.999999999, n_channels)
                idx_out = [np.where(grid_i >= grid_joints_monopile)[0][-1] for grid_i in grid_target]
                idx_out = np.unique(idx_out)
                fst_vt['SubDyn']['NMOutputs'] = len(idx_out)
                fst_vt['SubDyn']['MemberID_out'] = [idx+1 for idx in idx_out]
                fst_vt['SubDyn']['NOutCnt'] = np.ones_like(fst_vt['SubDyn']['MemberID_out'])
                fst_vt['SubDyn']['NodeCnt'] = np.ones_like(fst_vt['SubDyn']['MemberID_out'])
                fst_vt['SubDyn']['NodeCnt'][-1] = 2
                self.Z_out_SD_mpl = [grid_joints_monopile[i] for i in idx_out]

            elif modopt['flags']['floating']:
                joints_xyz = inputs["platform_nodes"]
                n_joints = np.where(joints_xyz[:, 0] == NULL)[0][0]
                joints_xyz = joints_xyz[:n_joints, :]
                itrans = util.closest_node(joints_xyz, inputs["transition_node"])

                N1 = np.int_(inputs["platform_elem_n1"])
                n_members = np.where(N1 == NULL)[0][0]
                N1 = N1[:n_members]
                N2 = np.int_(inputs["platform_elem_n2"][:n_members])

                fst_vt['SubDyn']['JointXss'] = joints_xyz[:,0]
                fst_vt['SubDyn']['JointYss'] = joints_xyz[:,1]
                fst_vt['SubDyn']['JointZss'] = joints_xyz[:,2]
                fst_vt['SubDyn']['NReact'] = 0
                fst_vt['SubDyn']['RJointID'] = []
                fst_vt['SubDyn']['RctTDXss'] = fst_vt['SubDyn']['RctTDYss'] = fst_vt['SubDyn']['RctTDZss'] = []
                fst_vt['SubDyn']['RctRDXss'] = fst_vt['SubDyn']['RctRDYss'] = fst_vt['SubDyn']['RctRDZss'] = []
                if modopt['floating']['transition_joint'] is None:
                    fst_vt['SubDyn']['NInterf'] = 0
                    fst_vt['SubDyn']['IJointID'] = []
                else:
                    fst_vt['SubDyn']['NInterf'] = 1
                    fst_vt['SubDyn']['IJointID'] = [itrans+1]
                fst_vt['SubDyn']['MJointID1'] = N1+1
                fst_vt['SubDyn']['MJointID2'] = N2+1

                fst_vt['SubDyn']['YoungE1'] = inputs["platform_elem_E"][:n_members]
                fst_vt['SubDyn']['ShearG1'] = inputs["platform_elem_G"][:n_members]
                fst_vt['SubDyn']['MatDens1'] = inputs["platform_elem_rho"][:n_members]
                fst_vt['SubDyn']['XsecD'] = inputs["platform_elem_D"][:n_members]
                fst_vt['SubDyn']['XsecT'] = inputs["platform_elem_t"][:n_members]

            # SubDyn inputs- offshore generic
            if modopt['flags']['offshore']:
                mgrav = 0.0 if not modopt['flags']['monopile'] else float(inputs['gravity_foundation_mass'])
                if fst_vt['SubDyn']['SDdeltaT']<=-999.0: fst_vt['SubDyn']['SDdeltaT'] = "DEFAULT"
                fst_vt['SubDyn']['GuyanDamp'] = np.vstack( tuple([fst_vt['SubDyn']['GuyanDamp'+str(m+1)] for m in range(6)]) )
                fst_vt['SubDyn']['Rct_SoilFile'] = [""]*fst_vt['SubDyn']['NReact']
                fst_vt['SubDyn']['NJoints'] = n_joints
                fst_vt['SubDyn']['JointID'] = np.arange( n_joints, dtype=np.int_) + 1
                fst_vt['SubDyn']['JointType'] = np.ones( n_joints, dtype=np.int_)
                fst_vt['SubDyn']['JointDirX'] = fst_vt['SubDyn']['JointDirY'] = fst_vt['SubDyn']['JointDirZ'] = np.zeros( n_joints )
                fst_vt['SubDyn']['JointStiff'] = np.zeros( n_joints )
                fst_vt['SubDyn']['ItfTDXss'] = fst_vt['SubDyn']['ItfTDYss'] = fst_vt['SubDyn']['ItfTDZss'] = [1]
                fst_vt['SubDyn']['ItfRDXss'] = fst_vt['SubDyn']['ItfRDYss'] = fst_vt['SubDyn']['ItfRDZss'] = [1]
                fst_vt['SubDyn']['NMembers'] = n_members
                fst_vt['SubDyn']['MemberID'] = np.arange( n_members, dtype=np.int_ ) + 1
                fst_vt['SubDyn']['MPropSetID1'] = fst_vt['SubDyn']['MPropSetID2'] = np.arange( n_members, dtype=np.int_ ) + 1
                fst_vt['SubDyn']['MType'] = np.ones( n_members, dtype=np.int_ )
                fst_vt['SubDyn']['NPropSets'] = n_members
                fst_vt['SubDyn']['PropSetID1'] = np.arange( n_members, dtype=np.int_ ) + 1
                fst_vt['SubDyn']['NCablePropSets'] = 0
                fst_vt['SubDyn']['NRigidPropSets'] = 0
                fst_vt['SubDyn']['NCOSMs'] = 0
                fst_vt['SubDyn']['NXPropSets'] = 0
                fst_vt['SubDyn']['NCmass'] = 2 if mgrav > 0.0 else 1
                fst_vt['SubDyn']['CMJointID'] = [itrans+1]
                fst_vt['SubDyn']['JMass'] = [float(inputs['transition_piece_mass'])]
                fst_vt['SubDyn']['JMXX'] = [inputs['transition_piece_I'][0]]
                fst_vt['SubDyn']['JMYY'] = [inputs['transition_piece_I'][1]]
                fst_vt['SubDyn']['JMZZ'] = [inputs['transition_piece_I'][2]]
                fst_vt['SubDyn']['JMXY'] = fst_vt['SubDyn']['JMXZ'] = fst_vt['SubDyn']['JMYZ'] = [0.0]
                fst_vt['SubDyn']['MCGX'] = fst_vt['SubDyn']['MCGY'] = fst_vt['SubDyn']['MCGZ'] = [0.0]
                if mgrav > 0.0:
                    fst_vt['SubDyn']['CMJointID'] += [1]
                    fst_vt['SubDyn']['JMass'] += [mgrav]
                    fst_vt['SubDyn']['JMXX'] += [inputs['gravity_foundation_I'][0]]
                    fst_vt['SubDyn']['JMYY'] += [inputs['gravity_foundation_I'][1]]
                    fst_vt['SubDyn']['JMZZ'] += [inputs['gravity_foundation_I'][2]]
                    fst_vt['SubDyn']['JMXY'] += [0.0]
                    fst_vt['SubDyn']['JMXZ'] += [0.0]
                    fst_vt['SubDyn']['JMYZ'] += [0.0]
                    fst_vt['SubDyn']['MCGX'] += [0.0]
                    fst_vt['SubDyn']['MCGY'] += [0.0]
                    fst_vt['SubDyn']['MCGZ'] += [0.0]


        # HydroDyn inputs
        if fst_vt['Fst']['CompHydro']:
            if modopt['flags']['monopile']:
                z_coarse = make_coarse_grid(mono_elev[1:], mono_d[1:])
                # Don't want any nodes near zero for annoying hydrodyn errors
                idx0 = np.intersect1d(np.where(z_coarse>-0.5), np.where(z_coarse<0.5))
                z_coarse = np.delete(z_coarse, idx0) 
                n_joints = len(z_coarse)
                n_members = n_joints - 1
                joints_xyz = np.c_[np.zeros((n_joints,2)), z_coarse]
                d_coarse = np.interp(z_coarse, mono_elev[1:], mono_d[1:])
                t_coarse = util.sectional_interp(z_coarse, mono_elev[1:], mono_t[1:])
                N1 = np.arange( n_members, dtype=np.int_ ) + 1
                N2 = np.arange( n_members, dtype=np.int_ ) + 2
                
            elif modopt['flags']['floating']:
                joints_xyz = np.empty((0, 3))
                axial_coeffs = np.empty((0, 3))
                N1 = np.array([], dtype=np.int_)
                N2 = np.array([], dtype=np.int_)
                d_coarse = np.array([])
                t_coarse = np.array([])
                
<<<<<<< HEAD
                # Look over members and grab all nodes and internal connections
                n_member = modopt["floating"]["members"]["n_members"]
                for k in range(n_member):
                    s_grid = inputs[f"member{k}:s"]
                    idiam = inputs[f"member{k}:outer_diameter"]
                    s_coarse = make_coarse_grid(s_grid, idiam)
                    s_coarse = np.unique( np.minimum( np.maximum(s_coarse, inputs[f"member{k}:s_ghost1"]), inputs[f"member{k}:s_ghost2"]) )
                    id_coarse = np.interp(s_coarse, s_grid, idiam)
                    it_coarse = util.sectional_interp(s_coarse, s_grid, inputs[f"member{k}:wall_thickness"])
                    xyz0 = inputs[f"member{k}:joint1"]
                    xyz1 = inputs[f"member{k}:joint2"]
                    dxyz = xyz1 - xyz0
                    inode_xyz = np.r_[[xyz0],[xyz1]]   #  old way: np.outer(s_coarse, dxyz) + xyz0[np.newaxis, :], OpenFAST doesn't want all these joints if they don't make new memebers
                    inode_range = np.arange(inode_xyz.shape[0] - 1)

                    nk = joints_xyz.shape[0]
                    N1 = np.append(N1, nk + inode_range + 1)
                    N2 = np.append(N2, nk + inode_range + 2)
                    d_coarse = np.append(d_coarse, np.mean(id_coarse))  # OpenFAST only wants one thickness
                    t_coarse = np.append(t_coarse, np.mean(it_coarse))  # OpenFAST only wants one thickness
                    joints_xyz = np.append(joints_xyz, inode_xyz, axis=0)

                    joint_1_orig_index = modopt['floating']['joints']['name2idx'][modopt['floating']['members']['joint1'][k]]
                    joint_2_orig_index = modopt['floating']['joints']['name2idx'][modopt['floating']['members']['joint2'][k]]
=======
            # Tweak z-position
            idx = np.where(joints_xyz[:,2]==-fst_vt['HydroDyn']['WtrDpth'])[0]
            if len(idx) > 0:
                joints_xyz[idx,2] += 1e-2
            # Store data
            n_joints = joints_xyz.shape[0]
            n_members = N1.shape[0]
            ijoints = np.arange( n_joints, dtype=np.int_ ) + 1
            imembers = np.arange( n_members, dtype=np.int_ ) + 1
            fst_vt['HydroDyn']['NJoints'] = n_joints
            fst_vt['HydroDyn']['JointID'] = ijoints
            fst_vt['HydroDyn']['Jointxi'] = joints_xyz[:,0]
            fst_vt['HydroDyn']['Jointyi'] = joints_xyz[:,1]
            fst_vt['HydroDyn']['Jointzi'] = joints_xyz[:,2]
            fst_vt['HydroDyn']['NPropSets'] = n_joints      # each joint has a cross section
            fst_vt['HydroDyn']['PropSetID'] = ijoints
            fst_vt['HydroDyn']['PropD'] = d_coarse
            fst_vt['HydroDyn']['PropThck'] = t_coarse
            fst_vt['HydroDyn']['NMembers'] = n_members
            fst_vt['HydroDyn']['MemberID'] = imembers
            fst_vt['HydroDyn']['MJointID1'] = fst_vt['HydroDyn']['MPropSetID1'] = N1
            fst_vt['HydroDyn']['MJointID2'] = fst_vt['HydroDyn']['MPropSetID2'] = N2
            fst_vt['HydroDyn']['MDivSize'] = 0.5*np.ones( fst_vt['HydroDyn']['NMembers'] )
            fst_vt['HydroDyn']['MCoefMod'] = np.ones( fst_vt['HydroDyn']['NMembers'], dtype=np.int_)
            fst_vt['HydroDyn']['JointAxID'] = np.ones( fst_vt['HydroDyn']['NJoints'], dtype=np.int_)
            fst_vt['HydroDyn']['JointOvrlp'] = np.zeros( fst_vt['HydroDyn']['NJoints'], dtype=np.int_)
            fst_vt['HydroDyn']['NCoefDpth'] = 0
            fst_vt['HydroDyn']['NCoefMembers'] = 0
            fst_vt['HydroDyn']['NFillGroups'] = 0
            fst_vt['HydroDyn']['NMGDepths'] = 0

            if modopt["Level1"]["potential_model_override"] == 1:
                # Strip theory only, no BEM
                fst_vt['HydroDyn']['PropPot'] = [False] * fst_vt['HydroDyn']['NMembers']
            elif modopt["Level1"]["potential_model_override"] == 2:
                # BEM only, no strip theory
                fst_vt['HydroDyn']['SimplCd'] = fst_vt['HydroDyn']['SimplCdMG'] = 0.0
                fst_vt['HydroDyn']['SimplCa'] = fst_vt['HydroDyn']['SimplCaMG'] = 0.0
                fst_vt['HydroDyn']['SimplCp'] = fst_vt['HydroDyn']['SimplCpMG'] = 0.0
                fst_vt['HydroDyn']['SimplAxCd'] = fst_vt['HydroDyn']['SimplAxCdMG'] = 0.0
                fst_vt['HydroDyn']['SimplAxCa'] = fst_vt['HydroDyn']['SimplAxCaMG'] = 0.0
                fst_vt['HydroDyn']['SimplAxCp'] = fst_vt['HydroDyn']['SimplAxCpMG'] = 0.0
                fst_vt['HydroDyn']['PropPot'] = [True] * fst_vt['HydroDyn']['NMembers']
            else:
                PropPotBool = [False] * fst_vt['HydroDyn']['NMembers']
                for k in range(fst_vt['HydroDyn']['NMembers']):
                    # Potential modeling of fixed substructres not supported
                    if modopt['flags']['floating']:
                        idx = modopt['floating']['members']['platform_elem_memid'][k]
                        PropPotBool[k] = modopt["Level1"]["model_potential"][idx]                        
                fst_vt['HydroDyn']['PropPot'] = PropPotBool

            if fst_vt['HydroDyn']['NBody'] > 1:
                raise Exception('Multiple HydroDyn bodies (NBody > 1) is currently not supported in WEIS')

            # Offset of body reference point
            fst_vt['HydroDyn']['PtfmRefxt']     = 0
            fst_vt['HydroDyn']['PtfmRefyt']     = 0
            fst_vt['HydroDyn']['PtfmRefzt']     = 0
            fst_vt['HydroDyn']['PtfmRefztRot']  = 0

            # If we're using the potential model, need these settings that aren't default
            if fst_vt['HydroDyn']['PotMod'] == 1:
                fst_vt['HydroDyn']['ExctnMod'] = 1
                fst_vt['HydroDyn']['RdtnMod'] = 1
                fst_vt['HydroDyn']['RdtnDT'] = "DEFAULT"

            if fst_vt['HydroDyn']['PotMod'] == 1 and modopt['Level2']['flag'] and modopt['Level1']['runPyHAMS']:
                fst_vt['HydroDyn']['ExctnMod'] = 1
                fst_vt['HydroDyn']['RdtnMod'] = 1
                fst_vt['HydroDyn']['RdtnDT'] = "DEFAULT"

                from weis.ss_fitting.SS_FitTools import SSFit_Excitation, FDI_Fitting
                logger.warning('Writing .ss and .ssexctn models to: {}'.format(fst_vt['HydroDyn']['PotFile']))
                exctn_fit = SSFit_Excitation(HydroFile=fst_vt['HydroDyn']['PotFile'])
                rad_fit = FDI_Fitting(HydroFile=fst_vt['HydroDyn']['PotFile'])
                exctn_fit.writeMats()
                rad_fit.fit()
                rad_fit.outputMats()
                if True:
                    fig_list = rad_fit.visualizeFits()
>>>>>>> 397ba524
                    
                    # may need to check if joint is in original list, axial joints will not be
                    if modopt['floating']['members']['joint1'][k] in modopt['floating']['joints']['name'] and \
                        modopt['floating']['members']['joint2'][k] in modopt['floating']['joints']['name'] :

                        i_axial_coeff_1 = [
                            modopt['floating']['joints']['axial_coeffs'][joint_1_orig_index]['Cd'],
                            modopt['floating']['joints']['axial_coeffs'][joint_1_orig_index]['Ca'],
                            modopt['floating']['joints']['axial_coeffs'][joint_1_orig_index]['Cp']
                        ]

                        i_axial_coeff_2 = [
                            modopt['floating']['joints']['axial_coeffs'][joint_2_orig_index]['Cd'],
                            modopt['floating']['joints']['axial_coeffs'][joint_2_orig_index]['Ca'],
                            modopt['floating']['joints']['axial_coeffs'][joint_2_orig_index]['Cp']
                        ]
                    else:
                        # not originally defined
                        i_axial_coeff_1 = np.zeros(3)
                        i_axial_coeff_2 = np.zeros(3)


                    i_axial_coeffs = np.r_[[i_axial_coeff_1],[i_axial_coeff_2]]

                    axial_coeffs = np.append(axial_coeffs,i_axial_coeffs, axis = 0)



                    
            if modopt['flags']['offshore']:
                fst_vt['HydroDyn']['WtrDens'] = float(inputs['rho_water'])
                fst_vt['HydroDyn']['WtrDpth'] = float(inputs['water_depth'])
                fst_vt['HydroDyn']['MSL2SWL'] = 0.0
                fst_vt['HydroDyn']['WaveHs'] = float(inputs['Hsig_wave'])
                fst_vt['HydroDyn']['WaveTp'] = float(inputs['Tsig_wave'])
                if fst_vt['HydroDyn']['WavePkShp']<=-999.0: fst_vt['HydroDyn']['WavePkShp'] = "DEFAULT"
                fst_vt['HydroDyn']['WaveDir'] = float(inputs['beta_wave'])
                fst_vt['HydroDyn']['WaveDirRange'] = fst_vt['HydroDyn']['WaveDirRange'] / np.rad2deg(1)
                fst_vt['HydroDyn']['WaveElevxi'] = [str(m) for m in fst_vt['HydroDyn']['WaveElevxi']]
                fst_vt['HydroDyn']['WaveElevyi'] = [str(m) for m in fst_vt['HydroDyn']['WaveElevyi']]
                fst_vt['HydroDyn']['CurrSSDir'] = "DEFAULT" if fst_vt['HydroDyn']['CurrSSDir']<=-999.0 else np.rad2deg(fst_vt['HydroDyn']['CurrSSDir'])
                fst_vt['HydroDyn']['AddF0'] = np.array( fst_vt['HydroDyn']['AddF0'] ).reshape(-1,1)
                fst_vt['HydroDyn']['AddCLin'] = np.vstack( tuple([fst_vt['HydroDyn']['AddCLin'+str(m+1)] for m in range(6)]) )
                fst_vt['HydroDyn']['AddBLin'] = np.vstack( tuple([fst_vt['HydroDyn']['AddBLin'+str(m+1)] for m in range(6)]) )
                BQuad = np.vstack( tuple([fst_vt['HydroDyn']['AddBQuad'+str(m+1)] for m in range(6)]) )
                if np.any(BQuad):
                    logger.warning('WARNING: You are adding in additional drag terms that may double count strip theory estimated viscous drag terms.  Please zero out the BQuad entries or use modeling options SimplCd/a/p and/or potential_model_override and/or potential_bem_members to suppress strip theory for the members')
                fst_vt['HydroDyn']['AddBQuad'] = BQuad
                if modopt['flags']['floating']:
                    fst_vt['HydroDyn']['NAxCoef'] = axial_coeffs.shape[0]
                    fst_vt['HydroDyn']['AxCoefID'] = 1 + np.arange( fst_vt['HydroDyn']['NAxCoef'], dtype=np.int_)
                    fst_vt['HydroDyn']['AxCd'] = axial_coeffs[:,0]
                    fst_vt['HydroDyn']['AxCa'] = axial_coeffs[:,1]
                    fst_vt['HydroDyn']['AxCp'] = axial_coeffs[:,2]
                else:
                    fst_vt['HydroDyn']['NAxCoef'] = 1
                    fst_vt['HydroDyn']['AxCoefID'] = 1 + np.arange( fst_vt['HydroDyn']['NAxCoef'], dtype=np.int_)
                    fst_vt['HydroDyn']['AxCd'] = np.zeros( fst_vt['HydroDyn']['NAxCoef'] )
                    fst_vt['HydroDyn']['AxCa'] = np.zeros( fst_vt['HydroDyn']['NAxCoef'] )
                    fst_vt['HydroDyn']['AxCp'] = np.zeros( fst_vt['HydroDyn']['NAxCoef'] )
                # Use coarse member nodes for HydroDyn

                    
                # Tweak z-position
                idx = np.where(joints_xyz[:,2]==-fst_vt['HydroDyn']['WtrDpth'])[0]
                if len(idx) > 0:
                    joints_xyz[idx,2] += 1e-2
                # Store data
                n_joints = joints_xyz.shape[0]
                n_members = N1.shape[0]
                imembers = np.arange( n_members, dtype=np.int_ ) + 1
                fst_vt['HydroDyn']['NJoints'] = n_joints
                fst_vt['HydroDyn']['JointID'] = 1 + np.arange( n_joints, dtype=np.int_)
                fst_vt['HydroDyn']['Jointxi'] = joints_xyz[:,0]
                fst_vt['HydroDyn']['Jointyi'] = joints_xyz[:,1]
                fst_vt['HydroDyn']['Jointzi'] = joints_xyz[:,2]
                fst_vt['HydroDyn']['NPropSets'] = n_members
                fst_vt['HydroDyn']['PropSetID'] = imembers
                fst_vt['HydroDyn']['PropD'] = d_coarse
                fst_vt['HydroDyn']['PropThck'] = t_coarse
                fst_vt['HydroDyn']['NMembers'] = n_members
                fst_vt['HydroDyn']['MemberID'] = imembers
                fst_vt['HydroDyn']['MJointID1'] = N1
                fst_vt['HydroDyn']['MJointID2'] = N2
                fst_vt['HydroDyn']['MPropSetID1'] = fst_vt['HydroDyn']['MPropSetID2'] = imembers
                fst_vt['HydroDyn']['MDivSize'] = 0.5*np.ones( fst_vt['HydroDyn']['NMembers'] )
                fst_vt['HydroDyn']['MCoefMod'] = np.ones( fst_vt['HydroDyn']['NMembers'], dtype=np.int_)
                fst_vt['HydroDyn']['JointAxID'] = fst_vt['HydroDyn']['AxCoefID']  # joints and axial coeffs should be 1 to 1
                fst_vt['HydroDyn']['JointOvrlp'] = np.zeros( fst_vt['HydroDyn']['NJoints'], dtype=np.int_)
                fst_vt['HydroDyn']['NCoefDpth'] = 0
                fst_vt['HydroDyn']['NCoefMembers'] = 0
                fst_vt['HydroDyn']['NFillGroups'] = 0
                fst_vt['HydroDyn']['NMGDepths'] = 0

                if modopt["Level1"]["potential_model_override"] == 1:
                    # Strip theory only, no BEM
                    fst_vt['HydroDyn']['PropPot'] = [False] * fst_vt['HydroDyn']['NMembers']
                elif modopt["Level1"]["potential_model_override"] == 2:
                    # BEM only, no strip theory
                    fst_vt['HydroDyn']['SimplCd'] = fst_vt['HydroDyn']['SimplCdMG'] = 0.0
                    fst_vt['HydroDyn']['SimplCa'] = fst_vt['HydroDyn']['SimplCaMG'] = 0.0
                    fst_vt['HydroDyn']['SimplCp'] = fst_vt['HydroDyn']['SimplCpMG'] = 0.0
                    fst_vt['HydroDyn']['SimplAxCd'] = fst_vt['HydroDyn']['SimplAxCdMG'] = 0.0
                    fst_vt['HydroDyn']['SimplAxCa'] = fst_vt['HydroDyn']['SimplAxCaMG'] = 0.0
                    fst_vt['HydroDyn']['SimplAxCp'] = fst_vt['HydroDyn']['SimplAxCpMG'] = 0.0
                    fst_vt['HydroDyn']['PropPot'] = [True] * fst_vt['HydroDyn']['NMembers']
                else:
                    PropPotBool = [False] * fst_vt['HydroDyn']['NMembers']
                    for k in range(fst_vt['HydroDyn']['NMembers']):
                        idx = discrete_inputs['platform_elem_memid'][k]
                        PropPotBool[k] = modopt["Level1"]["model_potential"][idx]
                    fst_vt['HydroDyn']['PropPot'] = PropPotBool

                if fst_vt['HydroDyn']['NBody'] > 1:
                    raise Exception('Multiple HydroDyn bodies (NBody > 1) is currently not supported in WEIS')

                # Offset of body reference point
                fst_vt['HydroDyn']['PtfmRefxt']     = 0
                fst_vt['HydroDyn']['PtfmRefyt']     = 0
                fst_vt['HydroDyn']['PtfmRefzt']     = 0
                fst_vt['HydroDyn']['PtfmRefztRot']  = 0

                # If we're using the potential model, need these settings that aren't default
                if fst_vt['HydroDyn']['PotMod'] == 1:
                    fst_vt['HydroDyn']['ExctnMod'] = 1
                    fst_vt['HydroDyn']['RdtnMod'] = 1
                    fst_vt['HydroDyn']['RdtnDT'] = "DEFAULT"

                if fst_vt['HydroDyn']['PotMod'] == 1 and modopt['Level2']['flag'] and modopt['Level1']['runPyHAMS']:
                    fst_vt['HydroDyn']['ExctnMod'] = 1
                    fst_vt['HydroDyn']['RdtnMod'] = 1
                    fst_vt['HydroDyn']['RdtnDT'] = "DEFAULT"

                    from weis.ss_fitting.SS_FitTools import SSFit_Excitation, FDI_Fitting
                    logger.warning('Writing .ss and .ssexctn models to: {}'.format(fst_vt['HydroDyn']['PotFile']))
                    exctn_fit = SSFit_Excitation(HydroFile=fst_vt['HydroDyn']['PotFile'])
                    rad_fit = FDI_Fitting(HydroFile=fst_vt['HydroDyn']['PotFile'])
                    exctn_fit.writeMats()
                    rad_fit.fit()
                    rad_fit.outputMats()
                    if True:
                        fig_list = rad_fit.visualizeFits()
                        
                        os.makedirs(os.path.join(os.path.dirname(fst_vt['HydroDyn']['PotFile']),'rad_fit'), exist_ok=True)

                        for i_fig, fig in enumerate(fig_list):
                            fig.savefig(os.path.join(os.path.dirname(fst_vt['HydroDyn']['PotFile']),'rad_fit',f'rad_fit_{i_fig}.png'))

                # scale PtfmVol0 based on platform mass, temporary solution to buoyancy issue where spar's heave is very sensitive to platform mass
                if fst_vt['HydroDyn']['PtfmMass_Init']:
                    fst_vt['HydroDyn']['PtfmVol0'] = float(inputs['platform_displacement']) * (1 + ((fst_vt['ElastoDyn']['PtfmMass'] / fst_vt['HydroDyn']['PtfmMass_Init']) - 1) * .9 )  #* 1.04 # 8029.21
                else:
                    fst_vt['HydroDyn']['PtfmVol0'] = float(inputs['platform_displacement'])


        # Moordyn inputs
        if modopt["flags"]["mooring"]:
            mooropt = modopt["mooring"]
            
            # Line types
            # Creating a line type for each line, regardless of whether it is unique or not
            n_lines = mooropt["n_lines"]
            line_names = ['line'+str(m) for m in range(n_lines)]
            fst_vt['MoorDyn']['NTypes'] = n_lines
            fst_vt['MoorDyn']['Name'] = fst_vt['MAP']['LineType'] = line_names
            fst_vt['MoorDyn']['Diam'] = fst_vt['MAP']['Diam'] = inputs["line_diameter"]
            fst_vt['MoorDyn']['MassDen'] = fst_vt['MAP']['MassDenInAir'] = inputs["line_mass_density"]
            fst_vt['MoorDyn']['EA'] = inputs["line_stiffness"]
            fst_vt['MoorDyn']['EI'] = np.zeros(n_lines)     # MoorPy does not have EI, yet
            fst_vt['MoorDyn']['BA_zeta'] = -1*np.ones(n_lines, dtype=np.int64)
            fst_vt['MoorDyn']['Ca'] = inputs["line_transverse_added_mass"]
            fst_vt['MoorDyn']['CaAx'] = inputs["line_tangential_added_mass"]
            fst_vt['MoorDyn']['Cd'] = inputs["line_transverse_drag"]
            fst_vt['MoorDyn']['CdAx'] = inputs["line_tangential_drag"]

            # Connection properties - Points
            n_nodes = mooropt["n_nodes"]
            fst_vt['MoorDyn']['NConnects'] = n_nodes
            fst_vt['MoorDyn']['Point_ID'] = np.arange(n_nodes)+1
            fst_vt['MoorDyn']['Attachment'] = mooropt["node_type"][:]
            fst_vt['MoorDyn']['X'] = inputs['nodes_location_full'][:,0]
            fst_vt['MoorDyn']['Y'] = inputs['nodes_location_full'][:,1]
            fst_vt['MoorDyn']['Z'] = inputs['nodes_location_full'][:,2]
            fst_vt['MoorDyn']['M'] = inputs['nodes_mass']
            fst_vt['MoorDyn']['V'] = inputs['nodes_volume']
            fst_vt['MoorDyn']['CdA'] = inputs['nodes_drag_area']
            fst_vt['MoorDyn']['CA'] = inputs['nodes_added_mass']

            # Lines
            fst_vt['MoorDyn']['NLines'] = n_lines
            fst_vt['MoorDyn']['Line_ID'] = np.arange(n_lines)+1
            fst_vt['MoorDyn']['LineType'] = line_names
            fst_vt['MoorDyn']['UnstrLen'] = inputs['unstretched_length']
            fst_vt['MoorDyn']['NumSegs'] = modopt['Level3']['MoorDyn']['NumSegs']
            fst_vt['MoorDyn']['AttachA'] = np.zeros(n_lines, dtype=np.int64)
            fst_vt['MoorDyn']['AttachB'] = np.zeros(n_lines, dtype=np.int64)
            fst_vt['MoorDyn']['Outputs'] = ['-'] * n_lines
            fst_vt['MoorDyn']['CtrlChan'] = np.zeros(n_lines, dtype=np.int64)

            for k in range(n_lines):
                id1 = discrete_inputs['node_names'].index( mooropt["node1"][k] )
                id2 = discrete_inputs['node_names'].index( mooropt["node2"][k] )
                if (fst_vt['MoorDyn']['Attachment'][id1].lower() == 'vessel' and
                    fst_vt['MoorDyn']['Attachment'][id2].lower().find('fix') >= 0):
                    fst_vt['MoorDyn']['AttachB'][k] = id1+1
                    fst_vt['MoorDyn']['AttachA'][k] = id2+1
                elif (fst_vt['MoorDyn']['Attachment'][id2].lower() == 'vessel' and
                    fst_vt['MoorDyn']['Attachment'][id1].lower().find('fix') >= 0):
                    fst_vt['MoorDyn']['AttachB'][k] = id2+1
                    fst_vt['MoorDyn']['AttachA'][k] = id1+1
                else:
                    logger.warning(discrete_inputs['node_names'])
                    logger.warning(mooropt["node1"][k], mooropt["node2"][k])
                    logger.warning(fst_vt['MoorDyn']['Attachment'][id1], fst_vt['MoorDyn']['Attachment'][id2])
                    raise ValueError('Mooring line seems to be between unknown endpoint types.')

            # MoorDyn Control - Optional
            fst_vt['MoorDyn']['ChannelID'] = []
            
            # MAP - linearization only
            for key in fst_vt['MoorDyn']:
                fst_vt['MAP'][key] = copy.copy(fst_vt['MoorDyn'][key])

            for idx, node_type in enumerate(fst_vt['MAP']['Attachment']):
                if node_type == 'fixed':
                    fst_vt['MAP']['Attachment'][idx] = 'fix'

            # TODO: FIXME: these values are hardcoded for the IEA15MW linearization studies
            fst_vt['MAP']['LineType'] = ['main', 'main', 'main']
            fst_vt['MAP']['CB'] = np.ones(n_lines)
            fst_vt['MAP']['CIntDamp'] = np.zeros(n_lines)
            fst_vt['MAP']['Ca'] = np.zeros(n_lines)
            fst_vt['MAP']['Cdn'] = np.zeros(n_lines)
            fst_vt['MAP']['Cdt'] = np.zeros(n_lines)
            fst_vt['MAP']['B'] = np.zeros( n_nodes )
            fst_vt['MAP']['Option'] = ["outer_tol 1e-5"]


        # Structural Control
        fst_vt['ServoDyn']['NumBStC']       = 0
        fst_vt['ServoDyn']['BStCfiles']     = ["unused"]
        fst_vt['ServoDyn']['NumNStC']       = 0
        fst_vt['ServoDyn']['NStCfiles']     = ["unused"]
        fst_vt['ServoDyn']['NumTStC']       = 0 
        fst_vt['ServoDyn']['TStCfiles']     = []
        fst_vt['ServoDyn']['NumSStC']       = 0
        fst_vt['ServoDyn']['SStCfiles']     = []
        
        if modopt['flags']['TMDs']:
            for i_TMD in range(modopt['TMDs']['n_TMDs']):

                StC_i = default_StC_vt()

                StC_i['StC_DOF_MODE']   = 1
                StC_i['StC_X_DOF']     = modopt['TMDs']['X_DOF'][i_TMD]
                StC_i['StC_Y_DOF']     = modopt['TMDs']['Y_DOF'][i_TMD]
                StC_i['StC_Z_DOF']     = modopt['TMDs']['Z_DOF'][i_TMD]

                if StC_i['StC_X_DOF'] and StC_i['StC_Y_DOF'] and not StC_i['StC_Z_DOF']:
                    StC_i['StC_DOF_MODE']   = 2
                    StC_i['StC_XY_M']       = inputs['TMD_mass'][i_TMD]

                # Compute spring offset for each direction, initializing
                g = modopt['Level3']['simulation']['Gravity']
                spring_offset = np.zeros(3)
                
                # Set Mass, Stiffness, Damping only in DOFs enabled
                if StC_i['StC_X_DOF']:
                    StC_i['StC_X_M'] = inputs['TMD_mass'][i_TMD]
                    StC_i['StC_X_K'] = inputs['TMD_stiffness'][i_TMD]
                    StC_i['StC_X_C'] = inputs['TMD_damping'][i_TMD]
                
                if StC_i['StC_Y_DOF']:
                    StC_i['StC_Y_M'] = inputs['TMD_mass'][i_TMD]
                    StC_i['StC_Y_K'] = inputs['TMD_stiffness'][i_TMD]
                    StC_i['StC_Y_C'] = inputs['TMD_damping'][i_TMD]

                if StC_i['StC_Z_DOF']:
                    StC_i['StC_Z_M'] = inputs['TMD_mass'][i_TMD]
                    StC_i['StC_Z_K'] = inputs['TMD_stiffness'][i_TMD]
                    StC_i['StC_Z_C'] = inputs['TMD_damping'][i_TMD]
                    spring_offset[2] = StC_i['StC_Z_M'] * g / StC_i['StC_Z_K']

                # Set position
                StC_i['StC_P_X']  = modopt['TMDs']['location'][i_TMD][0]
                StC_i['StC_P_Y']  = modopt['TMDs']['location'][i_TMD][1]
                StC_i['StC_P_Z']  = modopt['TMDs']['location'][i_TMD][2]
                
                if modopt['TMDs']['preload_spring'][i_TMD]:
                    StC_i['StC_Z_PreLd']  = "gravity"
                    

                if modopt['TMDs']['component'][i_TMD] == 'tower':
                    fst_vt['ServoDyn']['NumTStC'] += 1
                    fst_vt['ServoDyn']['TStCfiles'].append(os.path.join(self.FAST_runDirectory,self.FAST_namingOut + f"_StC_Twr_{i_TMD}.dat"))
                    fst_vt['TStC'].append(StC_i)

                elif modopt['TMDs']['component'][i_TMD] in modopt['floating']['members']['name']:
                    fst_vt['ServoDyn']['NumSStC'] += 1
                    fst_vt['ServoDyn']['SStCfiles'].append(os.path.join(self.FAST_runDirectory,self.FAST_namingOut + f"_StC_Ptfm_{i_TMD}.dat"))
                    fst_vt['SStC'].append(StC_i)

            # If no StC file assigned, set to unused
            if not fst_vt['ServoDyn']['TStCfiles']:
                fst_vt['ServoDyn']['TStCfiles'] = ["unused"]
            if not fst_vt['ServoDyn']['SStCfiles']:
                fst_vt['ServoDyn']['SStCfiles'] = ["unused"]


        return fst_vt

    def output_channels(self,fst_vt):
        modopt = self.options['modeling_options']

        # Mandatory output channels to include
        # TODO: what else is needed here?
        channels_out  = ["TipDxc1", "TipDyc1", "TipDzc1", "TipDxc2", "TipDyc2", "TipDzc2"]
        channels_out += ["RootMxc1", "RootMyc1", "RootMzc1", "RootMxc2", "RootMyc2", "RootMzc2"]
        channels_out += ["TipDxb1", "TipDyb1", "TipDzb1", "TipDxb2", "TipDyb2", "TipDzb2"]
        channels_out += ["RootMxb1", "RootMyb1", "RootMzb1", "RootMxb2", "RootMyb2", "RootMzb2"]
        channels_out += ["RootFxc1", "RootFyc1", "RootFzc1", "RootFxc2", "RootFyc2", "RootFzc2"]
        channels_out += ["RootFxb1", "RootFyb1", "RootFzb1", "RootFxb2", "RootFyb2", "RootFzb2"]
        channels_out += ["Spn1FLzb1", "Spn2FLzb1", "Spn3FLzb1", "Spn4FLzb1", "Spn5FLzb1", "Spn6FLzb1", "Spn7FLzb1", "Spn8FLzb1", "Spn9FLzb1"]
        channels_out += ["Spn1MLxb1", "Spn2MLxb1", "Spn3MLxb1", "Spn4MLxb1", "Spn5MLxb1", "Spn6MLxb1", "Spn7MLxb1", "Spn8MLxb1", "Spn9MLxb1"]
        channels_out += ["Spn1MLyb1", "Spn2MLyb1", "Spn3MLyb1", "Spn4MLyb1", "Spn5MLyb1", "Spn6MLyb1", "Spn7MLyb1", "Spn8MLyb1", "Spn9MLyb1"]
        channels_out += ["Spn1FLzb2", "Spn2FLzb2", "Spn3FLzb2", "Spn4FLzb2", "Spn5FLzb2", "Spn6FLzb2", "Spn7FLzb2", "Spn8FLzb2", "Spn9FLzb2"]
        channels_out += ["Spn1MLxb2", "Spn2MLxb2", "Spn3MLxb2", "Spn4MLxb2", "Spn5MLxb2", "Spn6MLxb2", "Spn7MLxb2", "Spn8MLxb2", "Spn9MLxb2"]
        channels_out += ["Spn1MLyb2", "Spn2MLyb2", "Spn3MLyb2", "Spn4MLyb2", "Spn5MLyb2", "Spn6MLyb2", "Spn7MLyb2", "Spn8MLyb2", "Spn9MLyb2"]
        channels_out += ["Spn1FLzb3", "Spn2FLzb3", "Spn3FLzb3", "Spn4FLzb3", "Spn5FLzb3", "Spn6FLzb3", "Spn7FLzb3", "Spn8FLzb3", "Spn9FLzb3"]
        channels_out += ["Spn1MLxb3", "Spn2MLxb3", "Spn3MLxb3", "Spn4MLxb3", "Spn5MLxb3", "Spn6MLxb3", "Spn7MLxb3", "Spn8MLxb3", "Spn9MLxb3"]
        channels_out += ["Spn1MLyb3", "Spn2MLyb3", "Spn3MLyb3", "Spn4MLyb3", "Spn5MLyb3", "Spn6MLyb3", "Spn7MLyb3", "Spn8MLyb3", "Spn9MLyb3"]
        channels_out += ["RtFldCp", "RtFldCt"]
        channels_out += ["RotSpeed", "GenSpeed", "NacYaw", "Azimuth"]
        channels_out += ["GenPwr", "GenTq", "BldPitch1", "BldPitch2", "BldPitch3"]
        channels_out += ["Wind1VelX", "Wind1VelY", "Wind1VelZ"]
        channels_out += ["RtVAvgxh", "RtVAvgyh", "RtVAvgzh"]
        channels_out += ["TwrBsFxt",  "TwrBsFyt", "TwrBsFzt", "TwrBsMxt",  "TwrBsMyt", "TwrBsMzt"]
        channels_out += ["YawBrFxp", "YawBrFyp", "YawBrFzp", "YawBrMxp", "YawBrMyp", "YawBrMzp"]
        channels_out += ["TwHt1FLxt", "TwHt2FLxt", "TwHt3FLxt", "TwHt4FLxt", "TwHt5FLxt", "TwHt6FLxt", "TwHt7FLxt", "TwHt8FLxt", "TwHt9FLxt"]
        channels_out += ["TwHt1FLyt", "TwHt2FLyt", "TwHt3FLyt", "TwHt4FLyt", "TwHt5FLyt", "TwHt6FLyt", "TwHt7FLyt", "TwHt8FLyt", "TwHt9FLyt"]
        channels_out += ["TwHt1FLzt", "TwHt2FLzt", "TwHt3FLzt", "TwHt4FLzt", "TwHt5FLzt", "TwHt6FLzt", "TwHt7FLzt", "TwHt8FLzt", "TwHt9FLzt"]
        channels_out += ["TwHt1MLxt", "TwHt2MLxt", "TwHt3MLxt", "TwHt4MLxt", "TwHt5MLxt", "TwHt6MLxt", "TwHt7MLxt", "TwHt8MLxt", "TwHt9MLxt"]
        channels_out += ["TwHt1MLyt", "TwHt2MLyt", "TwHt3MLyt", "TwHt4MLyt", "TwHt5MLyt", "TwHt6MLyt", "TwHt7MLyt", "TwHt8MLyt", "TwHt9MLyt"]
        channels_out += ["TwHt1MLzt", "TwHt2MLzt", "TwHt3MLzt", "TwHt4MLzt", "TwHt5MLzt", "TwHt6MLzt", "TwHt7MLzt", "TwHt8MLzt", "TwHt9MLzt"]
        channels_out += ["RtFldFxh", "RtFldFyh", "RtFldFzh"]
        channels_out += ["RotThrust", "LSShftFxs", "LSShftFys", "LSShftFzs", "LSShftFxa", "LSShftFya", "LSShftFza"]
        channels_out += ["RotTorq", "LSSTipMxs", "LSSTipMys", "LSSTipMzs", "LSSTipMxa", "LSSTipMya", "LSSTipMza"]
        channels_out += ["B1N1Alpha", "B1N2Alpha", "B1N3Alpha", "B1N4Alpha", "B1N5Alpha", "B1N6Alpha", "B1N7Alpha", "B1N8Alpha", "B1N9Alpha", "B2N1Alpha", "B2N2Alpha", "B2N3Alpha", "B2N4Alpha", "B2N5Alpha", "B2N6Alpha", "B2N7Alpha", "B2N8Alpha","B2N9Alpha"]
        channels_out += ["PtfmSurge", "PtfmSway", "PtfmHeave", "PtfmRoll", "PtfmPitch", "PtfmYaw"]
        channels_out += ["NcIMUTAxs","NcIMUTAys","NcIMUTAzs","NcIMURAxs","NcIMURAys","NcIMURAzs"]
        if self.n_blades == 3:
            channels_out += ["TipDxc3", "TipDyc3", "TipDzc3", "RootMxc3", "RootMyc3", "RootMzc3", "TipDxb3", "TipDyb3", "TipDzb3", "RootMxb3",
                             "RootMyb3", "RootMzb3", "RootFxc3", "RootFyc3", "RootFzc3", "RootFxb3", "RootFyb3", "RootFzb3", "BldPitch3"]
            channels_out += ["B3N1Alpha", "B3N2Alpha", "B3N3Alpha", "B3N4Alpha", "B3N5Alpha", "B3N6Alpha", "B3N7Alpha", "B3N8Alpha", "B3N9Alpha"]

        # Channels for distributed aerodynamic control
        if self.options['modeling_options']['ROSCO']['Flp_Mode']:   # we're doing flap control
            channels_out += ['BLFLAP1', 'BLFLAP2', 'BLFLAP3']

        # Channels for wave outputs
        if modopt['flags']['offshore']:
            channels_out += ["Wave1Elev","WavesF1xi","WavesF1zi","WavesM1yi"]
            channels_out += ["WavesF2xi","WavesF2yi","WavesF2zi","WavesM2xi","WavesM2yi","WavesM2zi"]

        # Channels for monopile-based structure
        if modopt['flags']['monopile']:
            if modopt['Level3']['simulation']['CompSub']:
                k=1
                for i in range(len(self.Z_out_SD_mpl)):
                    if k==9:
                        Node=2
                    else:
                        Node=1
                    channels_out += ["M" + str(k) + "N" + str(Node) + "FKxe"]
                    channels_out += ["M" + str(k) + "N" + str(Node) + "FKye"]
                    channels_out += ["M" + str(k) + "N" + str(Node) + "FKze"]
                    channels_out += ["M" + str(k) + "N" + str(Node) + "MKxe"]
                    channels_out += ["M" + str(k) + "N" + str(Node) + "MKye"]
                    channels_out += ["M" + str(k) + "N" + str(Node) + "MKze"]
                    channels_out += ['ReactFXss', 'ReactFYss', 'ReactFZss', 'ReactMXss', 'ReactMYss', 'ReactMZss']
                    k+=1
            else:
                raise Exception('CompSub must be 1 in the modeling options to run SubDyn and compute monopile loads')

        # Floating output channels
        if modopt['flags']['floating']:
            channels_out += ["PtfmPitch", "PtfmRoll", "PtfmYaw", "PtfmSurge", "PtfmSway", "PtfmHeave"]

        # Structural Control Channels
        if modopt['flags']['TMDs']:
            for i_SStC in range(len(fst_vt['SStC'])):
                channels_out += [f'SStC{i_SStC+1}_Fxi',f'SStC{i_SStC+1}_Fyi',f'SStC{i_SStC+1}_Fzi']
                channels_out += [f'SStC{i_SStC+1}_Mxi',f'SStC{i_SStC+1}_Myi',f'SStC{i_SStC+1}_Mzi']
                channels_out += [f'SStC{i_SStC+1}_Fxl',f'SStC{i_SStC+1}_Fyl',f'SStC{i_SStC+1}_Fzl']
                channels_out += [f'SStC{i_SStC+1}_Mxl',f'SStC{i_SStC+1}_Myl',f'SStC{i_SStC+1}_Mzl']
                channels_out += [f'SStC{i_SStC+1}_XQ',f'SStC{i_SStC+1}_YQ',f'SStC{i_SStC+1}_ZQ']
                channels_out += [f'SStC{i_SStC+1}_XQD',f'SStC{i_SStC+1}_YQD',f'SStC{i_SStC+1}_ZQD']

            for i_TStC in range(len(fst_vt['TStC'])):
                channels_out += [f'TStC{i_TStC+1}_Fxi',f'TStC{i_TStC+1}_Fyi',f'TStC{i_TStC+1}_Fzi']
                channels_out += [f'TStC{i_TStC+1}_Mxi',f'TStC{i_TStC+1}_Myi',f'TStC{i_TStC+1}_Mzi']
                channels_out += [f'TStC{i_TStC+1}_Fxl',f'TStC{i_TStC+1}_Fyl',f'TStC{i_TStC+1}_Fzl']
                channels_out += [f'TStC{i_TStC+1}_Mxl',f'TStC{i_TStC+1}_Myl',f'TStC{i_TStC+1}_Mzl']
                channels_out += [f'TStC{i_TStC+1}_XQ',f'TStC{i_TStC+1}_YQ',f'TStC{i_TStC+1}_ZQ']
                channels_out += [f'TStC{i_TStC+1}_XQD',f'TStC{i_TStC+1}_YQD',f'TStC{i_TStC+1}_ZQD']


        channels = {}
        for var in channels_out:
            channels[var] = True

        return channels

    def run_FAST(self, inputs, discrete_inputs, fst_vt):

        modopt = self.options['modeling_options']
        modopt_dir = os.path.dirname(modopt['fname_input_modeling'])
        DLCs = modopt['DLC_driver']['DLCs']
        # Initialize the DLC generator
        cut_in = float(inputs['V_cutin'])
        cut_out = float(inputs['V_cutout'])
        rated = float(inputs['Vrated'])
        ws_class = discrete_inputs['turbine_class']
        wt_class = discrete_inputs['turbulence_class']
        hub_height = float(inputs['hub_height'])
        rotorD = float(inputs['Rtip'])*2.
        PLExp = float(inputs['shearExp'])
        fix_wind_seeds = modopt['DLC_driver']['fix_wind_seeds']
        fix_wave_seeds = modopt['DLC_driver']['fix_wave_seeds']
        metocean = modopt['DLC_driver']['metocean_conditions']
        dlc_generator = DLCGenerator(
            metocean,
            **{
                'ws_cut_in': cut_in, 
                'ws_cut_out':cut_out, 
                'MHK': modopt['flags']['marine_hydro'],
                'fix_wind_seeds': fix_wind_seeds,
                'fix_wave_seeds': fix_wave_seeds,                
            })
        # dlc_generator = DLCGenerator(cut_in, cut_out, rated, ws_class, wt_class, fix_wind_seeds, fix_wave_seeds, metocean)
        # Generate cases from user inputs
        for i_DLC in range(len(DLCs)):
            DLCopt = DLCs[i_DLC]
            dlc_generator.generate(DLCopt['DLC'], DLCopt)

        # Initialize parametric inputs
        WindFile_type = np.zeros(dlc_generator.n_cases, dtype=int)
        WindFile_name = [''] * dlc_generator.n_cases
        rot_speed_initial = np.zeros(dlc_generator.n_cases)
        pitch_initial = np.zeros(dlc_generator.n_cases)
        shutdown_time = np.full(dlc_generator.n_cases, fill_value = 9999)
        azimuth_init = np.full(dlc_generator.n_cases, fill_value = 0)
        WindHd = np.zeros(dlc_generator.n_cases)
        WaveHs = np.zeros(dlc_generator.n_cases)
        WaveTp = np.zeros(dlc_generator.n_cases)
        WaveHd = np.zeros(dlc_generator.n_cases)
        WaveGamma = np.zeros(dlc_generator.n_cases)
        WaveSeed1 = np.zeros(dlc_generator.n_cases, dtype=int)
        self.TMax = np.zeros(dlc_generator.n_cases)
        self.TStart = np.zeros(dlc_generator.n_cases)
        dlc_label = [''] * dlc_generator.n_cases
        wind_seed = np.zeros(dlc_generator.n_cases, dtype=int)
        mean_wind_speed = np.zeros(dlc_generator.n_cases)
        yaw_misalignment = np.zeros(dlc_generator.n_cases)
        DT = np.full(dlc_generator.n_cases, fill_value = fst_vt['Fst']['DT'])
        aero_mod = np.full(dlc_generator.n_cases, fill_value = fst_vt['AeroDyn15']['AFAeroMod'])
        wake_mod = np.full(dlc_generator.n_cases, fill_value = fst_vt['AeroDyn15']['WakeMod'])
        tau1_const = np.zeros(dlc_generator.n_cases)
        dt_fvw = np.zeros(dlc_generator.n_cases)
        tMin = np.zeros(dlc_generator.n_cases)
        nNWPanels = np.zeros(dlc_generator.n_cases, dtype=int)
        nNWPanelsFree = np.zeros(dlc_generator.n_cases, dtype=int)
        nFWPanels = np.zeros(dlc_generator.n_cases, dtype=int)
        nFWPanelsFree = np.zeros(dlc_generator.n_cases, dtype=int)

        # fix hub height if MHK
        if modopt['flags']['marine_hydro']:
            # make grid span whole water depth for now, ref height will be actual hub height to get speed right
            # in deeper water, will need something better than this
            grid_height = 2. * np.abs(hub_height) - 1.e-3
            hub_height = grid_height/ 2
            ref_height = float(inputs['water_depth'] - np.abs(inputs['hub_height']))

            # Inflow wind wants these relative to sea bed
            fst_vt['InflowWind']['WindVziList'] = ref_height

        else:
            ref_height = hub_height


        for i_case in range(dlc_generator.n_cases):
            if dlc_generator.cases[i_case].turbulent:
                # Assign values common to all DLCs
                # Wind turbulence class
                if dlc_generator.cases[i_case].IECturbc > 0:    # use custom TI for DLC case
                    dlc_generator.cases[i_case].IECturbc = str(dlc_generator.cases[i_case].IECturbc)
                    dlc_generator.cases[i_case].IEC_WindType = 'NTM'
                else:
                    dlc_generator.cases[i_case].IECturbc = wt_class
                # Reference height for wind speed
                if not dlc_generator.cases[i_case].RefHt:   # default RefHt is 0, use hub_height if not set
                    dlc_generator.cases[i_case].RefHt = ref_height
                # Center of wind grid (TurbSim confusingly calls it HubHt)
                if not dlc_generator.cases[i_case].HubHt:   # default HubHt is 0, use hub_height if not set
                    dlc_generator.cases[i_case].HubHt = np.abs(hub_height)

                if not dlc_generator.cases[i_case].GridHeight:   # default GridHeight is 0, use hub_height if not set
                    dlc_generator.cases[i_case].GridHeight =  2. * np.abs(hub_height) - 1.e-3

                if not dlc_generator.cases[i_case].GridWidth:   # default GridWidth is 0, use hub_height if not set
<<<<<<< HEAD
                    dlc_generator.cases[i_case].GridWidth =  2. * np.abs(hub_height) - 1.e-3
                # Height of wind grid, it stops 1 mm above the ground
                # dlc_generator.cases[i_case].GridHeight = 2. * hub_height - 1.e-3
                # If OLAF is called, make wind grid 3x higher, taller, and wider
                if fst_vt['AeroDyn15']['WakeMod'] == 3:
                    dlc_generator.cases[i_case].HubHt *= 3.
                    dlc_generator.cases[i_case].GridHeight *= 3.
                    # This is to go around a bug in TurbSim, which won't run if GridWidth is smaller than GridHeight
                    dlc_generator.cases[i_case].GridWidth = dlc_generator.cases[i_case].GridHeight
=======
                    dlc_generator.cases[i_case].GridWidth =  2. * hub_height - 1.e-3
>>>>>>> 397ba524

                # Power law exponent of wind shear
                if dlc_generator.cases[i_case].PLExp < 0:    # use PLExp based on environment options (shear_exp), otherwise use custom DLC PLExp
                    dlc_generator.cases[i_case].PLExp = PLExp
                # Length of wind grids
                dlc_generator.cases[i_case].AnalysisTime = dlc_generator.cases[i_case].analysis_time + dlc_generator.cases[i_case].transient_time

        # Generate wind files
        if MPI and not self.options['opt_options']['driver']['design_of_experiments']['flag']:
            # mpi comm management
            comm = MPI.COMM_WORLD
            rank = comm.Get_rank()
            sub_ranks = self.mpi_comm_map_down[rank]
            size = len(sub_ranks)

            N_cases = dlc_generator.n_cases # total number of cases
            N_loops = int(np.ceil(float(N_cases)/float(size)))  # number of times function calls need to "loop"
            # iterate loops
            for i in range(N_loops):
                idx_s = i*size
                idx_e = min((i+1)*size, N_cases)

                for idx, i_case in enumerate(np.arange(idx_s,idx_e)):
                    data = [partial(generate_wind_files, dlc_generator, self.FAST_namingOut, self.wind_directory, rotorD, hub_height, self.turbsim_exe), i_case]
                    rank_j = sub_ranks[idx]
                    comm.send(data, dest=rank_j, tag=0)

                for idx, i_case in enumerate(np.arange(idx_s, idx_e)):
                    rank_j = sub_ranks[idx]
                    WindFile_type[i_case] , WindFile_name[i_case] = comm.recv(source=rank_j, tag=1)
        else:
            for i_case in range(dlc_generator.n_cases):
                WindFile_type[i_case] , WindFile_name[i_case] = generate_wind_files(
                    dlc_generator, self.FAST_namingOut, self.wind_directory, rotorD, hub_height, self.turbsim_exe, i_case)

        # Set initial rotor speed and pitch if the WT operates in this DLC and available,
        # otherwise set pitch to 90 deg and rotor speed to 0 rpm when not operating
        # set rotor speed to rated and pitch to 15 deg if operating
        if modopt['Level3']['from_openfast']:
            reg_traj = os.path.join(modopt_dir,modopt['Level3']['regulation_trajectory'])
            if os.path.isfile(reg_traj):
                data = load_yaml(reg_traj)
                cases = data['cases']
                U_interp = [case["configuration"]["wind_speed"] for case in cases]
                pitch_interp = [case["configuration"]["pitch"] for case in cases]
                rot_speed_interp = [case["configuration"]["rotor_speed"] for case in cases]
                Ct_aero_interp = [case["outputs"]["integrated"]["ct"] for case in cases]
            else:
                logger.warning("A yaml file with rotor speed, pitch, and Ct is required in modeling options->Level3->regulation_trajectory.",
                        " This file does not exist. Check WEIS example 02 for a template file")
                U_interp = np.arange(cut_in, cut_out)
                pitch_interp = np.ones_like(U_interp) * 5. # fixed initial pitch at 5 deg
                rot_speed_interp = np.ones_like(U_interp) * 5. # fixed initial omega at 5 rpm
                Ct_aero_interp = np.ones_like(U_interp) * 0.7 # fixed initial ct at 0.7
        else:
            U_interp = inputs['U']
            pitch_interp = inputs['pitch']
            rot_speed_interp = inputs['Omega']
            Ct_aero_interp = inputs['Ct_aero']
        
        tau1_const_interp = np.zeros_like(Ct_aero_interp)
        for i in range(len(Ct_aero_interp)):
            a = 1. / 2. * (1. - np.sqrt(1. - np.min([Ct_aero_interp[i],1])))    # don't allow Ct_aero > 1
            tau1_const_interp[i] = 1.1 / (1. - 1.3 * np.min([a, 0.5])) * inputs['Rtip'][0] / U_interp[i]


        for i_case in range(dlc_generator.n_cases):
            if 'operating' in dlc_generator.cases[i_case].turbine_status:
                # We have initial conditions from WISDEM
                rot_speed_initial[i_case] = np.interp(dlc_generator.cases[i_case].URef, U_interp, rot_speed_interp)
                pitch_initial[i_case] = np.interp(dlc_generator.cases[i_case].URef, U_interp, pitch_interp)
                tau1_const[i_case] = np.interp(dlc_generator.cases[i_case].URef, U_interp, tau1_const_interp)
                
                if dlc_generator.cases[i_case].turbine_status == 'operating-shutdown':
                    shutdown_time[i_case] = dlc_generator.cases[i_case].shutdown_time
            else:
                rot_speed_initial[i_case] = 0.
                pitch_initial[i_case] = 90.
                shutdown_time[i_case] = 0
                aero_mod[i_case] = 1
                wake_mod[i_case] = 0
                tau1_const[i_case] = 0.

            # Wave inputs to HydroDyn
            WindHd[i_case] = dlc_generator.cases[i_case].wind_heading
            WaveHs[i_case] = dlc_generator.cases[i_case].wave_height
            WaveTp[i_case] = dlc_generator.cases[i_case].wave_period
            WaveHd[i_case] = dlc_generator.cases[i_case].wave_heading
            WaveGamma[i_case] = dlc_generator.cases[i_case].wave_gamma
            WaveSeed1[i_case] = dlc_generator.cases[i_case].wave_seed1

            # Other case info
            self.TMax[i_case] = dlc_generator.cases[i_case].analysis_time + dlc_generator.cases[i_case].transient_time
            self.TStart[i_case] = dlc_generator.cases[i_case].transient_time
            dlc_label[i_case] = dlc_generator.cases[i_case].label
            wind_seed[i_case] = dlc_generator.cases[i_case].RandSeed1
            mean_wind_speed[i_case] = dlc_generator.cases[i_case].URef
            yaw_misalignment[i_case] = dlc_generator.cases[i_case].yaw_misalign
            azimuth_init[i_case] = dlc_generator.cases[i_case].azimuth_init

            # OLAF data
            if wake_mod[i_case] == 3:
                dt_fvw[i_case], tMin[i_case], nNWPanels[i_case], nNWPanelsFree[i_case], nFWPanels[i_case], nFWPanelsFree[i_case] = OLAFParams(rot_speed_initial[i_case], mean_wind_speed[i_case], rotorD*0.5)
                # nNWPanelsFree[i_case]=60.
                if fst_vt['Fst']['CompElast'] == 1:
                    DT[i_case] = dt_fvw[i_case]
                if tMin[i_case] > self.TMax:
                    logger.warning("OLAF runs are too short in time, the wake is not at convergence")

        # Current
        CurrMod = np.zeros(dlc_generator.n_cases,dtype=int)
        CurrDIV = np.array([c.current for c in dlc_generator.cases])
        CurrMod[CurrDIV > 0] = 1

        # Parameteric inputs
        case_inputs = {}
        # Main fst
        case_inputs[("Fst","DT")] = {'vals':DT, 'group':1}
        case_inputs[("Fst","TMax")] = {'vals':self.TMax, 'group':1}
        case_inputs[("Fst","TStart")] = {'vals':self.TStart, 'group':1}
        # Inflow wind
        case_inputs[("InflowWind","WindType")] = {'vals':WindFile_type, 'group':1}
        case_inputs[("InflowWind","HWindSpeed")] = {'vals':mean_wind_speed, 'group':1}
        case_inputs[("InflowWind","FileName_BTS")] = {'vals':WindFile_name, 'group':1}
        case_inputs[("InflowWind","Filename_Uni")] = {'vals':WindFile_name, 'group':1}
        case_inputs[("InflowWind","RefLength")] = {'vals':[rotorD], 'group':0}
        case_inputs[("InflowWind","PropagationDir")] = {'vals':WindHd, 'group':1}
        case_inputs[("InflowWind","RefHt_Uni")] = {'vals':[np.abs(hub_height)], 'group':0}   #TODO: check if this is the distance from sea level or bottom
        # Initial conditions for rotor speed, pitch, and azimuth
        case_inputs[("ElastoDyn","RotSpeed")] = {'vals':rot_speed_initial, 'group':1}
        case_inputs[("ElastoDyn","BlPitch1")] = {'vals':pitch_initial, 'group':1}
        case_inputs[("ElastoDyn","BlPitch2")] = case_inputs[("ElastoDyn","BlPitch1")]
        case_inputs[("ElastoDyn","BlPitch3")] = case_inputs[("ElastoDyn","BlPitch1")]
        case_inputs[("ElastoDyn","Azimuth")] = {'vals':azimuth_init, 'group':1}
        # Yaw offset
        case_inputs[("ElastoDyn","NacYaw")] = {'vals':yaw_misalignment, 'group':1}
        # Inputs to HydroDyn
        case_inputs[("HydroDyn","WaveHs")] = {'vals':WaveHs, 'group':1}
        case_inputs[("HydroDyn","WaveTp")] = {'vals':WaveTp, 'group':1}
        case_inputs[("HydroDyn","WaveDir")] = {'vals':WaveHd, 'group':1}
        case_inputs[("HydroDyn","WavePkShp")] = {'vals':WaveGamma, 'group':1}
        case_inputs[("HydroDyn","WaveSeed1")] = {'vals':WaveSeed1, 'group':1}
        # Inputs to ServoDyn (parking), PitManRat and BlPitchF are ServoDyn modeling_options
        case_inputs[("ServoDyn","TPitManS1")] = {'vals':shutdown_time, 'group':1}
        case_inputs[("ServoDyn","TPitManS2")] = {'vals':shutdown_time, 'group':1}
        case_inputs[("ServoDyn","TPitManS3")] = {'vals':shutdown_time, 'group':1}

        case_inputs[("HydroDyn","CurrMod")] = {'vals':CurrMod, 'group':1} 
        case_inputs[("HydroDyn","CurrDIV")] = {'vals':CurrDIV, 'group':1} 

        # Inputs to AeroDyn (parking)
        case_inputs[("AeroDyn15","AFAeroMod")] = {'vals':aero_mod, 'group':1}
        case_inputs[("AeroDyn15","WakeMod")] = {'vals':wake_mod, 'group':1}
        case_inputs[("AeroDyn15","tau1_const")] = {'vals':tau1_const, 'group':1}

        # Inputs to OLAF
        case_inputs[("AeroDyn15","OLAF","DTfvw")] = {'vals':dt_fvw, 'group':1} 
        case_inputs[("AeroDyn15","OLAF","nNWPanels")] = {'vals':nNWPanels, 'group':1} 
        case_inputs[("AeroDyn15","OLAF","nNWPanelsFree")] = {'vals':nNWPanelsFree, 'group':1} 
        case_inputs[("AeroDyn15","OLAF","nFWPanels")] = {'vals':nFWPanels, 'group':1}
        case_inputs[("AeroDyn15","OLAF","nFWPanelsFree")] = {'vals':nFWPanelsFree, 'group':1}

        # Inputs to OLAF
        case_inputs[("AeroDyn15","OLAF","DTfvw")] = {'vals':dt_fvw, 'group':1} 
        case_inputs[("AeroDyn15","OLAF","nNWPanels")] = {'vals':nNWPanels, 'group':1} 
        case_inputs[("AeroDyn15","OLAF","nNWPanelsFree")] = {'vals':nNWPanelsFree, 'group':1} 
        case_inputs[("AeroDyn15","OLAF","nFWPanels")] = {'vals':nFWPanels, 'group':1}
        case_inputs[("AeroDyn15","OLAF","nFWPanelsFree")] = {'vals':nFWPanelsFree, 'group':1}

        # DLC Label add these for the case matrix and delete from the case_list
        case_inputs[("DLC","Label")] = {'vals':dlc_label, 'group':1}
        case_inputs[("DLC","WindSeed")] = {'vals':wind_seed, 'group':1}
        case_inputs[("DLC","MeanWS")] = {'vals':mean_wind_speed, 'group':1}
        fst_vt['DLC'] = []

        # Append current DLC to full list of cases
        case_list, case_name = CaseGen_General(case_inputs, self.FAST_runDirectory, self.FAST_InputFile)
        channels= self.output_channels(fst_vt)

        # Now delete the DLC-based case_inputs because they don't play nicely with aeroelasticse
        for case in case_list:
            for key in list(case):
                if key[0] == 'DLC':
                    del case[key]
        
        
        # FAST wrapper setup
        # JJ->DZ: here is the first point in logic for linearization
        if modopt['Level2']['flag']:
            linearization_options               = modopt['Level2']['linearization']

            # Use openfast binary until library works
            fastBatch                           = LinearFAST(**linearization_options)
            fastBatch.FAST_runDirectory         = self.FAST_runDirectory
            fastBatch.use_exe                   = True      # linearization not working with library
            fastBatch.fst_vt                    = fst_vt
            fastBatch.cores                     = self.cores

            lin_case_list, lin_case_name        = fastBatch.gen_linear_cases(inputs)
            fastBatch.case_list                 = lin_case_list
            fastBatch.case_name_list            = lin_case_name

            # Save this list of linear cases for making linear model, not the best solution, but it works
            self.lin_case_name                  = lin_case_name
        else:
            fastBatch                           = fastwrap.runFAST_pywrapper_batch()
            fastBatch.FAST_runDirectory         = self.FAST_runDirectory
            fastBatch.case_list                 = case_list
            fastBatch.case_name_list            = case_name     
            fastBatch.use_exe                   = modopt['General']['openfast_configuration']['use_exe']
        
        fastBatch.channels          = channels
        fastBatch.FAST_InputFile    = self.FAST_InputFile
        fastBatch.fst_vt            = fst_vt
        fastBatch.keep_time         = modopt['General']['openfast_configuration']['keep_time']
        fastBatch.post              = FAST_IO_timeseries
        fastBatch.allow_fails       = modopt['General']['openfast_configuration']['allow_fails']
        fastBatch.fail_value        = modopt['General']['openfast_configuration']['fail_value']
        if self.FAST_exe_user is not None:
            fastBatch.FAST_exe      = self.FAST_exe_user
        if self.FAST_lib_user is not None:
            fastBatch.FAST_lib      = self.FAST_lib_user

        fastBatch.overwrite_outfiles = True  #<--- Debugging only, set to False to prevent OpenFAST from running if the .outb already exists

        # Initialize fatigue channels and setings
        # TODO: Stress Concentration Factor?
        magnitude_channels = dict( fastwrap.magnitude_channels_default )
        fatigue_channels =  dict( fastwrap.fatigue_channels_default )

        # Nacelle accelleration
        magnitude_channels['NcIMUTA'] = ['NcIMUTAxs','NcIMUTAys','NcIMUTAzs']

        # Blade fatigue: spar caps at the root (upper & lower?), TE at max chord
        # Convert ultstress and S_intercept values to kPa with 1e-3 factor
        if not modopt['Level3']['from_openfast']:
            for u in ['U','L']:
                blade_fatigue_root = FatigueParams(load2stress=1.0,
                                                lifetime=inputs['lifetime'],
                                                slope=inputs[f'blade_spar{u}_wohlerexp'],
                                                ult_stress=1e-3*inputs[f'blade_spar{u}_ultstress'],
                                                S_intercept=1e-3*inputs[f'blade_spar{u}_wohlerA'])
                blade_fatigue_te = FatigueParams(load2stress=1.0,
                                                lifetime=inputs['lifetime'],
                                                slope=inputs[f'blade_te{u}_wohlerexp'],
                                                ult_stress=1e-3*inputs[f'blade_te{u}_ultstress'],
                                                S_intercept=1e-3*inputs[f'blade_te{u}_wohlerA'])
                
                for k in range(1,self.n_blades+1):
                    blade_root_Fz = blade_fatigue_root.copy()
                    blade_root_Fz.load2stress = inputs[f'blade_root_spar{u}_load2stress'][2]
                    fatigue_channels[f'RootSpar{u}_Fzb{k}'] = blade_root_Fz
                    magnitude_channels[f'RootSpar{u}_Fzb{k}'] = [f'RootFzb{k}']

                    blade_root_Mx = blade_fatigue_root.copy()
                    blade_root_Mx.load2stress = inputs[f'blade_root_spar{u}_load2stress'][3]
                    fatigue_channels[f'RootSpar{u}_Mxb{k}'] = blade_root_Mx
                    magnitude_channels[f'RootSpar{u}_Mxb{k}'] = [f'RootMxb{k}']

                    blade_root_My = blade_fatigue_root.copy()
                    blade_root_My.load2stress = inputs[f'blade_root_spar{u}_load2stress'][4]
                    fatigue_channels[f'RootSpar{u}_Myb{k}'] = blade_root_My
                    magnitude_channels[f'RootSpar{u}_Myb{k}'] = [f'RootMyb{k}']

                    blade_maxc_Fz = blade_fatigue_te.copy()
                    blade_maxc_Fz.load2stress = inputs[f'blade_maxc_te{u}_load2stress'][2]
                    fatigue_channels[f'Spn2te{u}_FLzb{k}'] = blade_maxc_Fz
                    magnitude_channels[f'Spn2te{u}_FLzb{k}'] = [f'Spn2FLzb{k}']

                    blade_maxc_Mx = blade_fatigue_te.copy()
                    blade_maxc_Mx.load2stress = inputs[f'blade_maxc_te{u}_load2stress'][3]
                    fatigue_channels[f'Spn2te{u}_MLxb{k}'] = blade_maxc_Mx
                    magnitude_channels[f'Spn2te{u}_MLxb{k}'] = [f'Spn2MLxb{k}']

                    blade_maxc_My = blade_fatigue_te.copy()
                    blade_maxc_My.load2stress = inputs[f'blade_maxc_te{u}_load2stress'][4]
                    fatigue_channels[f'Spn2te{u}_MLyb{k}'] = blade_maxc_My
                    magnitude_channels[f'Spn2te{u}_MLyb{k}'] = [f'Spn2MLyb{k}']

            # Low speed shaft fatigue
            # Convert ultstress and S_intercept values to kPa with 1e-3 factor
            lss_fatigue = FatigueParams(load2stress=1.0,
                                        lifetime=inputs['lifetime'],
                                        slope=inputs['lss_wohlerexp'],
                                        ult_stress=1e-3*inputs['lss_ultstress'],
                                        S_intercept=1e-3*inputs['lss_wohlerA'])        
            for s in ['Ax','Sh']:
                sstr = 'axial' if s=='Ax' else 'shear'
                for ik, k in enumerate(['F','M']):
                    for ix, x in enumerate(['x','yz']):
                        idx = 3*ik+ix
                        lss_fatigue_ii = lss_fatigue.copy()
                        lss_fatigue_ii.load2stress = inputs[f'lss_{sstr}_load2stress'][idx]
                        fatigue_channels[f'LSShft{s}{k}{x}a'] = lss_fatigue_ii
                        if ix==0:
                            magnitude_channels[f'LSShft{s}{k}{x}a'] = ['RotThrust'] if ik==0 else ['RotTorq']
                        else:
                            magnitude_channels[f'LSShft{s}{k}{x}a'] = ['LSShftFya', 'LSShftFza'] if ik==0 else ['LSSTipMya', 'LSSTipMza']

            # Fatigue at the tower base
            # Convert ultstress and S_intercept values to kPa with 1e-3 factor
            tower_fatigue_base = FatigueParams(load2stress=1.0,
                                               lifetime=inputs['lifetime'],
                                               slope=inputs['tower_wohlerexp'][0],
                                               ult_stress=1e-3*inputs['tower_ultstress'][0],
                                               S_intercept=1e-3*inputs['tower_wohlerA'][0])
            for s in ['Ax','Sh']:
                sstr = 'axial' if s=='Ax' else 'shear'
                for ik, k in enumerate(['F','M']):
                    for ix, x in enumerate(['xy','z']):
                        idx = 3*ik+2*ix
                        tower_fatigue_ii = tower_fatigue_base.copy()
                        tower_fatigue_ii.load2stress = inputs[f'tower_{sstr}_load2stress'][0,idx]
                        fatigue_channels[f'TwrBs{s}{k}{x}t'] = tower_fatigue_ii
                        magnitude_channels[f'TwrBs{s}{k}{x}t'] = [f'TwrBs{k}{x}t'] if x=='z' else [f'TwrBs{k}xt', f'TwrBs{k}yt']

            # Fatigue at monopile base (mudline)
            # No need to convert to kPa here since SubDyn reports in N already
            if modopt['flags']['monopile']:
                monopile_fatigue_base = FatigueParams(load2stress=1.0,
                                                      lifetime=inputs['lifetime'],
                                                      slope=inputs['monopile_wohlerexp'][0],
                                                      ult_stress=inputs['monopile_ultstress'][0],
                                                      S_intercept=inputs['monopile_wohlerA'][0])
                for s in ['Ax','Sh']:
                    sstr = 'axial' if s=='Ax' else 'shear'
                    for ik, k in enumerate(['F','M']):
                        for ix, x in enumerate(['xy','z']):
                            idx = 3*ik+2*ix
                            monopile_fatigue_ii = monopile_fatigue_base.copy()
                            monopile_fatigue_ii.load2stress = inputs[f'monopile_{sstr}_load2stress'][0,idx]
                            fatigue_channels[f'M1N1{s}{k}K{x}e'] = monopile_fatigue_ii
                            magnitude_channels[f'M1N1{s}{k}K{x}e'] = [f'M1N1{k}K{x}e'] if x=='z' else [f'M1N1{k}Kxe', f'M1N1{k}Kye']

        # Store settings
        fastBatch.goodman            = modopt['General']['goodman_correction'] # Where does this get placed in schema?
        fastBatch.fatigue_channels   = fatigue_channels
        fastBatch.magnitude_channels = magnitude_channels
        self.la = LoadsAnalysis(
            outputs=[],
            magnitude_channels=magnitude_channels,
            fatigue_channels=fatigue_channels,
        )
        self.magnitude_channels = magnitude_channels

        # Run FAST
        if self.mpi_run and not self.options['opt_options']['driver']['design_of_experiments']['flag']:
            summary_stats, extreme_table, DELs, Damage, chan_time = fastBatch.run_mpi(self.mpi_comm_map_down)
        else:
            if self.cores == 1:
                summary_stats, extreme_table, DELs, Damage, chan_time = fastBatch.run_serial()
            else:
                summary_stats, extreme_table, DELs, Damage, chan_time = fastBatch.run_multi(self.cores)

        self.fst_vt = fst_vt
        self.of_inumber = self.of_inumber + 1
        sys.stdout.flush()

        return summary_stats, extreme_table, DELs, Damage, case_list, case_name, chan_time, dlc_generator

    def post_process(self, summary_stats, extreme_table, DELs, damage, case_list, dlc_generator, chan_time, inputs, discrete_inputs, outputs, discrete_outputs):
        modopt = self.options['modeling_options']

        # Analysis
        if self.options['modeling_options']['flags']['blade'] and bool(self.fst_vt['Fst']['CompAero']):
            outputs, discrete_outputs = self.get_blade_loading(summary_stats, extreme_table, inputs, discrete_inputs, outputs, discrete_outputs)
        if self.options['modeling_options']['flags']['tower']:
            outputs = self.get_tower_loading(summary_stats, extreme_table, inputs, outputs)
        # SubDyn is only supported in Level3: linearization in OpenFAST will be available in 3.0.0
        if modopt['flags']['monopile'] and modopt['Level3']['flag']:
            outputs = self.get_monopile_loading(summary_stats, extreme_table, inputs, outputs)

        # If DLC 1.1 not used, calculate_AEP will just compute average power of simulations
        outputs, discrete_outputs = self.calculate_AEP(summary_stats, case_list, dlc_generator, inputs, discrete_inputs, outputs, discrete_outputs)

        outputs, discrete_outputs = self.get_weighted_DELs(dlc_generator, DELs, damage, inputs, discrete_inputs, outputs, discrete_outputs)
        
        outputs, discrete_outputs = self.get_control_measures(summary_stats, chan_time, inputs, discrete_inputs, outputs, discrete_outputs)

        if modopt['flags']['floating'] or (modopt['Level3']['from_openfast'] and self.fst_vt['Fst']['CompMooring']>0):
            outputs, discrete_outputs = self.get_floating_measures(summary_stats, chan_time, inputs, discrete_inputs,outputs, discrete_outputs)

        # Did any OpenFAST runs fail?
        if modopt['Level3']['flag']:
            if any(summary_stats['openfast_failed']['mean'] > 0):
                outputs['openfast_failed'] = 2

        # # Did any OpenFAST runs fail?
        # if any(summary_stats['openfast_failed']['mean'] > 0):
        #     outputs['openfast_failed'] = 2

        # Save Data
        if modopt['General']['openfast_configuration']['save_timeseries']:
            self.save_timeseries(chan_time)

        if modopt['General']['openfast_configuration']['save_iterations']:
            self.save_iterations(summary_stats,DELs,discrete_outputs)

        # Open loop to closed loop error, move this to before save_timeseries when finished
        if modopt['OL2CL']['flag']:
            outputs = self.get_OL2CL_error(chan_time,outputs)

    def get_blade_loading(self, sum_stats, extreme_table, inputs, discrete_inputs, outputs, discrete_outputs):
        """
        Find the spanwise loading along the blade span.

        Parameters
        ----------
        sum_stats : pd.DataFrame
        extreme_table : dict
        """

        # Determine maximum deflection magnitudes
        if self.n_blades == 2:
            defl_mag = [max(sum_stats['TipDxc1']['max']), max(sum_stats['TipDxc2']['max'])]
        else:
            defl_mag = [max(sum_stats['TipDxc1']['max']), max(sum_stats['TipDxc2']['max']), max(sum_stats['TipDxc3']['max'])]
        # Get the maximum out of plane blade deflection
        outputs["max_TipDxc"] = np.max(defl_mag)

        # Return moments around x and y and axial force along blade span at instance of largest flapwise bending moment at each node
        My_chans = ["RootMyb", "Spn1MLyb", "Spn2MLyb", "Spn3MLyb", "Spn4MLyb", "Spn5MLyb", "Spn6MLyb", "Spn7MLyb", "Spn8MLyb", "Spn9MLyb"]
        Mx_chans = ["RootMxb", "Spn1MLxb", "Spn2MLxb", "Spn3MLxb", "Spn4MLxb", "Spn5MLxb", "Spn6MLxb", "Spn7MLxb", "Spn8MLxb", "Spn9MLxb"]
        Fz_chans = ["RootFzb", "Spn1FLzb", "Spn2FLzb", "Spn3FLzb", "Spn4FLzb", "Spn5FLzb", "Spn6FLzb", "Spn7FLzb", "Spn8FLzb", "Spn9FLzb"]
            
        Fz = []
        Mx = []
        My = []
        for My_chan,Mx_chan,Fz_chan in zip(My_chans, Mx_chans, Fz_chans):
            if self.n_blades == 2:
                bld_idx_max = np.argmax([max(sum_stats[My_chan+'1']['max']), max(sum_stats[My_chan+'2']['max'])])
            else:
                bld_idx_max = np.argmax([max(sum_stats[My_chan+'1']['max']), max(sum_stats[My_chan+'2']['max']), max(sum_stats[My_chan+'3']['max'])])
            My_max_chan = My_chan + str(bld_idx_max+1)
            My.append(extreme_table[My_max_chan][np.argmax(sum_stats[My_max_chan]['max'])][My_chan+str(bld_idx_max+1)])
            Mx.append(extreme_table[My_max_chan][np.argmax(sum_stats[My_max_chan]['max'])][Mx_chan+str(bld_idx_max+1)])
            Fz.append(extreme_table[My_max_chan][np.argmax(sum_stats[My_max_chan]['max'])][Fz_chan+str(bld_idx_max+1)])


        if np.any(np.isnan(Fz)):
            logger.warning('WARNING: nans found in Fz extremes')
            Fz[np.isnan(Fz)] = 0.0
        if np.any(np.isnan(Mx)):
            logger.warning('WARNING: nans found in Mx extremes')
            Mx[np.isnan(Mx)] = 0.0
        if np.any(np.isnan(My)):
            logger.warning('WARNING: nans found in My extremes')
            My[np.isnan(My)] = 0.0
        spline_Fz = PchipInterpolator(np.hstack((self.R_out_ED_bl, inputs['Rtip'])), np.hstack((Fz, 0.)))
        spline_Mx = PchipInterpolator(np.hstack((self.R_out_ED_bl, inputs['Rtip'])), np.hstack((Mx, 0.)))
        spline_My = PchipInterpolator(np.hstack((self.R_out_ED_bl, inputs['Rtip'])), np.hstack((My, 0.)))

        r = inputs['r']
        Fz_out = spline_Fz(r).flatten()
        Mx_out = spline_Mx(r).flatten()
        My_out = spline_My(r).flatten()

        outputs['blade_maxTD_Mx'] = Mx_out
        outputs['blade_maxTD_My'] = My_out
        outputs['blade_maxTD_Fz'] = Fz_out

        # Determine maximum root moment
        if self.n_blades == 2:
            blade_root_flap_moment = max([max(sum_stats['RootMyb1']['max']), max(sum_stats['RootMyb2']['max'])])
            blade_root_oop_moment  = max([max(sum_stats['RootMyc1']['max']), max(sum_stats['RootMyc2']['max'])])
            blade_root_tors_moment  = max([max(sum_stats['RootMzb1']['max']), max(sum_stats['RootMzb2']['max'])])
        else:
            blade_root_flap_moment = max([max(sum_stats['RootMyb1']['max']), max(sum_stats['RootMyb2']['max']), max(sum_stats['RootMyb3']['max'])])
            blade_root_oop_moment  = max([max(sum_stats['RootMyc1']['max']), max(sum_stats['RootMyc2']['max']), max(sum_stats['RootMyc3']['max'])])
            blade_root_tors_moment  = max([max(sum_stats['RootMzb1']['max']), max(sum_stats['RootMzb2']['max']), max(sum_stats['RootMzb3']['max'])])
        outputs['max_RootMyb'] = blade_root_flap_moment
        outputs['max_RootMyc'] = blade_root_oop_moment
        outputs['max_RootMzb'] = blade_root_tors_moment

        ## Get hub moments and forces in the non-rotating frame
        outputs['hub_Fxyz'] = np.array([extreme_table['LSShftF'][np.argmax(sum_stats['LSShftF']['max'])]['RotThrust'],
                                    extreme_table['LSShftF'][np.argmax(sum_stats['LSShftF']['max'])]['LSShftFys'],
                                    extreme_table['LSShftF'][np.argmax(sum_stats['LSShftF']['max'])]['LSShftFzs']])*1.e3
        outputs['hub_Mxyz'] = np.array([extreme_table['LSShftM'][np.argmax(sum_stats['LSShftM']['max'])]['RotTorq'],
                                    extreme_table['LSShftM'][np.argmax(sum_stats['LSShftM']['max'])]['LSSTipMys'],
                                    extreme_table['LSShftM'][np.argmax(sum_stats['LSShftM']['max'])]['LSSTipMzs']])*1.e3

        ## Post process aerodynamic data
        # Angles of attack - max, std, mean
        blade1_chans_aoa = ["B1N1Alpha", "B1N2Alpha", "B1N3Alpha", "B1N4Alpha", "B1N5Alpha", "B1N6Alpha", "B1N7Alpha", "B1N8Alpha", "B1N9Alpha"]
        blade2_chans_aoa = ["B2N1Alpha", "B2N2Alpha", "B2N3Alpha", "B2N4Alpha", "B2N5Alpha", "B2N6Alpha", "B2N7Alpha", "B2N8Alpha", "B2N9Alpha"]
        aoa_max_B1  = [np.max(sum_stats[var]['max'])    for var in blade1_chans_aoa]
        aoa_mean_B1 = [np.mean(sum_stats[var]['mean'])  for var in blade1_chans_aoa]
        aoa_std_B1  = [np.mean(sum_stats[var]['std'])   for var in blade1_chans_aoa]
        aoa_max_B2  = [np.max(sum_stats[var]['max'])    for var in blade2_chans_aoa]
        aoa_mean_B2 = [np.mean(sum_stats[var]['mean'])  for var in blade2_chans_aoa]
        aoa_std_B2  = [np.mean(sum_stats[var]['std'])   for var in blade2_chans_aoa]
        if self.n_blades == 2:
            spline_aoa_max      = PchipInterpolator(self.R_out_AD, np.max([aoa_max_B1, aoa_max_B2], axis=0))
            spline_aoa_std      = PchipInterpolator(self.R_out_AD, np.mean([aoa_std_B1, aoa_std_B2], axis=0))
            spline_aoa_mean     = PchipInterpolator(self.R_out_AD, np.mean([aoa_mean_B1, aoa_mean_B2], axis=0))
        elif self.n_blades == 3:
            blade3_chans_aoa    = ["B3N1Alpha", "B3N2Alpha", "B3N3Alpha", "B3N4Alpha", "B3N5Alpha", "B3N6Alpha", "B3N7Alpha", "B3N8Alpha", "B3N9Alpha"]
            aoa_max_B3          = [np.max(sum_stats[var]['max'])    for var in blade3_chans_aoa]
            aoa_mean_B3         = [np.mean(sum_stats[var]['mean'])  for var in blade3_chans_aoa]
            aoa_std_B3          = [np.mean(sum_stats[var]['std'])   for var in blade3_chans_aoa]
            spline_aoa_max      = PchipInterpolator(self.R_out_AD, np.max([aoa_max_B1, aoa_max_B2, aoa_max_B3], axis=0))
            spline_aoa_std      = PchipInterpolator(self.R_out_AD, np.mean([aoa_max_B1, aoa_std_B2, aoa_std_B3], axis=0))
            spline_aoa_mean     = PchipInterpolator(self.R_out_AD, np.mean([aoa_mean_B1, aoa_mean_B2, aoa_mean_B3], axis=0))
        else:
            raise Exception('The calculations only support 2 or 3 bladed rotors')

        outputs['max_aoa']  = spline_aoa_max(r)
        outputs['std_aoa']  = spline_aoa_std(r)
        outputs['mean_aoa'] = spline_aoa_mean(r)

        return outputs, discrete_outputs

    def get_tower_loading(self, sum_stats, extreme_table, inputs, outputs):
        """
        Find the loading along the tower height.

        Parameters
        ----------
        sum_stats : pd.DataFrame
        extreme_table : dict
        """

        tower_chans_Fx = ["TwrBsFxt", "TwHt1FLxt", "TwHt2FLxt", "TwHt3FLxt", "TwHt4FLxt", "TwHt5FLxt", "TwHt6FLxt", "TwHt7FLxt", "TwHt8FLxt", "TwHt9FLxt", "YawBrFxp"]
        tower_chans_Fy = ["TwrBsFyt", "TwHt1FLyt", "TwHt2FLyt", "TwHt3FLyt", "TwHt4FLyt", "TwHt5FLyt", "TwHt6FLyt", "TwHt7FLyt", "TwHt8FLyt", "TwHt9FLyt", "YawBrFyp"]
        tower_chans_Fz = ["TwrBsFzt", "TwHt1FLzt", "TwHt2FLzt", "TwHt3FLzt", "TwHt4FLzt", "TwHt5FLzt", "TwHt6FLzt", "TwHt7FLzt", "TwHt8FLzt", "TwHt9FLzt", "YawBrFzp"]
        tower_chans_Mx = ["TwrBsMxt", "TwHt1MLxt", "TwHt2MLxt", "TwHt3MLxt", "TwHt4MLxt", "TwHt5MLxt", "TwHt6MLxt", "TwHt7MLxt", "TwHt8MLxt", "TwHt9MLxt", "YawBrMxp"]
        tower_chans_My = ["TwrBsMyt", "TwHt1MLyt", "TwHt2MLyt", "TwHt3MLyt", "TwHt4MLyt", "TwHt5MLyt", "TwHt6MLyt", "TwHt7MLyt", "TwHt8MLyt", "TwHt9MLyt", "YawBrMyp"]
        tower_chans_Mz = ["TwrBsMzt", "TwHt1MLzt", "TwHt2MLzt", "TwHt3MLzt", "TwHt4MLzt", "TwHt5MLzt", "TwHt6MLzt", "TwHt7MLzt", "TwHt8MLzt", "TwHt9MLzt", "YawBrMzp"]

        fatb_max_chan   = "TwrBsMyt"

        # Get the maximum fore-aft moment at tower base
        outputs["max_TwrBsMyt"] = np.max(sum_stats[fatb_max_chan]['max'])
        outputs["max_TwrBsMyt_ratio"] = np.max(sum_stats[fatb_max_chan]['max'])/self.options['opt_options']['constraints']['control']['Max_TwrBsMyt']['max']
        # Return forces and moments along tower height at instance of largest fore-aft tower base moment
        Fx = [extreme_table[fatb_max_chan][np.argmax(sum_stats[fatb_max_chan]['max'])][var] for var in tower_chans_Fx]
        Fy = [extreme_table[fatb_max_chan][np.argmax(sum_stats[fatb_max_chan]['max'])][var] for var in tower_chans_Fy]
        Fz = [extreme_table[fatb_max_chan][np.argmax(sum_stats[fatb_max_chan]['max'])][var] for var in tower_chans_Fz]
        Mx = [extreme_table[fatb_max_chan][np.argmax(sum_stats[fatb_max_chan]['max'])][var] for var in tower_chans_Mx]
        My = [extreme_table[fatb_max_chan][np.argmax(sum_stats[fatb_max_chan]['max'])][var] for var in tower_chans_My]
        Mz = [extreme_table[fatb_max_chan][np.argmax(sum_stats[fatb_max_chan]['max'])][var] for var in tower_chans_Mz]

        # Spline results on tower basic grid
        spline_Fx      = PchipInterpolator(self.Z_out_ED_twr, Fx)
        spline_Fy      = PchipInterpolator(self.Z_out_ED_twr, Fy)
        spline_Fz      = PchipInterpolator(self.Z_out_ED_twr, Fz)
        spline_Mx      = PchipInterpolator(self.Z_out_ED_twr, Mx)
        spline_My      = PchipInterpolator(self.Z_out_ED_twr, My)
        spline_Mz      = PchipInterpolator(self.Z_out_ED_twr, Mz)

        z_full = inputs['tower_z_full']
        z_sec, _ = util.nodal2sectional(z_full)
        z = (z_sec - z_sec[0]) / (z_sec[-1] - z_sec[0])

        outputs['tower_maxMy_Fx'] = spline_Fx(z)
        outputs['tower_maxMy_Fy'] = spline_Fy(z)
        outputs['tower_maxMy_Fz'] = spline_Fz(z)
        outputs['tower_maxMy_Mx'] = spline_Mx(z)
        outputs['tower_maxMy_My'] = spline_My(z)
        outputs['tower_maxMy_Mz'] = spline_Mz(z)
        
        return outputs

    def get_monopile_loading(self, sum_stats, extreme_table, inputs, outputs):
        """
        Find the loading along the monopile length.

        Parameters
        ----------
        sum_stats : pd.DataFrame
        extreme_table : dict
        """

        monopile_chans_Fx = []
        monopile_chans_Fy = []
        monopile_chans_Fz = []
        monopile_chans_Mx = []
        monopile_chans_My = []
        monopile_chans_Mz = []
        k=1
        for i in range(len(self.Z_out_SD_mpl)):
            if k==9:
                Node=2
            else:
                Node=1
            monopile_chans_Fx += ["M" + str(k) + "N" + str(Node) + "FKxe"]
            monopile_chans_Fy += ["M" + str(k) + "N" + str(Node) + "FKye"]
            monopile_chans_Fz += ["M" + str(k) + "N" + str(Node) + "FKze"]
            monopile_chans_Mx += ["M" + str(k) + "N" + str(Node) + "MKxe"]
            monopile_chans_My += ["M" + str(k) + "N" + str(Node) + "MKye"]
            monopile_chans_Mz += ["M" + str(k) + "N" + str(Node) + "MKze"]
            k+=1

        max_chan   = "M1N1MKye"

        # # Get the maximum of signal M1N1MKye
        outputs["max_M1N1MKye"] = np.max(sum_stats[max_chan]['max'])
        # # Return forces and moments along monopile at instance of largest fore-aft tower base moment
        Fx = [extreme_table[max_chan][np.argmax(sum_stats[max_chan]['max'])][var] for var in monopile_chans_Fx]
        Fy = [extreme_table[max_chan][np.argmax(sum_stats[max_chan]['max'])][var] for var in monopile_chans_Fy]
        Fz = [extreme_table[max_chan][np.argmax(sum_stats[max_chan]['max'])][var] for var in monopile_chans_Fz]
        Mx = [extreme_table[max_chan][np.argmax(sum_stats[max_chan]['max'])][var] for var in monopile_chans_Mx]
        My = [extreme_table[max_chan][np.argmax(sum_stats[max_chan]['max'])][var] for var in monopile_chans_My]
        Mz = [extreme_table[max_chan][np.argmax(sum_stats[max_chan]['max'])][var] for var in monopile_chans_Mz]

        # # Spline results on grid of channel locations along the monopile
        spline_Fx      = PchipInterpolator(self.Z_out_SD_mpl, Fx)
        spline_Fy      = PchipInterpolator(self.Z_out_SD_mpl, Fy)
        spline_Fz      = PchipInterpolator(self.Z_out_SD_mpl, Fz)
        spline_Mx      = PchipInterpolator(self.Z_out_SD_mpl, Mx)
        spline_My      = PchipInterpolator(self.Z_out_SD_mpl, My)
        spline_Mz      = PchipInterpolator(self.Z_out_SD_mpl, Mz)

        z_full = inputs['monopile_z_full']
        z_sec, _ = util.nodal2sectional(z_full)
        z = (z_sec - z_sec[0]) / (z_sec[-1] - z_sec[0])

        # SubDyn reports in N, but ElastoDyn and units here report in kN, so scale by 0.001
        outputs['monopile_maxMy_Fx'] = 1e-3*spline_Fx(z)
        outputs['monopile_maxMy_Fy'] = 1e-3*spline_Fy(z)
        outputs['monopile_maxMy_Fz'] = 1e-3*spline_Fz(z)
        outputs['monopile_maxMy_Mx'] = 1e-3*spline_Mx(z)
        outputs['monopile_maxMy_My'] = 1e-3*spline_My(z)
        outputs['monopile_maxMy_Mz'] = 1e-3*spline_Mz(z)

        return outputs

    def calculate_AEP(self, sum_stats, case_list, dlc_generator, inputs, discrete_inputs, outputs, discrete_outputs):
        """
        Calculates annual energy production of the relevant DLCs in `case_list`.

        Parameters
        ----------
        sum_stats : pd.DataFrame
        case_list : list
        dlc_list : list
        """
        ## Get AEP and power curve

        # determine which dlc will be used for the powercurve calculations, allows using dlc 1.1 if specific power curve calculations were not run

        idx_pwrcrv = []
        U = []
        for i_case in range(dlc_generator.n_cases):
            if dlc_generator.cases[i_case].label == '1.1':
                idx_pwrcrv = np.append(idx_pwrcrv, i_case)
                U = np.append(U, dlc_generator.cases[i_case].URef)

        stats_pwrcrv = sum_stats.iloc[idx_pwrcrv].copy()

        # Calculate AEP and Performance Data
        if len(U) > 1 and self.fst_vt['Fst']['CompServo'] == 1:
            user_dist = self.options['modeling_options']['DLC_driver']['metocean_conditions']['user_probability']
            
            pp = PowerProduction(**{
                'turbine_class': discrete_inputs['turbine_class'],
                'cut_in': float(inputs['V_cutin']), 
                'cut_out':float(inputs['V_cutout']), 
                'MHK': self.options['modeling_options']['flags']['marine_hydro'],
                'user_dist': user_dist
            })
            pwr_curve_vars   = ["GenPwr", "RtFldCp", "RotSpeed", "BldPitch1"]
            AEP, perf_data = pp.AEP(stats_pwrcrv, U, pwr_curve_vars)

            outputs['P_out'] = perf_data['GenPwr']['mean'] * 1.e3
            outputs['Cp_out'] = perf_data['RtFldCp']['mean']
            outputs['Ct_out'] = perf_data['RtFldCt']['mean']
            outputs['Omega_out'] = perf_data['RotSpeed']['mean']
            outputs['pitch_out'] = perf_data['BldPitch1']['mean']
            outputs['AEP'] = AEP
        else:
            # If DLC 1.1 was run
            if len(stats_pwrcrv['RtFldCp']['mean']): 
                outputs['Cp_out'] = stats_pwrcrv['RtFldCp']['mean']
                outputs['Ct_out'] = stats_pwrcrv['RtFldCt']['mean']
                outputs['Omega_out'] = stats_pwrcrv['RotSpeed']['mean']
                outputs['pitch_out'] = stats_pwrcrv['BldPitch1']['mean']
                if self.fst_vt['Fst']['CompServo'] == 1:
                    outputs['AEP'] = stats_pwrcrv['GenPwr']['mean']
                    outputs['P_out'] = stats_pwrcrv['GenPwr']['mean'].iloc[0] * 1.e3
                logger.warning('WARNING: OpenFAST is run at a single wind speed. AEP cannot be estimated. Using average power instead.')
            else:
                outputs['Cp_out'] = sum_stats['RtFldCp']['mean'].mean()
                outputs['Ct_out'] = sum_stats['RtFldCt']['mean'].mean()
                outputs['Omega_out'] = sum_stats['RotSpeed']['mean'].mean()
                outputs['pitch_out'] = sum_stats['BldPitch1']['mean'].mean()
                if self.fst_vt['Fst']['CompServo'] == 1:
                    outputs['AEP'] = sum_stats['GenPwr']['mean'].mean()
                    outputs['P_out'] = sum_stats['GenPwr']['mean'].iloc[0] * 1.e3
                logger.warning('WARNING: OpenFAST is not run using DLC 1.1/1.2. AEP cannot be estimated. Using average power instead.')

        if len(U)>0:
            outputs['V_out'] = np.unique(U)
        else:
            outputs['V_out'] = dlc_generator.cases[0].URef

        return outputs, discrete_outputs

    def get_weighted_DELs(self, dlc_generator, DELs, damage, inputs, discrete_inputs, outputs, discrete_outputs):
        modopt = self.options['modeling_options']

        # See if we have fatigue DLCs
        U = np.zeros(dlc_generator.n_cases)
        ifat = []
        for k in range(dlc_generator.n_cases):
            U[k] = dlc_generator.cases[k].URef
            
            if dlc_generator.cases[k].label in ['1.2', '6.4', '7.2']:
                ifat.append( k )

        # If fatigue DLCs are present, then limit analysis to those only
        if len(ifat) > 0:
            U = U[ifat]
            DELs = DELs.iloc[ ifat ]
            damage = damage.iloc[ ifat ]
        
        # Get wind distribution probabilities, make sure they are normalized
        # This should also take care of averaging across seeds
        if 'user_probability' in self.options['modeling_options']['DLC_driver']['metocean_conditions']:
            user_dist = self.options['modeling_options']['DLC_driver']['metocean_conditions']['user_probability']
        else:
            user_dist = None
        pp = PowerProduction(**{
                'turbine_class': discrete_inputs['turbine_class'],
                'cut_in': float(inputs['V_cutin']), 
                'cut_out':float(inputs['V_cutout']), 
                'MHK': self.options['modeling_options']['flags']['marine_hydro'],
                'user_dist': user_dist
            })
        ws_prob = pp.prob_WindDist(U, disttype='pdf')
        ws_prob /= ws_prob.sum()

        # Scale all DELs and damage by probability and collapse over the various DLCs (inner dot product)
        # Also work around NaNs
        DELs = DELs.fillna(0.0).multiply(ws_prob, axis=0).sum()
        damage = damage.fillna(0.0).multiply(ws_prob, axis=0).sum()
        
        # Standard DELs for blade root and tower base
        outputs['DEL_RootMyb'] = np.max([DELs[f'RootMyb{k+1}'] for k in range(self.n_blades)])
        outputs['DEL_TwrBsMyt'] = DELs['TwrBsM']
        # outputs['DEL_TwrBsMyt_ratio'] = DELs['TwrBsM']/self.options['opt_options']['constraints']['control']['DEL_TwrBsMyt']['max']
            
        # Compute total fatigue damage in spar caps at blade root and trailing edge at max chord location
        if not modopt['Level3']['from_openfast']:
            for k in range(1,self.n_blades+1):
                for u in ['U','L']:
                    damage[f'BladeRootSpar{u}_Axial{k}'] = (damage[f'RootSpar{u}_Fzb{k}'] +
                                                        damage[f'RootSpar{u}_Mxb{k}'] +
                                                        damage[f'RootSpar{u}_Myb{k}'])
                    damage[f'BladeMaxcTE{u}_Axial{k}'] = (damage[f'Spn2te{u}_FLzb{k}'] +
                                                        damage[f'Spn2te{u}_MLxb{k}'] +
                                                        damage[f'Spn2te{u}_MLyb{k}'])

            # Compute total fatigue damage in low speed shaft, tower base, monopile base
            damage['LSSAxial'] = 0.0
            damage['LSSShear'] = 0.0
            damage['TowerBaseAxial'] = 0.0
            damage['TowerBaseShear'] = 0.0
            damage['MonopileBaseAxial'] = 0.0
            damage['MonopileBaseShear'] = 0.0
            for s in ['Ax','Sh']:
                sstr = 'Axial' if s=='Ax' else 'Shear'
                for ik, k in enumerate(['F','M']):
                    for ix, x in enumerate(['x','yz']):
                        damage[f'LSS{sstr}'] += damage[f'LSShft{s}{k}{x}a']
                    for ix, x in enumerate(['xy','z']):
                        damage[f'TowerBase{sstr}'] += damage[f'TwrBs{s}{k}{x}t']
                        if modopt['flags']['monopile'] and modopt['Level3']['flag']:
                            damage[f'MonopileBase{sstr}'] += damage[f'M1N1{s}{k}K{x}e']

            # Assemble damages
            outputs['damage_blade_root_sparU'] = np.max([damage[f'BladeRootSparU_Axial{k+1}'] for k in range(self.n_blades)])
            outputs['damage_blade_root_sparL'] = np.max([damage[f'BladeRootSparL_Axial{k+1}'] for k in range(self.n_blades)])
            outputs['damage_blade_maxc_teU'] = np.max([damage[f'BladeMaxcTEU_Axial{k+1}'] for k in range(self.n_blades)])
            outputs['damage_blade_maxc_teL'] = np.max([damage[f'BladeMaxcTEL_Axial{k+1}'] for k in range(self.n_blades)])
            outputs['damage_lss'] = np.sqrt( damage['LSSAxial']**2 + damage['LSSShear']**2 )
            outputs['damage_tower_base'] = np.sqrt( damage['TowerBaseAxial']**2 + damage['TowerBaseShear']**2 )
            outputs['damage_monopile_base'] = np.sqrt( damage['MonopileBaseAxial']**2 + damage['MonopileBaseShear']**2 )

            # Log damages
            if self.options['opt_options']['constraints']['damage']['tower_base']['log']:
                outputs['damage_tower_base'] = np.log(outputs['damage_tower_base'])

        return outputs, discrete_outputs

    def get_control_measures(self, sum_stats, chan_time, inputs, discrete_inputs, outputs, discrete_outputs):
        '''
        calculate control measures:
            - rotor_overspeed

        given:
            - sum_stats : pd.DataFrame
        '''

        # rotor overspeed
        outputs['rotor_overspeed'] = ( np.max(sum_stats['GenSpeed']['max']) * np.pi/30. / self.fst_vt['DISCON_in']['PC_RefSpd'] ) - 1.0

        # nacelle accelleration
        outputs['max_nac_accel'] = sum_stats['NcIMUTA']['max'].max()

        # pitch travel and duty cycle
        if self.options['modeling_options']['General']['openfast_configuration']['keep_time']:
            tot_time = 0
            tot_travel = 0
            num_dir_changes = 0
            for i_ts, ts in enumerate(chan_time):
                t_span = self.TMax[i_ts] - self.TStart[i_ts]
                for i_blade in range(self.fst_vt['ElastoDyn']['NumBl']):
                    ts[f'dBldPitch{i_blade+1}'] = np.r_[0,np.diff(ts['BldPitch1'])] / self.fst_vt['Fst']['DT']

                    time_ind = ts['Time'] >= self.TStart[i_ts]

                    # total time
                    tot_time += t_span

                    # total pitch travel (\int |\dot{\frac{d\theta}{dt}| dt)
                    tot_travel += np.trapz(np.abs(ts[f'dBldPitch{i_blade+1}'])[time_ind], x=ts['Time'][time_ind])

                    # number of direction changes on each blade
                    num_dir_changes += np.sum(np.abs(np.diff(np.sign(ts[f'dBldPitch{i_blade+1}'][time_ind])))) / 2

            # Normalize by number of blades, total time
            avg_travel_per_sec = tot_travel / self.fst_vt['ElastoDyn']['NumBl'] / tot_time
            outputs['avg_pitch_travel'] = avg_travel_per_sec

            dir_change_per_sec = num_dir_changes / self.fst_vt['ElastoDyn']['NumBl'] / tot_time
            outputs['pitch_duty_cycle'] = dir_change_per_sec
        else:
            logger.warning('openmdao_openfast warning: avg_pitch_travel, and pitch_duty_cycle require keep_time = True')



        return outputs, discrete_outputs

    def get_floating_measures(self,sum_stats, chan_time, inputs, discrete_inputs, outputs, discrete_outputs):
        '''
        calculate floating measures:
            - Std_PtfmPitch (max over all dlcs if constraint, mean otheriwse)
            - Max_PtfmPitch

        given:
            - sum_stats : pd.DataFrame
        '''

        if self.options['opt_options']['constraints']['control']['Std_PtfmPitch']['flag']:
            outputs['Std_PtfmPitch'] = np.max(sum_stats['PtfmPitch']['std'])
        else:
            # Let's just average the standard deviation of PtfmPitch for now
            # TODO: weight based on WS distribution, or something else
            outputs['Std_PtfmPitch'] = np.mean(sum_stats['PtfmPitch']['std'])

        outputs['Max_PtfmPitch']  = np.max(np.abs(np.r_[sum_stats['PtfmPitch']['max'],sum_stats['PtfmPitch']['min']]))

        # Max platform offset        
        for timeseries in chan_time:
            max_offset_ts = np.sqrt(timeseries['PtfmSurge']**2 + timeseries['PtfmSway']**2).max()
            outputs['Max_Offset'] = np.r_[outputs['Max_Offset'],max_offset_ts].max()

        return outputs, discrete_outputs

    def get_OL2CL_error(self,chan_time,outputs):
        ol_case_names = [os.path.join(
            weis_dir,
            self.options['modeling_options']['OL2CL']['trajectory_dir'],
            case_name + '.p'
        ) for case_name in case_naming(self.options['modeling_options']['DLC_driver']['n_cases'],'oloc')]

        rms_pitch_error = np.full(len(chan_time),fill_value=1000.)
        for i_ts, timeseries in enumerate(chan_time):
            # Get closed loop timeseries
            cl_output = OpenFASTOutput.from_dict(timeseries, self.FAST_namingOut)
            cl_ts = cl_output.df

            # Get open loop timeseries
            ol_ts = pd.read_pickle(ol_case_names[i_ts])

            # resample OL timeseries to match closed loop timeseries
            ol_resample = np.interp(cl_ts['Time'],ol_ts['Time'],ol_ts['BldPitch1'])

            # difference between open loop and closed loop (deg.)
            pitch_error = cl_ts['BldPitch1'] - ol_resample

            rms_pitch_error[i_ts] = np.sqrt(np.mean(pitch_error**2))

            if self.options['modeling_options']['OL2CL']['save_error']:
                save_dir = os.path.join(self.FAST_runDirectory,'iteration_'+str(self.of_inumber),'timeseries')
                pitch_error.to_pickle(os.path.join(save_dir,'pitch_error_'+ str(i_ts) + '.p'))

        # Average over DLCs and return, TODO: weight in future?  only works for a few wind speeds currently
        outputs['OL2CL_pitch'] = np.mean(rms_pitch_error)
        return outputs


    def get_ac_axis(self, inputs):
        
        # Get the absolute offset between pitch axis (rotation center) and aerodynamic center
        ch_offset = inputs['chord'] * (inputs['ac'] - inputs['le_location'])
        # Rotate it by the twist using the AD15 coordinate system
        x , y = util.rotate(0., 0., 0., ch_offset, -np.deg2rad(inputs['theta']))
        # Apply offset to determine the AC axis
        BlCrvAC = inputs['ref_axis_blade'][:,0] + x
        BlSwpAC = inputs['ref_axis_blade'][:,1] + y
        
        return BlCrvAC, BlSwpAC
    

    def write_FAST(self, fst_vt, discrete_outputs):
        writer                   = InputWriter_OpenFAST()
        writer.fst_vt            = fst_vt
        writer.FAST_runDirectory = self.FAST_runDirectory
        writer.FAST_namingOut    = self.FAST_namingOut
        writer.execute()

    def writeCpsurfaces(self, inputs):

        modopt = self.options['modeling_options']
        FASTpref  = modopt['openfast']['FASTpref']
        file_name = os.path.join(FASTpref['file_management']['FAST_runDirectory'], FASTpref['file_management']['FAST_namingOut'] + '_Cp_Ct_Cq.dat')

        # Write Cp-Ct-Cq-TSR tables file
        n_pitch = len(inputs['pitch_vector'])
        n_tsr   = len(inputs['tsr_vector'])
        n_U     = len(inputs['U_vector'])

        file = open(file_name,'w')
        file.write('# ------- Rotor performance tables ------- \n')
        file.write('# ------------ Written using AeroElasticSE with data from CCBlade ------------\n')
        file.write('\n')
        file.write('# Pitch angle vector - x axis (matrix columns) (deg)\n')
        for i in range(n_pitch):
            file.write('%.2f   ' % inputs['pitch_vector'][i])
        file.write('\n# TSR vector - y axis (matrix rows) (-)\n')
        for i in range(n_tsr):
            file.write('%.2f   ' % inputs['tsr_vector'][i])
        file.write('\n# Wind speed vector - z axis (m/s)\n')
        for i in range(n_U):
            file.write('%.2f   ' % inputs['U_vector'][i])
        file.write('\n')

        file.write('\n# Power coefficient\n\n')

        for i in range(n_U):
            for j in range(n_tsr):
                for k in range(n_pitch):
                    file.write('%.5f   ' % inputs['Cp_aero_table'][j,k,i])
                file.write('\n')
            file.write('\n')

        file.write('\n#  Thrust coefficient\n\n')
        for i in range(n_U):
            for j in range(n_tsr):
                for k in range(n_pitch):
                    file.write('%.5f   ' % inputs['Ct_aero_table'][j,k,i])
                file.write('\n')
            file.write('\n')

        file.write('\n# Torque coefficient\n\n')
        for i in range(n_U):
            for j in range(n_tsr):
                for k in range(n_pitch):
                    file.write('%.5f   ' % inputs['Cq_aero_table'][j,k,i])
                file.write('\n')
            file.write('\n')

        file.close()


        return file_name

    def save_timeseries(self,chan_time):
        '''
        Save ALL the timeseries: each iteration and openfast run thereof
        '''

        # Make iteration directory
        save_dir = os.path.join(self.FAST_runDirectory,'iteration_'+str(self.of_inumber),'timeseries')
        os.makedirs(save_dir, exist_ok=True)

        # Save each timeseries as a pickled dataframe
        for i_ts, timeseries in enumerate(chan_time):
            output = OpenFASTOutput.from_dict(timeseries, self.FAST_namingOut)
            output.df.to_pickle(os.path.join(save_dir,self.FAST_namingOut + '_' + str(i_ts) + '.p'))

    def save_iterations(self,summ_stats,DELs,discrete_outputs):
        '''
        Save summary stats, DELs of each iteration
        '''

        # Make iteration directory
        save_dir = os.path.join(self.FAST_runDirectory,'iteration_'+str(self.of_inumber))
        os.makedirs(save_dir, exist_ok=True)

        # Save dataframes as pickles
        summ_stats.to_pickle(os.path.join(save_dir,'summary_stats.p'))
        DELs.to_pickle(os.path.join(save_dir,'DELs.p'))

        # Save fst_vt as pickle
        with open(os.path.join(save_dir,'fst_vt.p'), 'wb') as f:
            pickle.dump(self.fst_vt,f)

        discrete_outputs['ts_out_dir'] = save_dir<|MERGE_RESOLUTION|>--- conflicted
+++ resolved
@@ -1405,7 +1405,6 @@
                 d_coarse = np.array([])
                 t_coarse = np.array([])
                 
-<<<<<<< HEAD
                 # Look over members and grab all nodes and internal connections
                 n_member = modopt["floating"]["members"]["n_members"]
                 for k in range(n_member):
@@ -1430,89 +1429,6 @@
 
                     joint_1_orig_index = modopt['floating']['joints']['name2idx'][modopt['floating']['members']['joint1'][k]]
                     joint_2_orig_index = modopt['floating']['joints']['name2idx'][modopt['floating']['members']['joint2'][k]]
-=======
-            # Tweak z-position
-            idx = np.where(joints_xyz[:,2]==-fst_vt['HydroDyn']['WtrDpth'])[0]
-            if len(idx) > 0:
-                joints_xyz[idx,2] += 1e-2
-            # Store data
-            n_joints = joints_xyz.shape[0]
-            n_members = N1.shape[0]
-            ijoints = np.arange( n_joints, dtype=np.int_ ) + 1
-            imembers = np.arange( n_members, dtype=np.int_ ) + 1
-            fst_vt['HydroDyn']['NJoints'] = n_joints
-            fst_vt['HydroDyn']['JointID'] = ijoints
-            fst_vt['HydroDyn']['Jointxi'] = joints_xyz[:,0]
-            fst_vt['HydroDyn']['Jointyi'] = joints_xyz[:,1]
-            fst_vt['HydroDyn']['Jointzi'] = joints_xyz[:,2]
-            fst_vt['HydroDyn']['NPropSets'] = n_joints      # each joint has a cross section
-            fst_vt['HydroDyn']['PropSetID'] = ijoints
-            fst_vt['HydroDyn']['PropD'] = d_coarse
-            fst_vt['HydroDyn']['PropThck'] = t_coarse
-            fst_vt['HydroDyn']['NMembers'] = n_members
-            fst_vt['HydroDyn']['MemberID'] = imembers
-            fst_vt['HydroDyn']['MJointID1'] = fst_vt['HydroDyn']['MPropSetID1'] = N1
-            fst_vt['HydroDyn']['MJointID2'] = fst_vt['HydroDyn']['MPropSetID2'] = N2
-            fst_vt['HydroDyn']['MDivSize'] = 0.5*np.ones( fst_vt['HydroDyn']['NMembers'] )
-            fst_vt['HydroDyn']['MCoefMod'] = np.ones( fst_vt['HydroDyn']['NMembers'], dtype=np.int_)
-            fst_vt['HydroDyn']['JointAxID'] = np.ones( fst_vt['HydroDyn']['NJoints'], dtype=np.int_)
-            fst_vt['HydroDyn']['JointOvrlp'] = np.zeros( fst_vt['HydroDyn']['NJoints'], dtype=np.int_)
-            fst_vt['HydroDyn']['NCoefDpth'] = 0
-            fst_vt['HydroDyn']['NCoefMembers'] = 0
-            fst_vt['HydroDyn']['NFillGroups'] = 0
-            fst_vt['HydroDyn']['NMGDepths'] = 0
-
-            if modopt["Level1"]["potential_model_override"] == 1:
-                # Strip theory only, no BEM
-                fst_vt['HydroDyn']['PropPot'] = [False] * fst_vt['HydroDyn']['NMembers']
-            elif modopt["Level1"]["potential_model_override"] == 2:
-                # BEM only, no strip theory
-                fst_vt['HydroDyn']['SimplCd'] = fst_vt['HydroDyn']['SimplCdMG'] = 0.0
-                fst_vt['HydroDyn']['SimplCa'] = fst_vt['HydroDyn']['SimplCaMG'] = 0.0
-                fst_vt['HydroDyn']['SimplCp'] = fst_vt['HydroDyn']['SimplCpMG'] = 0.0
-                fst_vt['HydroDyn']['SimplAxCd'] = fst_vt['HydroDyn']['SimplAxCdMG'] = 0.0
-                fst_vt['HydroDyn']['SimplAxCa'] = fst_vt['HydroDyn']['SimplAxCaMG'] = 0.0
-                fst_vt['HydroDyn']['SimplAxCp'] = fst_vt['HydroDyn']['SimplAxCpMG'] = 0.0
-                fst_vt['HydroDyn']['PropPot'] = [True] * fst_vt['HydroDyn']['NMembers']
-            else:
-                PropPotBool = [False] * fst_vt['HydroDyn']['NMembers']
-                for k in range(fst_vt['HydroDyn']['NMembers']):
-                    # Potential modeling of fixed substructres not supported
-                    if modopt['flags']['floating']:
-                        idx = modopt['floating']['members']['platform_elem_memid'][k]
-                        PropPotBool[k] = modopt["Level1"]["model_potential"][idx]                        
-                fst_vt['HydroDyn']['PropPot'] = PropPotBool
-
-            if fst_vt['HydroDyn']['NBody'] > 1:
-                raise Exception('Multiple HydroDyn bodies (NBody > 1) is currently not supported in WEIS')
-
-            # Offset of body reference point
-            fst_vt['HydroDyn']['PtfmRefxt']     = 0
-            fst_vt['HydroDyn']['PtfmRefyt']     = 0
-            fst_vt['HydroDyn']['PtfmRefzt']     = 0
-            fst_vt['HydroDyn']['PtfmRefztRot']  = 0
-
-            # If we're using the potential model, need these settings that aren't default
-            if fst_vt['HydroDyn']['PotMod'] == 1:
-                fst_vt['HydroDyn']['ExctnMod'] = 1
-                fst_vt['HydroDyn']['RdtnMod'] = 1
-                fst_vt['HydroDyn']['RdtnDT'] = "DEFAULT"
-
-            if fst_vt['HydroDyn']['PotMod'] == 1 and modopt['Level2']['flag'] and modopt['Level1']['runPyHAMS']:
-                fst_vt['HydroDyn']['ExctnMod'] = 1
-                fst_vt['HydroDyn']['RdtnMod'] = 1
-                fst_vt['HydroDyn']['RdtnDT'] = "DEFAULT"
-
-                from weis.ss_fitting.SS_FitTools import SSFit_Excitation, FDI_Fitting
-                logger.warning('Writing .ss and .ssexctn models to: {}'.format(fst_vt['HydroDyn']['PotFile']))
-                exctn_fit = SSFit_Excitation(HydroFile=fst_vt['HydroDyn']['PotFile'])
-                rad_fit = FDI_Fitting(HydroFile=fst_vt['HydroDyn']['PotFile'])
-                exctn_fit.writeMats()
-                rad_fit.fit()
-                rad_fit.outputMats()
-                if True:
-                    fig_list = rad_fit.visualizeFits()
->>>>>>> 397ba524
                     
                     # may need to check if joint is in original list, axial joints will not be
                     if modopt['floating']['members']['joint1'][k] in modopt['floating']['joints']['name'] and \
@@ -2023,19 +1939,7 @@
                     dlc_generator.cases[i_case].GridHeight =  2. * np.abs(hub_height) - 1.e-3
 
                 if not dlc_generator.cases[i_case].GridWidth:   # default GridWidth is 0, use hub_height if not set
-<<<<<<< HEAD
-                    dlc_generator.cases[i_case].GridWidth =  2. * np.abs(hub_height) - 1.e-3
-                # Height of wind grid, it stops 1 mm above the ground
-                # dlc_generator.cases[i_case].GridHeight = 2. * hub_height - 1.e-3
-                # If OLAF is called, make wind grid 3x higher, taller, and wider
-                if fst_vt['AeroDyn15']['WakeMod'] == 3:
-                    dlc_generator.cases[i_case].HubHt *= 3.
-                    dlc_generator.cases[i_case].GridHeight *= 3.
-                    # This is to go around a bug in TurbSim, which won't run if GridWidth is smaller than GridHeight
-                    dlc_generator.cases[i_case].GridWidth = dlc_generator.cases[i_case].GridHeight
-=======
                     dlc_generator.cases[i_case].GridWidth =  2. * hub_height - 1.e-3
->>>>>>> 397ba524
 
                 # Power law exponent of wind shear
                 if dlc_generator.cases[i_case].PLExp < 0:    # use PLExp based on environment options (shear_exp), otherwise use custom DLC PLExp
