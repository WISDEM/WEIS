import numpy as np
import os, copy, warnings, shutil, sys
from scipy.interpolate                      import PchipInterpolator
from openmdao.api                           import ExplicitComponent
from wisdem.commonse.mpi_tools              import MPI
from wisdem.commonse.vertical_cylinder      import NFREQ
from wisdem.towerse.tower                   import get_nfull
from wisdem.servose.servose                 import eval_unsteady
from wisdem.rotorse.geometry_tools.geometry import remap2grid
from weis.aeroelasticse.FAST_writer       import InputWriter_OpenFAST
from weis.aeroelasticse.runFAST_pywrapper import runFAST_pywrapper, runFAST_pywrapper_batch
from weis.aeroelasticse.FAST_post         import FAST_IO_timeseries
from weis.aeroelasticse.CaseGen_IEC       import CaseGen_General, CaseGen_IEC

from pCrunch import Analysis, pdTools
import fatpack

if MPI:
    from mpi4py   import MPI
    from petsc4py import PETSc

class FASTLoadCases(ExplicitComponent):
    def initialize(self):
        self.options.declare('modeling_options')
        self.options.declare('opt_options')

    def setup(self):
        blade_init_options   = self.options['modeling_options']['blade']
        servose_init_options = self.options['modeling_options']['servose']
        openfast_init_options = self.options['modeling_options']['openfast']
        mat_init_options     = self.options['modeling_options']['materials']

        self.n_blades      = self.options['modeling_options']['assembly']['number_of_blades']
        self.n_span        = n_span    = blade_init_options['n_span']
        self.n_pc          = n_pc      = servose_init_options['n_pc']
        n_OF     = len(openfast_init_options['dlc_settings']['Power_Curve']['U'])
        if n_OF == 0 and openfast_init_options['dlc_settings']['run_power_curve']:
            for i in range(len(openfast_init_options['dlc_settings']['IEC'])):
                if openfast_init_options['dlc_settings']['IEC'][i]['DLC'] == 1.1:
                    n_OF = len(openfast_init_options['dlc_settings']['IEC'][i]['U'])
            if n_OF == 0:
                raise ValueError('There is a problem with the initialization of the DLCs to compute the powercurve. Please check modeling_options.yaml')

        self.n_pitch       = n_pitch   = servose_init_options['n_pitch_perf_surfaces']
        self.n_tsr         = n_tsr     = servose_init_options['n_tsr_perf_surfaces']
        self.n_U           = n_U       = servose_init_options['n_U_perf_surfaces']
        self.n_mat         = n_mat    = mat_init_options['n_mat']
        self.n_layers      = n_layers = blade_init_options['n_layers']

        af_init_options    = self.options['modeling_options']['airfoils']
        self.n_xy          = n_xy      = af_init_options['n_xy'] # Number of coordinate points to describe the airfoil geometry
        self.n_aoa         = n_aoa     = af_init_options['n_aoa']# Number of angle of attacks
        self.n_Re          = n_Re      = af_init_options['n_Re'] # Number of Reynolds, so far hard set at 1
        self.n_tab         = n_tab     = af_init_options['n_tab']# Number of tabulated data. For distributed aerodynamic control this could be > 1
        
        self.te_ss_var       = self.options['opt_options']['optimization_variables']['blade']['structure']['te_ss']['name']
        self.te_ps_var       = self.options['opt_options']['optimization_variables']['blade']['structure']['te_ps']['name']
        self.spar_cap_ss_var = self.options['opt_options']['optimization_variables']['blade']['structure']['spar_cap_ss']['name']
        self.spar_cap_ps_var = self.options['opt_options']['optimization_variables']['blade']['structure']['spar_cap_ps']['name']

        monopile     = self.options['modeling_options']['flags']['monopile']
        n_height_tow = self.options['modeling_options']['tower']['n_height']
        n_height_mon = 0 if not monopile else self.options['modeling_options']['monopile']['n_height']
        n_height     = n_height_tow if n_height_mon==0 else n_height_tow + n_height_mon - 1 # Should have one overlapping point
        nFull        = get_nfull(n_height)
        N_beam       = (nFull-1)*2
        n_freq_tower = int(NFREQ/2)
        n_freq_blade = int(self.options['modeling_options']['blade']['n_freq']/2)

        FASTpref = self.options['modeling_options']['openfast']
        # self.FatigueFile   = self.options['modeling_options']['rotorse']['FatigueFile']
        
        # ElastoDyn Inputs
        # Assuming the blade modal damping to be unchanged. Cannot directly solve from the Rayleigh Damping without making assumptions. J.Jonkman recommends 2-3% https://wind.nrel.gov/forum/wind/viewtopic.php?t=522
        self.add_input('r',                     val=np.zeros(n_span), units='m', desc='radial positions. r[0] should be the hub location \
            while r[-1] should be the blade tip. Any number \
            of locations can be specified between these in ascending order.')
        self.add_input('le_location',           val=np.zeros(n_span), desc='Leading-edge positions from a reference blade axis (usually blade pitch axis). Locations are normalized by the local chord length. Positive in -x direction for airfoil-aligned coordinate system')
        self.add_input('beam:Tw_iner',          val=np.zeros(n_span), units='m', desc='y-distance to elastic center from point about which above structural properties are computed')
        self.add_input('beam:rhoA',             val=np.zeros(n_span), units='kg/m', desc='mass per unit length')
        self.add_input('beam:EIyy',             val=np.zeros(n_span), units='N*m**2', desc='flatwise stiffness (bending about y-direction of airfoil aligned coordinate system)')
        self.add_input('beam:EIxx',             val=np.zeros(n_span), units='N*m**2', desc='edgewise stiffness (bending about :ref:`x-direction of airfoil aligned coordinate system <blade_airfoil_coord>`)')
        self.add_input('x_tc',                  val=np.zeros(n_span), units='m',      desc='x-distance to the neutral axis (torsion center)')
        self.add_input('y_tc',                  val=np.zeros(n_span), units='m',      desc='y-distance to the neutral axis (torsion center)')
        self.add_input('flap_mode_shapes',      val=np.zeros((n_freq_blade,5)), desc='6-degree polynomial coefficients of mode shapes in the flap direction (x^2..x^6, no linear or constant term)')
        self.add_input('edge_mode_shapes',      val=np.zeros((n_freq_blade,5)), desc='6-degree polynomial coefficients of mode shapes in the edge direction (x^2..x^6, no linear or constant term)')
        self.add_input('gearbox_efficiency',    val=0.0,               desc='Gearbox efficiency')
        self.add_input('gearbox_ratio',         val=0.0,               desc='Gearbox ratio')

        # ServoDyn Inputs
        self.add_input('generator_efficiency',   val=0.0,              desc='Generator efficiency')

        # tower properties
        self.add_input('fore_aft_modes',   val=np.zeros((n_freq_tower,5)),               desc='6-degree polynomial coefficients of mode shapes in the flap direction (x^2..x^6, no linear or constant term)')
        self.add_input('side_side_modes',  val=np.zeros((n_freq_tower,5)),               desc='6-degree polynomial coefficients of mode shapes in the edge direction (x^2..x^6, no linear or constant term)')
        self.add_input('sec_loc',          val=np.zeros(N_beam),                         desc='normalized sectional location')
        self.add_input('mass_den',         val=np.zeros(N_beam),         units='kg/m',   desc='sectional mass per unit length')
        self.add_input('foreaft_stff',     val=np.zeros(N_beam),         units='N*m**2', desc='sectional fore-aft bending stiffness per unit length about the Y_E elastic axis')
        self.add_input('sideside_stff',    val=np.zeros(N_beam),         units='N*m**2', desc='sectional side-side bending stiffness per unit length about the Y_E elastic axis')
        self.add_input('tower_section_height', val=np.zeros(n_height-1), units='m',      desc='parameterized section heights along cylinder')
        self.add_input('tower_outer_diameter', val=np.zeros(n_height),   units='m',      desc='cylinder diameter at corresponding locations')

        # DriveSE quantities
        self.add_input('hub_system_cm',   val=np.zeros(3),             units='m',  desc='center of mass of the hub relative to tower to in yaw-aligned c.s.')
        self.add_input('hub_system_I',    val=np.zeros(6),             units='kg*m**2', desc='mass moments of Inertia of hub [Ixx, Iyy, Izz, Ixy, Ixz, Iyz] around its center of mass in yaw-aligned c.s.')
        self.add_input('hub_system_mass', val=0.0,                     units='kg', desc='mass of hub system')
        self.add_input('above_yaw_mass',  val=0.0, units='kg', desc='Mass of the nacelle above the yaw system')
        self.add_input('yaw_mass',        val=0.0, units='kg', desc='Mass of yaw system')
        self.add_input('nacelle_cm',      val=np.zeros(3), units='m', desc='Center of mass of the component in [x,y,z] for an arbitrary coordinate system')
        self.add_input('nacelle_I',       val=np.zeros(6), units='kg*m**2', desc=' moments of Inertia for the component [Ixx, Iyy, Izz] around its center of mass')

        # AeroDyn Inputs
        self.add_input('ref_axis_blade',    val=np.zeros((n_span,3)),units='m',   desc='2D array of the coordinates (x,y,z) of the blade reference axis, defined along blade span. The coordinate system is the one of BeamDyn: it is placed at blade root with x pointing the suction side of the blade, y pointing the trailing edge and z along the blade span. A standard configuration will have negative x values (prebend), if swept positive y values, and positive z values.')
        self.add_input('chord',             val=np.zeros(n_span), units='m', desc='chord at airfoil locations')
        self.add_input('theta',             val=np.zeros(n_span), units='deg', desc='twist at airfoil locations')
        self.add_input('rthick',            val=np.zeros(n_span), desc='relative thickness of airfoil distribution')
        self.add_input('pitch_axis',        val=np.zeros(n_span), desc='1D array of the chordwise position of the pitch axis (0-LE, 1-TE), defined along blade span.')
        self.add_input('Rhub',              val=0.0, units='m', desc='dimensional radius of hub')
        self.add_input('Rtip',              val=0.0, units='m', desc='dimensional radius of tip')
        self.add_input('airfoils_cl',       val=np.zeros((n_span, n_aoa, n_Re, n_tab)), desc='lift coefficients, spanwise')
        self.add_input('airfoils_cd',       val=np.zeros((n_span, n_aoa, n_Re, n_tab)), desc='drag coefficients, spanwise')
        self.add_input('airfoils_cm',       val=np.zeros((n_span, n_aoa, n_Re, n_tab)), desc='moment coefficients, spanwise')
        self.add_input('airfoils_aoa',      val=np.zeros((n_aoa)), units='deg', desc='angle of attack grid for polars')
        self.add_input('airfoils_Re',       val=np.zeros((n_Re)), desc='Reynolds numbers of polars')
        self.add_input('airfoils_Re_loc',   val=np.zeros((n_span, n_Re, n_tab)), desc='temporary - matrix of Re numbers')
        self.add_input('airfoils_Ma_loc',   val=np.zeros((n_span, n_Re, n_tab)), desc='temporary - matrix of Ma numbers')
        self.add_input('airfoils_Ctrl',     val=np.zeros((n_span, n_Re, n_tab)), units='deg',desc='Airfoil control paremeter (i.e. flap angle)')
        
        # Airfoil coordinates
        self.add_input('coord_xy_interp',   val=np.zeros((n_span, n_xy, 2)),              desc='3D array of the non-dimensional x and y airfoil coordinates of the airfoils interpolated along span for n_span stations. The leading edge is place at x=0 and y=0.')
        
        # Turbine level inputs
        self.add_discrete_input('rotor_orientation',val='upwind', desc='Rotor orientation, either upwind or downwind.')
        self.add_input('hub_height',                val=0.0, units='m', desc='hub height')
        self.add_input('tower_height',              val=0.0, units='m', desc='tower height from the tower base')
        self.add_input('tower_base_height',         val=0.0, units='m', desc='tower base height from the ground or mean sea level')
        self.add_discrete_input('turbulence_class', val='A', desc='IEC turbulence class')
        self.add_discrete_input('turbine_class',    val='I', desc='IEC turbulence class')
        self.add_input('control_ratedPower',        val=0.,  units='W',    desc='machine power rating')
        self.add_input('control_maxOmega',          val=0.0, units='rpm',  desc='maximum allowed rotor rotation speed')
        self.add_input('control_maxTS',             val=0.0, units='m/s',  desc='maximum allowed blade tip speed')
        self.add_input('cone',             val=0.0, units='deg',   desc='Cone angle of the rotor. It defines the angle between the rotor plane and the blade pitch axis. A standard machine has positive values.')
        self.add_input('tilt',             val=0.0, units='deg',   desc='Nacelle uptilt angle. A standard machine has positive values.')
        self.add_input('overhang',         val=0.0, units='m',     desc='Horizontal distance from tower top to hub center.')

        # Initial conditions
        self.add_input('U_init',        val=np.zeros(n_pc), units='m/s', desc='wind speeds')
        self.add_input('Omega_init',    val=np.zeros(n_pc), units='rpm', desc='rotation speeds to run')
        self.add_input('pitch_init',    val=np.zeros(n_pc), units='deg', desc='pitch angles to run')
        self.add_input('V',             val=np.zeros(n_pc), units='m/s',  desc='wind vector')

        # Cp-Ct-Cq surfaces
        self.add_input('Cp_aero_table', val=np.zeros((n_tsr, n_pitch, n_U)), desc='Table of aero power coefficient')
        self.add_input('Ct_aero_table', val=np.zeros((n_tsr, n_pitch, n_U)), desc='Table of aero thrust coefficient')
        self.add_input('Cq_aero_table', val=np.zeros((n_tsr, n_pitch, n_U)), desc='Table of aero torque coefficient')
        self.add_input('pitch_vector',  val=np.zeros(n_pitch), units='deg',  desc='Pitch vector used')
        self.add_input('tsr_vector',    val=np.zeros(n_tsr),                 desc='TSR vector used')
        self.add_input('U_vector',      val=np.zeros(n_U),     units='m/s',  desc='Wind speed vector used')

        # Environmental conditions 
        self.add_input('Vrated',      val=0.0, units='m/s',      desc='rated wind speed')
        self.add_input('V_R25',       val=0.0, units='m/s',      desc='region 2.5 transition wind speed')
        self.add_input('Vgust',       val=0.0, units='m/s',      desc='gust wind speed')
        self.add_input('V_extreme1',  val=0.0, units='m/s',      desc='IEC extreme wind speed at hub height for a 1-year retunr period')
        self.add_input('V_extreme50', val=0.0, units='m/s',      desc='IEC extreme wind speed at hub height for a 50-year retunr period')
        self.add_input('V_mean_iec',  val=0.0, units='m/s',      desc='IEC mean wind for turbulence class')
        self.add_input('V_cutout',    val=0.0, units='m/s',      desc='Maximum wind speed (cut-out)')
        self.add_input('rho',         val=0.0, units='kg/m**3',  desc='density of air')
        self.add_input('mu',          val=0.0, units='kg/(m*s)', desc='dynamic viscosity of air')
        self.add_input('shearExp',    val=0.0,                   desc='shear exponent')
        
        # Blade composite material properties (used for fatigue analysis)
        self.add_input('gamma_f',      val=1.35,                             desc='safety factor on loads')
        self.add_input('gamma_m',      val=1.1,                              desc='safety factor on materials')
        self.add_input('E',            val=np.zeros([n_mat, 3]), units='Pa', desc='2D array of the Youngs moduli of the materials. Each row represents a material, the three columns represent E11, E22 and E33.')
        self.add_input('Xt',           val=np.zeros([n_mat, 3]), units='Pa', desc='2D array of the Ultimate Tensile Strength (UTS) of the materials. Each row represents a material, the three columns represent Xt12, Xt13 and Xt23.')
        self.add_input('Xc',           val=np.zeros([n_mat, 3]), units='Pa', desc='2D array of the Ultimate Compressive Strength (UCS) of the materials. Each row represents a material, the three columns represent Xc12, Xc13 and Xc23.')
        self.add_input('m',            val=np.zeros([n_mat]),                desc='2D array of the S-N fatigue slope exponent for the materials') 

        # Blade composit layup info (used for fatigue analysis)
        self.add_input('sc_ss_mats',   val=np.zeros((n_span, n_mat)),        desc="spar cap, suction side,  boolean of materials in each composite layer spanwise, passed as floats for differentiablity, used for Fatigue Analysis")
        self.add_input('sc_ps_mats',   val=np.zeros((n_span, n_mat)),        desc="spar cap, pressure side, boolean of materials in each composite layer spanwise, passed as floats for differentiablity, used for Fatigue Analysis")
        self.add_input('te_ss_mats',   val=np.zeros((n_span, n_mat)),        desc="trailing edge reinforcement, suction side,  boolean of materials in each composite layer spanwise, passed as floats for differentiablity, used for Fatigue Analysis")
        self.add_input('te_ps_mats',   val=np.zeros((n_span, n_mat)),        desc="trailing edge reinforcement, pressure side, boolean of materials in each composite layer spanwise, passed as floats for differentiablity, used for Fatigue Analysis")
        self.add_discrete_input('definition_layer', val=np.zeros(n_layers),  desc='1D array of flags identifying how layers are specified in the yaml. 1) all around (skin, paint, ) 2) offset+rotation twist+width (spar caps) 3) offset+user defined rotation+width 4) midpoint TE+width (TE reinf) 5) midpoint LE+width (LE reinf) 6) layer position fixed to other layer (core fillers) 7) start and width 8) end and width 9) start and end nd 10) web layer')
        # self.add_discrete_input('layer_name',       val=n_layers * [''],     desc='1D array of the names of the layers modeled in the blade structure.')
        # self.add_discrete_input('layer_web',        val=n_layers * [''],     desc='1D array of the names of the webs the layer is associated to. If the layer is on the outer profile this entry can simply stay empty.')
        # self.add_discrete_input('layer_mat',        val=n_layers * [''],     desc='1D array of the names of the materials of each layer modeled in the blade structure.')
        self.layer_name = blade_init_options['layer_name']

        # FAST run preferences
        self.FASTpref            = FASTpref 
        self.Analysis_Level      = FASTpref['analysis_settings']['Analysis_Level']
        self.debug_level         = FASTpref['analysis_settings']['debug_level']
        self.FAST_ver            = 'OpenFAST'
        if FASTpref['file_management']['FAST_exe'] != 'none':
            if os.path.isabs(FASTpref['file_management']['FAST_exe']):
                self.FAST_exe = FASTpref['file_management']['FAST_exe']
            else:
                self.FAST_exe = os.path.join(os.path.dirname(self.options['modeling_options']['fname_input_modeling']), FASTpref['file_management']['FAST_exe'])
        if os.path.isabs(FASTpref['file_management']['FAST_directory']):
            self.FAST_directory = FASTpref['file_management']['FAST_directory']
        else:
            self.FAST_directory = os.path.join(os.path.dirname(self.options['modeling_options']['fname_input_modeling']), FASTpref['file_management']['FAST_directory'])
        
        if FASTpref['file_management']['Turbsim_exe'] != 'none':
            if os.path.isabs(FASTpref['file_management']['Turbsim_exe']):
                self.Turbsim_exe = FASTpref['file_management']['Turbsim_exe']
            else:
                self.Turbsim_exe = os.path.join(os.path.dirname(self.options['modeling_options']['fname_input_modeling']), FASTpref['file_management']['Turbsim_exe'])
        self.FAST_InputFile      = FASTpref['file_management']['FAST_InputFile']
        if MPI:
            rank    = MPI.COMM_WORLD.Get_rank()
            self.FAST_runDirectory = os.path.join(FASTpref['file_management']['FAST_runDirectory'],'rank_%000d'%int(rank))
            self.FAST_namingOut  = FASTpref['file_management']['FAST_namingOut']+'_%000d'%int(rank)
        else:
            self.FAST_runDirectory = FASTpref['file_management']['FAST_runDirectory']
            self.FAST_namingOut  = FASTpref['file_management']['FAST_namingOut']
        self.cores               = FASTpref['analysis_settings']['cores']
        self.case                = {}
        self.channels            = {}

        self.clean_FAST_directory = False
        if 'clean_FAST_directory' in FASTpref.keys():
            self.clean_FAST_directory = FASTpref['clean_FAST_directory']

        self.mpi_run             = False
        if 'mpi_run' in FASTpref['analysis_settings'].keys():
            self.mpi_run         = FASTpref['analysis_settings']['mpi_run']
            if self.mpi_run:
                self.mpi_comm_map_down   = FASTpref['analysis_settings']['mpi_comm_map_down']
        

        self.add_output('My_std',      val=0.0,            units='N*m',  desc='standard deviation of blade root flap bending moment in out-of-plane direction')
        self.add_output('DEL_RootMyb', val=0.0,            units='N*m',  desc='damage equivalent load of blade root flap bending moment in out-of-plane direction')
        self.add_output('DEL_TwrBsMyt',val=0.0,            units='N*m',  desc='damage equivalent load of tower base bending moment in fore-aft direction')
        self.add_output('flp1_std',    val=0.0,            units='deg',  desc='standard deviation of trailing-edge flap angle')

        self.add_output('V_out',       val=np.zeros(n_OF), units='m/s',  desc='wind vector')
        self.add_output('P_out',       val=np.zeros(n_OF), units='W',    desc='rotor electrical power')
        self.add_output('Cp_out',      val=np.zeros(n_OF),               desc='rotor aero power coefficient')
        self.add_output('Omega_out',   val=np.zeros(n_OF), units='rpm',  desc='rotation speeds to run')
        self.add_output('pitch_out',   val=np.zeros(n_OF), units='deg',  desc='pitch angles to run')

        self.add_output('rated_V',     val=0.0,            units='m/s',  desc='rated wind speed')
        self.add_output('rated_Omega', val=0.0,            units='rpm',  desc='rotor rotation speed at rated')
        self.add_output('rated_pitch', val=0.0,            units='deg',  desc='pitch setting at rated')
        self.add_output('rated_T',     val=0.0,            units='N',    desc='rotor aerodynamic thrust at rated')
        self.add_output('rated_Q',     val=0.0,            units='N*m',  desc='rotor aerodynamic torque at rated')
        self.add_output('AEP',         val=0.0,            units='kW*h', desc='annual energy production')

        self.add_output('loads_r',      val=np.zeros(n_span), units='m', desc='radial positions along blade going toward tip')
        self.add_output('loads_Px',     val=np.zeros(n_span), units='N/m', desc='distributed loads in blade-aligned x-direction')
        self.add_output('loads_Py',     val=np.zeros(n_span), units='N/m', desc='distributed loads in blade-aligned y-direction')
        self.add_output('loads_Pz',     val=np.zeros(n_span), units='N/m', desc='distributed loads in blade-aligned z-direction')
        self.add_output('loads_Omega',  val=0.0, units='rpm', desc='rotor rotation speed')
        self.add_output('loads_pitch',  val=0.0, units='deg', desc='pitch angle')
        self.add_output('loads_azimuth', val=0.0, units='deg', desc='azimuthal angle')
        
        self.add_output('Fxyz',        val=np.zeros(3),    units='N')
        self.add_output('Mxyz',        val=np.zeros(3),    units='N*m')

        self.add_output('C_miners_SC_SS',           val=np.zeros((n_span, n_mat, 2)),    desc="Miner's rule cummulative damage to Spar Cap, suction side")
        self.add_output('C_miners_SC_PS',           val=np.zeros((n_span, n_mat, 2)),    desc="Miner's rule cummulative damage to Spar Cap, pressure side")
        # self.add_output('C_miners_TE_SS',           val=np.zeros((n_span, n_mat, 2)),    desc="Miner's rule cummulative damage to Trailing-Edge reinforcement, suction side")
        # self.add_output('C_miners_TE_PS',           val=np.zeros((n_span, n_mat, 2)),    desc="Miner's rule cummulative damage to Trailing-Edge reinforcement, pressure side")

        self.add_discrete_output('fst_vt_out', val={})

    def compute(self, inputs, outputs, discrete_inputs, discrete_outputs):
        #print(impl.world_comm().rank, 'Rotor_fast','start')
        sys.stdout.flush()

        fst_vt = self.update_FAST_model(inputs, discrete_inputs)
        
        if self.Analysis_Level == 2:
            # Run FAST with ElastoDyn

            FAST_Output, case_list, dlc_list  = self.run_FAST(inputs, discrete_inputs, fst_vt)
            self.post_process(FAST_Output, case_list, dlc_list, inputs, discrete_inputs, outputs, discrete_outputs)

            # list_cases, list_casenames, required_channels, case_keys = self.DLC_creation(inputs, discrete_inputs, fst_vt)
            # FAST_Output = self.run_FAST(fst_vt, list_cases, list_casenames, required_channels)

        elif self.Analysis_Level == 1:
            # Write FAST files, do not run
            self.write_FAST(fst_vt, discrete_outputs)

        discrete_outputs['fst_vt_out'] = fst_vt

        # delete run directory. not recommended for most cases, use for large parallelization problems where disk storage will otherwise fill up
        if self.clean_FAST_directory:
            try:
                shutil.rmtree(self.FAST_runDirectory)
            except:
                print('Failed to delete directory: %s'%self.FAST_runDirectory)


    def update_FAST_model(self, inputs, discrete_inputs):

        # Create instance of FAST reference model 

        fst_vt = self.options['modeling_options']['openfast']['fst_vt']

        fst_vt['Fst']['OutFileFmt'] = 2

        # Update ElastoDyn
        fst_vt['ElastoDyn']['NumBl']  = self.n_blades
        fst_vt['ElastoDyn']['TipRad'] = inputs['Rtip'][0]
        fst_vt['ElastoDyn']['HubRad'] = inputs['Rhub'][0]
        if discrete_inputs['rotor_orientation'] == 'upwind':
            k = -1.
        else:
            k = 1
        fst_vt['ElastoDyn']['PreCone(1)'] = k*inputs['cone'][0]
        fst_vt['ElastoDyn']['PreCone(2)'] = k*inputs['cone'][0]
        fst_vt['ElastoDyn']['PreCone(3)'] = k*inputs['cone'][0]
        fst_vt['ElastoDyn']['ShftTilt']   = k*inputs['tilt'][0]
        fst_vt['ElastoDyn']['OverHang']   = k*inputs['overhang'][0]
        fst_vt['ElastoDyn']['GBoxEff']    = inputs['gearbox_efficiency'][0] * 100.
        fst_vt['ElastoDyn']['GBRatio']    = inputs['gearbox_ratio'][0]

        # Update ServoDyn
        fst_vt['ServoDyn']['GenEff']      = inputs['generator_efficiency'][0] * 100.

        # Masses from DriveSE
        if self.options['modeling_options']['openfast']['analysis_settings']['update_hub_nacelle']:
            fst_vt['ElastoDyn']['HubMass']   = inputs['hub_system_mass'][0]
            fst_vt['ElastoDyn']['HubIner']   = inputs['hub_system_I'][0]
            fst_vt['ElastoDyn']['HubCM']     = inputs['hub_system_cm'][0] # k*inputs['overhang'][0] - inputs['hub_system_cm'][0], but we need to solve the circular dependency in DriveSE first
            fst_vt['ElastoDyn']['NacMass']   = inputs['above_yaw_mass'][0]
            fst_vt['ElastoDyn']['YawBrMass'] = inputs['yaw_mass'][0]
            fst_vt['ElastoDyn']['NacYIner']  = inputs['nacelle_I'][2]
            fst_vt['ElastoDyn']['NacCMxn']   = -k*inputs['nacelle_cm'][0]
            fst_vt['ElastoDyn']['NacCMyn']   = inputs['nacelle_cm'][1]
            fst_vt['ElastoDyn']['NacCMzn']   = inputs['nacelle_cm'][2]

        

        if self.options['modeling_options']['openfast']['analysis_settings']['update_tower']:
            # TODO: there are issues here
            #   - running the 15MW caused 120 tower points, some where nonunique heights
            #   - hub height is wrong, not adding the tower top to hub correctly

            tower_base_height = max(inputs['tower_base_height'][0], fst_vt['ElastoDyn']['PtfmCMzt'])
            fst_vt['ElastoDyn']['TowerBsHt'] = tower_base_height # Height of tower base above ground level [onshore] or MSL [offshore] (meters)
            fst_vt['ElastoDyn']['PtfmRefzt'] = tower_base_height # Vertical distance from the ground level [onshore] or MSL [offshore] to the platform reference point (meters)
            fst_vt['ElastoDyn']['TowerHt']   = inputs['tower_height'][-1] + tower_base_height # Height of tower above ground level [onshore] or MSL [offshore] (meters)

            # Update Inflowwind
            fst_vt['InflowWind']['RefHt'] = inputs['hub_height'][0]
            fst_vt['InflowWind']['PLexp'] = inputs['shearExp'][0]

            # Update ElastoDyn Tower Input File
            fst_vt['ElastoDynTower']['NTwInpSt'] = len(inputs['sec_loc'])
            fst_vt['ElastoDynTower']['HtFract']  = inputs['sec_loc']
            fst_vt['ElastoDynTower']['TMassDen'] = inputs['mass_den']
            fst_vt['ElastoDynTower']['TwFAStif'] = inputs['foreaft_stff']
            fst_vt['ElastoDynTower']['TwSSStif'] = inputs['sideside_stff']
            fst_vt['ElastoDynTower']['TwFAM1Sh'] = inputs['fore_aft_modes'][0, :]  / sum(inputs['fore_aft_modes'][0, :])
            fst_vt['ElastoDynTower']['TwFAM2Sh'] = inputs['fore_aft_modes'][1, :]  / sum(inputs['fore_aft_modes'][1, :])
            fst_vt['ElastoDynTower']['TwSSM1Sh'] = inputs['side_side_modes'][0, :] / sum(inputs['side_side_modes'][0, :])
            fst_vt['ElastoDynTower']['TwSSM2Sh'] = inputs['side_side_modes'][1, :] / sum(inputs['side_side_modes'][1, :])
            
            twr_elev  = np.r_[0.0, np.cumsum(inputs['tower_section_height'])] + fst_vt['ElastoDyn']['TowerBsHt']
            tip_height= twr_elev[-1]-inputs['Rtip']
            twr_index = np.argmin(abs(twr_elev - tip_height))
            if twr_elev[twr_index] > tip_height:
                twr_index -= 1

            fst_vt['AeroDyn15']['NumTwrNds'] = len(inputs['tower_outer_diameter'][twr_index:])
            fst_vt['AeroDyn15']['TwrElev']   = twr_elev[twr_index:]
            fst_vt['AeroDyn15']['TwrDiam']   = inputs['tower_outer_diameter'][twr_index:]
            fst_vt['AeroDyn15']['TwrCd']     = np.ones_like(fst_vt['AeroDyn15']['TwrDiam']) * np.mean(fst_vt['AeroDyn15']['TwrCd'][twr_index:])

        # Update ElastoDyn Blade Input File
        fst_vt['ElastoDynBlade']['NBlInpSt']   = len(inputs['r'])
        fst_vt['ElastoDynBlade']['BlFract']    = (inputs['r']-inputs['Rhub'])/(inputs['Rtip']-inputs['Rhub'])
        fst_vt['ElastoDynBlade']['BlFract'][0] = 0.
        fst_vt['ElastoDynBlade']['BlFract'][-1]= 1.
        fst_vt['ElastoDynBlade']['PitchAxis']  = inputs['le_location']
        fst_vt['ElastoDynBlade']['StrcTwst']   = inputs['theta'] # to do: structural twist is not nessessarily (nor likely to be) the same as aero twist
        fst_vt['ElastoDynBlade']['BMassDen']   = inputs['beam:rhoA']
        fst_vt['ElastoDynBlade']['FlpStff']    = inputs['beam:EIyy']
        fst_vt['ElastoDynBlade']['EdgStff']    = inputs['beam:EIxx']
        for i in range(5):
            fst_vt['ElastoDynBlade']['BldFl1Sh'][i] = inputs['flap_mode_shapes'][0,i] / sum(inputs['flap_mode_shapes'][0,:])
            fst_vt['ElastoDynBlade']['BldFl2Sh'][i] = inputs['flap_mode_shapes'][1,i] / sum(inputs['flap_mode_shapes'][1,:])
            fst_vt['ElastoDynBlade']['BldEdgSh'][i] = inputs['edge_mode_shapes'][0,i] / sum(inputs['edge_mode_shapes'][0,:])
        
        # Update AeroDyn15
        fst_vt['AeroDyn15']['AirDens']   = inputs['rho'][0]
        fst_vt['AeroDyn15']['KinVisc']   = inputs['mu'][0] / inputs['rho'][0]

        # Update AeroDyn15 Blade Input File
        r = (inputs['r']-inputs['Rhub'])
        r[0]  = 0.
        r[-1] = inputs['Rtip']-inputs['Rhub']
        fst_vt['AeroDynBlade']['NumBlNds'] = self.n_span
        fst_vt['AeroDynBlade']['BlSpn']    = r
        fst_vt['AeroDynBlade']['BlCrvAC']  = inputs['ref_axis_blade'][:,0]
        fst_vt['AeroDynBlade']['BlSwpAC']  = inputs['ref_axis_blade'][:,1]
        fst_vt['AeroDynBlade']['BlCrvAng'] = np.degrees(np.arcsin(np.gradient(inputs['ref_axis_blade'][:,0])/np.gradient(r)))
        fst_vt['AeroDynBlade']['BlTwist']  = inputs['theta']
        fst_vt['AeroDynBlade']['BlChord']  = inputs['chord']
        fst_vt['AeroDynBlade']['BlAFID']   = np.asarray(range(1,self.n_span+1))

        # Update AeroDyn15 Airfoile Input Files
        # airfoils = inputs['airfoils']
        fst_vt['AeroDyn15']['NumAFfiles'] = self.n_span
        # fst_vt['AeroDyn15']['af_data'] = [{}]*len(airfoils)
        fst_vt['AeroDyn15']['af_data'] = []

        if self.n_tab > 1:
            fst_vt['AeroDyn15']['AFTabMod'] = 3

        for i in range(self.n_span): # No of blade radial stations
        
            fst_vt['AeroDyn15']['af_data'].append([])
            

            for j in range(self.n_tab): # No of tabs; if there are no flaps at this blade station
                unsteady = eval_unsteady(inputs['airfoils_aoa'], inputs['airfoils_cl'][i,:,0,j], inputs['airfoils_cd'][i,:,0,j], inputs['airfoils_cm'][i,:,0,j])
                fst_vt['AeroDyn15']['af_data'][i].append({})


                fst_vt['AeroDyn15']['af_data'][i][j]['InterpOrd'] = "DEFAULT"
                fst_vt['AeroDyn15']['af_data'][i][j]['NonDimArea']= 1
                if self.options['modeling_options']['openfast']['analysis_settings']['generate_af_coords']:
                    fst_vt['AeroDyn15']['af_data'][i][j]['NumCoords'] = '@"AF{:02d}_Coords.txt"'.format(i)
                else:
                    fst_vt['AeroDyn15']['af_data'][i][j]['NumCoords'] = 0
                fst_vt['AeroDyn15']['af_data'][i][j]['NumTabs']   = self.n_tab
                if inputs['airfoils_Re_loc'][i][0][j] == 0:  # check if Re ws locally determined (e.g. for trailing edge flaps)
                    fst_vt['AeroDyn15']['af_data'][i][j]['Re']        =  0.75       # TODO: functionality for multiple Re tables
                else:
                    fst_vt['AeroDyn15']['af_data'][i][j]['Re'] = inputs['airfoils_Re_loc'][i,0,j]/1000000  # give in millions
                fst_vt['AeroDyn15']['af_data'][i][j]['Ctrl'] = inputs['airfoils_Ctrl'][i,0,j]  # unsteady['Ctrl'] # added to unsteady function for variable flap controls at airfoils

                fst_vt['AeroDyn15']['af_data'][i][j]['InclUAdata']= "True"
                fst_vt['AeroDyn15']['af_data'][i][j]['alpha0']    = unsteady['alpha0']
                fst_vt['AeroDyn15']['af_data'][i][j]['alpha1']    = unsteady['alpha1']
                fst_vt['AeroDyn15']['af_data'][i][j]['alpha2']    = unsteady['alpha2']
                fst_vt['AeroDyn15']['af_data'][i][j]['eta_e']     = unsteady['eta_e']
                fst_vt['AeroDyn15']['af_data'][i][j]['C_nalpha']  = unsteady['C_nalpha']
                fst_vt['AeroDyn15']['af_data'][i][j]['T_f0']      = unsteady['T_f0']
                fst_vt['AeroDyn15']['af_data'][i][j]['T_V0']      = unsteady['T_V0']
                fst_vt['AeroDyn15']['af_data'][i][j]['T_p']       = unsteady['T_p']
                fst_vt['AeroDyn15']['af_data'][i][j]['T_VL']      = unsteady['T_VL']
                fst_vt['AeroDyn15']['af_data'][i][j]['b1']        = unsteady['b1']
                fst_vt['AeroDyn15']['af_data'][i][j]['b2']        = unsteady['b2']
                fst_vt['AeroDyn15']['af_data'][i][j]['b5']        = unsteady['b5']
                fst_vt['AeroDyn15']['af_data'][i][j]['A1']        = unsteady['A1']
                fst_vt['AeroDyn15']['af_data'][i][j]['A2']        = unsteady['A2']
                fst_vt['AeroDyn15']['af_data'][i][j]['A5']        = unsteady['A5']
                fst_vt['AeroDyn15']['af_data'][i][j]['S1']        = unsteady['S1']
                fst_vt['AeroDyn15']['af_data'][i][j]['S2']        = unsteady['S2']
                fst_vt['AeroDyn15']['af_data'][i][j]['S3']        = unsteady['S3']
                fst_vt['AeroDyn15']['af_data'][i][j]['S4']        = unsteady['S4']
                fst_vt['AeroDyn15']['af_data'][i][j]['Cn1']       = unsteady['Cn1']
                fst_vt['AeroDyn15']['af_data'][i][j]['Cn2']       = unsteady['Cn2']
                fst_vt['AeroDyn15']['af_data'][i][j]['St_sh']     = unsteady['St_sh']
                fst_vt['AeroDyn15']['af_data'][i][j]['Cd0']       = unsteady['Cd0']
                fst_vt['AeroDyn15']['af_data'][i][j]['Cm0']       = unsteady['Cm0']
                fst_vt['AeroDyn15']['af_data'][i][j]['k0']        = unsteady['k0']
                fst_vt['AeroDyn15']['af_data'][i][j]['k1']        = unsteady['k1']
                fst_vt['AeroDyn15']['af_data'][i][j]['k2']        = unsteady['k2']
                fst_vt['AeroDyn15']['af_data'][i][j]['k3']        = unsteady['k3']
                fst_vt['AeroDyn15']['af_data'][i][j]['k1_hat']    = unsteady['k1_hat']
                fst_vt['AeroDyn15']['af_data'][i][j]['x_cp_bar']  = unsteady['x_cp_bar']
                fst_vt['AeroDyn15']['af_data'][i][j]['UACutout']  = unsteady['UACutout']
                fst_vt['AeroDyn15']['af_data'][i][j]['filtCutOff']= unsteady['filtCutOff']
                fst_vt['AeroDyn15']['af_data'][i][j]['NumAlf']    = len(unsteady['Alpha'])
                fst_vt['AeroDyn15']['af_data'][i][j]['Alpha']     = np.array(unsteady['Alpha'])
                fst_vt['AeroDyn15']['af_data'][i][j]['Cl']        = np.array(unsteady['Cl'])
                fst_vt['AeroDyn15']['af_data'][i][j]['Cd']        = np.array(unsteady['Cd'])
                fst_vt['AeroDyn15']['af_data'][i][j]['Cm']        = np.array(unsteady['Cm'])
                fst_vt['AeroDyn15']['af_data'][i][j]['Cpmin']     = np.zeros_like(unsteady['Cm'])        
        
        fst_vt['AeroDyn15']['af_coord'] = []
        fst_vt['AeroDyn15']['rthick']   = np.zeros(self.n_span)
        for i in range(self.n_span):
            fst_vt['AeroDyn15']['af_coord'].append({})
            fst_vt['AeroDyn15']['af_coord'][i]['x']  = inputs['coord_xy_interp'][i,:,0]
            fst_vt['AeroDyn15']['af_coord'][i]['y']  = inputs['coord_xy_interp'][i,:,1]
            fst_vt['AeroDyn15']['rthick'][i]         = inputs['rthick'][i]
                
        # AeroDyn spanwise output positions
        r = r/r[-1]
        r_out_target = [0.1, 0.20, 0.30, 0.4, 0.5, 0.6, 0.7, 0.8, 0.9]
        idx_out      = [np.argmin(abs(r-ri)) for ri in r_out_target]
        self.R_out   = [fst_vt['AeroDynBlade']['BlSpn'][i] for i in idx_out]

        if len(self.R_out) != len(np.unique(self.R_out)):
            exit('ERROR: the spanwise resolution is too coarse and does not support 9 channels along blade span. Please increase it in the modeling_options.yaml.')
        
        fst_vt['AeroDyn15']['BlOutNd']  = [str(idx+1) for idx in idx_out]
        fst_vt['AeroDyn15']['NBlOuts']  = len(idx_out)

        fst_vt['ElastoDyn']['BldGagNd'] = [idx+1 for idx in idx_out]
        fst_vt['ElastoDyn']['NBlGages'] = len(idx_out)

        return fst_vt


    def run_FAST(self, inputs, discrete_inputs, fst_vt):

        case_list      = []
        case_name_list = []
        dlc_list       = []

        if self.FASTpref['dlc_settings']['run_IEC'] or self.FASTpref['dlc_settings']['run_blade_fatigue']:
            case_list_IEC, case_name_list_IEC, dlc_list_IEC = self.DLC_creation_IEC(inputs, discrete_inputs, fst_vt)
            case_list      += case_list_IEC
            case_name_list += case_name_list_IEC
            dlc_list       += dlc_list_IEC

        if self.FASTpref['dlc_settings']['run_power_curve']:
            case_list_pc, case_name_list_pc, dlc_list_pc = self.DLC_creation_powercurve(inputs, discrete_inputs, fst_vt)
            case_list      += case_list_pc
            case_name_list += case_name_list_pc
            dlc_list       += dlc_list_pc

        # Mandatory output channels to include 
        # TODO: what else is needed here?
        channels_out  = ["TipDxc1", "TipDyc1", "TipDzc1", "TipDxc2", "TipDyc2", "TipDzc2"]
        channels_out += ["RootMxc1", "RootMyc1", "RootMzc1", "RootMxc2", "RootMyc2", "RootMzc2"]
        channels_out += ["TipDxb1", "TipDyb1", "TipDzb1", "TipDxb2", "TipDyb2", "TipDzb2"]
        channels_out += ["RootMxb1", "RootMyb1", "RootMzb1", "RootMxb2", "RootMyb2", "RootMzb2"]
        channels_out += ["RootFxc1", "RootFyc1", "RootFzc1", "RootFxc2", "RootFyc2", "RootFzc2"]
        channels_out += ["RootFxb1", "RootFyb1", "RootFzb1", "RootFxb2", "RootFyb2", "RootFzb2"]
        channels_out += ["RtAeroCp", "RtAeroCt", "RotSpeed", "NacYaw",  "GenPwr", "GenTq", "BldPitch1", "BldPitch2", "Azimuth"]
        channels_out += ["Wind1VelX", "Wind1VelY", "Wind1VelZ"]
        channels_out += ["TwrBsMxt",  "TwrBsMyt", "TwrBsMzt"]
        channels_out += ["B1N1Fx", "B1N2Fx", "B1N3Fx", "B1N4Fx", "B1N5Fx", "B1N6Fx", "B1N7Fx", "B1N8Fx", "B1N9Fx", "B1N1Fy", "B1N2Fy", "B1N3Fy", "B1N4Fy", "B1N5Fy", "B1N6Fy", "B1N7Fy", "B1N8Fy", "B1N9Fy"]
        channels_out += ["B2N1Fx", "B2N2Fx", "B2N3Fx", "B2N4Fx", "B2N5Fx", "B2N6Fx", "B2N7Fx", "B2N8Fx", "B2N9Fx", "B2N1Fy", "B2N2Fy", "B2N3Fy", "B2N4Fy", "B2N5Fy", "B2N6Fy", "B2N7Fy", "B2N8Fy", "B2N9Fy"]
        channels_out += ["Spn1MLxb1", "Spn2MLxb1", "Spn3MLxb1", "Spn4MLxb1", "Spn5MLxb1", "Spn6MLxb1", "Spn7MLxb1", "Spn8MLxb1", "Spn9MLxb1"]
        channels_out += ["Spn1MLyb1", "Spn2MLyb1", "Spn3MLyb1", "Spn4MLyb1", "Spn5MLyb1", "Spn6MLyb1", "Spn7MLyb1", "Spn8MLyb1", "Spn9MLyb1"]
        channels_out += ["RtAeroFxh", "RtAeroFyh", "RtAeroFzh"]
        channels_out += ["RotThrust", "LSShftFys", "LSShftFzs", "RotTorq", "LSSTipMys", "LSSTipMzs"]
        if self.n_blades > 2:
            channels_out += ["TipDxc3", "TipDyc3", "TipDzc3", "RootMxc3", "RootMyc3", "RootMzc3", "TipDxb3", "TipDyb3", "TipDzb3", "RootMxb3",
                             "RootMyb3", "RootMzb3", "RootFxc3", "RootFyc3", "RootFzc3", "RootFxb3", "RootFyb3", "RootFzb3", "BldPitch3"]
            channels_out += ["B3N1Fx", "B3N2Fx", "B3N3Fx", "B3N4Fx", "B3N5Fx", "B3N6Fx", "B3N7Fx", "B3N8Fx", "B3N9Fx", "B3N1Fy", "B3N2Fy", "B3N3Fy", "B3N4Fy", "B3N5Fy", "B3N6Fy", "B3N7Fy", "B3N8Fy", "B3N9Fy"]

        # Add additional options
        if ('channels_out',) in self.options['modeling_options']['openfast']['fst_settings']:
            channels_out += self.options['modeling_options']['openfast']['fst_settings'][('channels_out',)]

        channels = {}
        for var in channels_out:
            channels[var] = True

        # FAST wrapper setup
        fastBatch = runFAST_pywrapper_batch(FAST_ver=self.FAST_ver)
        fastBatch.channels = channels

        if self.FASTpref['file_management']['FAST_exe'] != 'none':
            fastBatch.FAST_exe          = self.FAST_exe
        fastBatch.FAST_runDirectory = self.FAST_runDirectory
        fastBatch.FAST_InputFile    = self.FAST_InputFile
        fastBatch.FAST_directory    = self.FAST_directory
        fastBatch.debug_level       = self.debug_level
        fastBatch.fst_vt            = fst_vt
        fastBatch.post              = FAST_IO_timeseries

        fastBatch.case_list         = case_list
        fastBatch.case_name_list    = case_name_list
        fastBatch.channels          = channels

        fastBatch.overwrite_outfiles = True  #<--- Debugging only, set to False to prevent OpenFAST from running if the .outb already exists

        # Run FAST
        if self.mpi_run:
            FAST_Output = fastBatch.run_mpi(self.mpi_comm_map_down)
        else:
            if self.cores == 1:
                FAST_Output = fastBatch.run_serial()
            else:
                FAST_Output = fastBatch.run_multi(self.cores)

        self.fst_vt = fst_vt

        sys.stdout.flush()
        return FAST_Output, case_list, dlc_list

    def DLC_creation_IEC(self, inputs, discrete_inputs, fst_vt, powercurve=False):

        iec = CaseGen_IEC()

        # Turbine Data
        iec.Turbine_Class    = discrete_inputs['turbine_class']
        iec.Turbulence_Class = discrete_inputs['turbulence_class']
        iec.D                = fst_vt['ElastoDyn']['TipRad']*2. #np.min([fst_vt['InflowWind']['RefHt']*1.9 , fst_vt['ElastoDyn']['TipRad']*2.5])
        iec.z_hub            = fst_vt['InflowWind']['RefHt']

        # Turbine initial conditions
        iec.init_cond = {} # can leave as {} if data not available
        iec.init_cond[("ElastoDyn","RotSpeed")]        = {'U':inputs['U_init']}
        iec.init_cond[("ElastoDyn","RotSpeed")]['val'] = inputs['Omega_init']
        iec.init_cond[("ElastoDyn","BlPitch1")]        = {'U':inputs['U_init']}
        iec.init_cond[("ElastoDyn","BlPitch1")]['val'] = inputs['pitch_init']
        iec.init_cond[("ElastoDyn","BlPitch2")]        = iec.init_cond[("ElastoDyn","BlPitch1")]
        iec.init_cond[("ElastoDyn","BlPitch3")]        = iec.init_cond[("ElastoDyn","BlPitch1")]

        # Todo: need a way to handle Metocean conditions for Offshore
        # if offshore:
        #     iec.init_cond[("HydroDyn","WaveHs")]        = {'U':[3, 4, 6, 8, 10, 12, 14, 16, 18, 20, 22, 24, 25, 40, 50]}
        #     iec.init_cond[("HydroDyn","WaveHs")]['val'] = [1.101917033, 1.101917033, 1.179052649, 1.315715154, 1.536867124, 1.835816514, 2.187994638, 2.598127096, 3.061304068, 3.617035443, 4.027470219, 4.51580671, 4.51580671, 6.98, 10.7]
        #     iec.init_cond[("HydroDyn","WaveTp")]        = {'U':[3, 4, 6, 8, 10, 12, 14, 16, 18, 20, 22, 24, 25, 40, 50]}
        #     iec.init_cond[("HydroDyn","WaveTp")]['val'] = [8.515382435, 8.515382435, 8.310063688, 8.006300889, 7.6514231, 7.440581338, 7.460834063, 7.643300307, 8.046899942, 8.521314105, 8.987021024, 9.451641026, 9.451641026, 11.7, 14.2]

        # Setup dlc settings
        iec.dlc_inputs = {}
        iec.dlc_inputs['DLC']   = []
        iec.dlc_inputs['U']     = []
        iec.dlc_inputs['Seeds'] = []
        iec.dlc_inputs['Yaw']   = []

        if powercurve:
            # running turbulent power curve
            iec.dlc_inputs['DLC'].append(1.1)
            iec.dlc_inputs['U'].append(self.FASTpref['dlc_settings']['Power_Curve']['U'])
            iec.dlc_inputs['Seeds'].append(self.FASTpref['dlc_settings']['Power_Curve']['Seeds'])
            iec.dlc_inputs['Yaw'].append([])

        else:

            for dlc in self.FASTpref['dlc_settings']['IEC']:

                if 'DLC' in dlc.keys():
                    iec.dlc_inputs['DLC'].append(dlc['DLC'])
                else:
                    iec.dlc_inputs['DLC'].append([])

                if 'U' in dlc.keys():
                    iec.dlc_inputs['U'].append(dlc['U'])
                else:
                    if dlc['DLC'] == 1.4:
                        iec.dlc_inputs['U'].append([float(inputs['Vrated'])-2., float(inputs['Vrated']), float(inputs['Vrated'])+2.])
                    elif dlc['DLC'] == 5.1:
                        iec.dlc_inputs['U'].append([float(inputs['Vrated'])-2., float(inputs['Vrated'])+2., float(inputs['V_cutout'])])
                    elif dlc['DLC'] == 6.1:
                        iec.dlc_inputs['U'].append([float(inputs['V_extreme50'])])
                    elif dlc['DLC'] == 6.3:
                        iec.dlc_inputs['U'].append([float(inputs['V_extreme1'])])
                    else:
                        iec.dlc_inputs['U'].append([])

                if 'Seeds' in dlc.keys():
                    iec.dlc_inputs['Seeds'].append(dlc['Seeds'])
                else:
                    iec.dlc_inputs['Seeds'].append([])

                if 'Yaw' in dlc.keys():
                    iec.dlc_inputs['Yaw'].append(dlc['Yaw'])
                else:
                    iec.dlc_inputs['Yaw'].append([])

        iec.transient_dir_change        = '-'
        iec.transient_shear_orientation = 'v'
        if ("Fst", "TStart") not in list(self.options['modeling_options']['openfast']['fst_settings'].keys()):
            self.options['modeling_options']['openfast']['fst_settings'][('Fst','TStart')] = 120.
        T0                          = self.options['modeling_options']['openfast']['fst_settings'][("Fst", "TStart")]

        if ("Fst", "TMax") not in list(self.options['modeling_options']['openfast']['fst_settings'].keys()):
            self.options['modeling_options']['openfast']['fst_settings'][("Fst", "TMax")] = 720.
        iec.TMax                    = self.options['modeling_options']['openfast']['fst_settings'][("Fst", "TMax")]

        iec.TStart                      = (iec.TMax-T0)/2. + T0
        self.simtime                    = iec.TMax - T0
        self.TMax                       = iec.TMax
        self.T0                         = T0

        # path management
        iec.wind_dir        = self.FAST_runDirectory
        if self.FASTpref['file_management']['Turbsim_exe'] != 'none':
            iec.Turbsim_exe     = self.Turbsim_exe
        iec.debug_level     = self.debug_level
        iec.overwrite       = False # TODO: elevate these options to analysis input file
        iec.run_dir         = self.FAST_runDirectory

        if self.mpi_run:
            iec.parallel_windfile_gen = True
            iec.mpi_run               = self.FASTpref['analysis_settings']['mpi_run']
            iec.comm_map_down         = self.FASTpref['analysis_settings']['mpi_comm_map_down']
        else:
            iec.parallel_windfile_gen = False

        if powercurve:
            iec.case_name_base  = self.FAST_namingOut + '_powercurve'
        else:
            iec.case_name_base  = self.FAST_namingOut + '_IEC'

        # OpenFAST Settings
        # load user overwrite settings
        case_inputs = {}
        for var in list(self.options['modeling_options']['openfast']['fst_settings'].keys()):
            case_inputs[var] = {'vals':[self.options['modeling_options']['openfast']['fst_settings'][var]], 'group':0}

        # Run case setup, generate wind inputs
        case_list, case_name_list, dlc_list = iec.execute(case_inputs=case_inputs)


        return case_list, case_name_list, dlc_list

    def DLC_creation_powercurve(self, inputs, discrete_inputs, fst_vt):

        if len(self.FASTpref['dlc_settings']['Power_Curve']['U']) > 0: # todo: need a warning if no powercurve wind speeds are specified and DLC 1.1 is not set
        
            if self.FASTpref['dlc_settings']['Power_Curve']['turbulent_power_curve']:

                case_list, case_name, dlc_list_IEC = self.DLC_creation_IEC(inputs, discrete_inputs, fst_vt, powercurve=True)

            else:
                U     = self.FASTpref['dlc_settings']['Power_Curve']['U']
                omega = np.interp(U, inputs['U_init'], inputs['Omega_init'])
                pitch = np.interp(U, inputs['U_init'], inputs['pitch_init'])

                # wind speeds
                case_inputs = {}
                case_inputs[("InflowWind","WindType")]   = {'vals':[1], 'group':0}
                case_inputs[("InflowWind","HWindSpeed")] = {'vals':U, 'group':1}
                case_inputs[("ElastoDyn","RotSpeed")]    = {'vals':omega, 'group':1}
                case_inputs[("ElastoDyn","BlPitch1")]    = {'vals':pitch, 'group':1}
                case_inputs[("ElastoDyn","BlPitch2")]    = case_inputs[("ElastoDyn","BlPitch1")]
                case_inputs[("ElastoDyn","BlPitch3")]    = case_inputs[("ElastoDyn","BlPitch1")]

                # User defined simulation settings
                if ("InflowWind","WindType") in case_inputs:
                    print('WARNING: You have defined ("InflowWind","WindType"} in the openfast settings.'
                            'This will overwrite the default powercurve settings')
                if ("InflowWind","HWindSpeed") in case_inputs:
                    print('WARNING: You have defined ("InflowWind","HWindSpeed"} in the openfast settings.'
                            'This will overwrite the default powercurve settings')
                for var in list(self.options['modeling_options']['openfast']['fst_settings'].keys()):
                    case_inputs[var] = {'vals':[self.options['modeling_options']['openfast']['fst_settings'][var]], 'group':0}

                case_list, case_name = CaseGen_General(case_inputs, self.FAST_runDirectory, self.FAST_namingOut + '_powercurve')

            dlc_list = [0.]*len(case_name)

            return case_list, case_name, dlc_list

        else:
            return [], [], []

    def post_process(self, FAST_Output, case_list, dlc_list, inputs, discrete_inputs, outputs, discrete_outputs):
        
        # Load pCrunch Analysis
        loads_analysis         = Analysis.Loads_Analysis()
        loads_analysis.verbose = self.options['modeling_options']['general']['verbosity']

        # Initial time
        loads_analysis.t0 = self.options['modeling_options']['openfast']['fst_settings'][('Fst','TStart')]
        
        # Calc summary stats on the magnitude of a vector
        loads_analysis.channels_magnitude = {'LSShftF':["RotThrust", "LSShftFys", "LSShftFzs"], 
                                             'LSShftM':["RotTorq", "LSSTipMys", "LSSTipMzs"]}
                                             # 'RootMc1': ["RootMxc1", "RootMyc1", "RootMzc1"],
                                             # 'RootMc2': ["RootMxc2", "RootMyc2", "RootMzc2"],
                                             # 'RootMc3': ["RootMxc3", "RootMyc3", "RootMzc3"]}
                                             # 'TipDc1':['TipDxc1', 'TipDyc1', 'TipDzc1'],
                                             # 'TipDc2':['TipDxc2', 'TipDyc2', 'TipDzc2'],
                                             # 'TipDc3':['TipDxc3', 'TipDyc3', 'TipDzc3']}

        # extreme event tables, return the value of these channels where over variables are at a maximum
        loads_analysis.channels_extreme_table  = ["B1N1Fx", "B1N2Fx", "B1N3Fx", "B1N4Fx", "B1N5Fx", "B1N6Fx", "B1N7Fx", "B1N8Fx", "B1N9Fx", "B1N1Fy", "B1N2Fy", "B1N3Fy", "B1N4Fy", "B1N5Fy", "B1N6Fy", "B1N7Fy", "B1N8Fy", "B1N9Fy"]
        loads_analysis.channels_extreme_table += ["B2N1Fx", "B2N2Fx", "B2N3Fx", "B2N4Fx", "B2N5Fx", "B2N6Fx", "B2N7Fx", "B2N8Fx", "B2N9Fx", "B2N1Fy", "B2N2Fy", "B2N3Fy", "B2N4Fy", "B2N5Fy", "B2N6Fy", "B2N7Fy", "B2N8Fy", "B2N9Fy"]
        loads_analysis.channels_extreme_table += ['RotSpeed', 'BldPitch1', 'BldPitch2', 'Azimuth']
        loads_analysis.channels_extreme_table += ["RootMxc1", "RootMyc1", "RootMzc1", "RootMxc2", "RootMyc2", "RootMzc2"]
        loads_analysis.channels_extreme_table += ["RotThrust", "LSShftFys", "LSShftFzs", "RotTorq", "LSSTipMys", "LSSTipMzs"]
        if self.n_blades > 2:
            loads_analysis.channels_extreme_table += ["B3N1Fx", "B3N2Fx", "B3N3Fx", "B3N4Fx", "B3N5Fx", "B3N6Fx", "B3N7Fx", "B3N8Fx", "B3N9Fx", "B3N1Fy",
                                                      "B3N2Fy", "B3N3Fy", "B3N4Fy", "B3N5Fy", "B3N6Fy", "B3N7Fy", "B3N8Fy", "B3N9Fy",
                                                      'BldPitch3', "RootMxc3", "RootMyc3", "RootMzc3"]

        # DEL info
        if self.FASTpref['dlc_settings']['run_IEC']:
            if self.options['modeling_options']['openfast']['fst_settings'][('Fst','TMax')] - loads_analysis.t0 > 60.:
                if self.n_blades == 2:
                    loads_analysis.DEL_info = [('RootMyb1', 10), ('RootMyb2', 10)]
                else:
                    loads_analysis.DEL_info = [('RootMyb1', 10), ('RootMyb2', 10), ('RootMyb3', 10)]
            else:
<<<<<<< HEAD
                loads_analysis.DEL_info = [('RootMyb1', 10), ('RootMyb2', 10), ('RootMyb3', 10)]
            loads_analysis.DEL_info += [('TwrBsMxt', 3), ('TwrBsMyt', 3), ('TwrBsMzt', 3)]
        else:
            print('WARNING: the measurement window of the OpenFAST simulations is shorter than 60 seconds. No DEL can be estimated reliably.')
=======
                print('WARNING: the measurement window of the OpenFAST simulations is shorter than 60 seconds. No DEL can be estimated reliably.')
>>>>>>> ceb65c06

        # get summary stats
        sum_stats, extreme_table = loads_analysis.summary_stats(FAST_Output)

        
        ## Post process loads
        if self.FASTpref['dlc_settings']['run_IEC']:
            # TODO: support for BeamDyn

            # Determine blade with the maximum deflection magnitude
            if self.n_blades == 2:
                defl_mag = [max(sum_stats['TipDxc1']['max']), max(sum_stats['TipDxc2']['max'])]
            else:
                defl_mag = [max(sum_stats['TipDxc1']['max']), max(sum_stats['TipDxc2']['max']), max(sum_stats['TipDxc3']['max'])]
            if np.argmax(defl_mag) == 0:
                blade_chans_Fx = ["B1N1Fx", "B1N2Fx", "B1N3Fx", "B1N4Fx", "B1N5Fx", "B1N6Fx", "B1N7Fx", "B1N8Fx", "B1N9Fx"]
                blade_chans_Fy = ["B1N1Fy", "B1N2Fy", "B1N3Fy", "B1N4Fy", "B1N5Fy", "B1N6Fy", "B1N7Fy", "B1N8Fy", "B1N9Fy"]
                tip_max_chan   = "TipDxc1"
                bld_pitch_chan = "BldPitch1"
            if np.argmax(defl_mag) == 1:
                blade_chans_Fx = ["B2N1Fx", "B2N2Fx", "B2N3Fx", "B2N4Fx", "B2N5Fx", "B2N6Fx", "B2N7Fx", "B2N8Fx", "B2N9Fx"]
                blade_chans_Fy = ["B2N1Fy", "B2N2Fy", "B2N3Fy", "B2N4Fy", "B2N5Fy", "B2N6Fy", "B2N7Fy", "B2N8Fy", "B2N9Fy"]
                tip_max_chan   = "TipDxc2"
                bld_pitch_chan = "BldPitch2"
            if np.argmax(defl_mag) == 2:            
                blade_chans_Fx = ["B3N1Fx", "B3N2Fx", "B3N3Fx", "B3N4Fx", "B3N5Fx", "B3N6Fx", "B3N7Fx", "B3N8Fx", "B3N9Fx"]
                blade_chans_Fy = ["B3N1Fy", "B3N2Fy", "B3N3Fy", "B3N4Fy", "B3N5Fy", "B3N6Fy", "B3N7Fy", "B3N8Fy", "B3N9Fy"]
                tip_max_chan   = "TipDxc3"
                bld_pitch_chan = "BldPitch3"

            # Return spanwise forces at instance of largest deflection
            Fx = [extreme_table[tip_max_chan][np.argmax(sum_stats[tip_max_chan]['max'])][var]['val'] for var in blade_chans_Fx]
            Fy = [extreme_table[tip_max_chan][np.argmax(sum_stats[tip_max_chan]['max'])][var]['val'] for var in blade_chans_Fy]
            spline_Fx = PchipInterpolator(self.R_out, Fx)
            spline_Fy = PchipInterpolator(self.R_out, Fy)

            r = inputs['r']-inputs['Rhub']
            Fx_out = spline_Fx(r).flatten()
            Fy_out = spline_Fy(r).flatten()
            Fz_out = np.zeros_like(Fx_out)

            outputs['loads_r']       = r
            outputs['loads_Px']      = Fx_out
            outputs['loads_Py']      = Fy_out*-1.
            outputs['loads_Pz']      = Fz_out
            outputs['loads_Omega']   = extreme_table[tip_max_chan][np.argmax(sum_stats[tip_max_chan]['max'])]['RotSpeed']['val']
            outputs['loads_pitch']   = extreme_table[tip_max_chan][np.argmax(sum_stats[tip_max_chan]['max'])]['BldPitch1']['val']
            outputs['loads_azimuth'] = extreme_table[tip_max_chan][np.argmax(sum_stats[tip_max_chan]['max'])]['Azimuth']['val']

            # # Determine blade with the maximum root moment
            # defl_mag = [max(sum_stats['RootMc1']['max']), max(sum_stats['RootMc2']['max']), max(sum_stats['RootMc3']['max'])]
            # if np.argmax(defl_mag) == 0:
            #     outputs['Mxyz'] = np.array(["RootMxc1", "RootMyc1", "RootMzc1"])*1.e3
            # if np.argmax(defl_mag) == 1:
            #     outputs['Mxyz'] = np.array(["RootMxc2", "RootMyc2", "RootMzc2"])*1.e3
            # if np.argmax(defl_mag) == 2:
            #     outputs['Mxyz'] = np.array(["RootMxc3", "RootMyc3", "RootMzc3"])*1.e3

            ## Get hub momements and forces in the non-rotating frame
            outputs['Fxyz'] = np.array([extreme_table['LSShftF'][np.argmax(sum_stats['LSShftF']['max'])]['RotThrust']['val'],
                                        extreme_table['LSShftF'][np.argmax(sum_stats['LSShftF']['max'])]['LSShftFys']['val'],
                                        extreme_table['LSShftF'][np.argmax(sum_stats['LSShftF']['max'])]['LSShftFzs']['val']])*1.e3
            outputs['Mxyz'] = np.array([extreme_table['LSShftM'][np.argmax(sum_stats['LSShftM']['max'])]['RotTorq']['val'],
                                        extreme_table['LSShftM'][np.argmax(sum_stats['LSShftM']['max'])]['LSSTipMys']['val'],
                                        extreme_table['LSShftM'][np.argmax(sum_stats['LSShftM']['max'])]['LSSTipMzs']['val']])*1.e3

        if self.FASTpref['dlc_settings']['run_blade_fatigue']:

            # determine which dlc will be used for fatigue calculations, checks for dlc 1.2, then dlc 1.1
            idx_fat_12 = [i for i, dlc in enumerate(dlc_list) if dlc==1.2]
            idx_fat_11 = [i for i, dlc in enumerate(dlc_list) if dlc==1.1]
            if len(idx_fat_12) > 0:
                idx_fat = idx_fat_12
            elif len(idx_fat_11) > 0:
                idx_fat = idx_fat_11
            else:
                print('Warning: User turned on "run_blade_fatigue", but IEC DLC 1.1 or 1.2 are not being run. Fatigue analysis will not be run.')
                sys.stdout.flush()

            if len(idx_fat) > 0:
                outputs, discrete_outputs = self.BladeFatigue(FAST_Output, case_list, dlc_list, inputs, outputs, discrete_inputs, discrete_outputs)


        ## Get AEP and power curve
        if self.FASTpref['dlc_settings']['run_power_curve']:

            # determine which dlc will be used for the powercurve calculations, allows using dlc 1.1 if specific power curve calculations were not run
            idx_pwrcrv    = [i for i, dlc in enumerate(dlc_list) if dlc==0.]
            idx_pwrcrv_11 = [i for i, dlc in enumerate(dlc_list) if dlc==1.1]
            if len(idx_pwrcrv) == 0 and len(idx_pwrcrv_11) > 0:
                idx_pwrcrv = idx_pwrcrv_11

            # sort out power curve stats
            stats_pwrcrv = {}
            for var in sum_stats.keys():
                if var != 'meta':
                    stats_pwrcrv[var] = {}
                    for stat in sum_stats[var].keys():
                        stats_pwrcrv[var][stat] = [x for i, x in enumerate(sum_stats[var][stat]) if i in idx_pwrcrv]

            stats_pwrcrv['meta'] = sum_stats['meta']

            # get wind speed 
            if self.FASTpref['dlc_settings']['Power_Curve']['turbulent_power_curve']:
                U = []
                for fname in [case[('InflowWind', 'Filename')] for i, case in enumerate(case_list) if i in idx_pwrcrv]:
                    fname = os.path.split(fname)[-1]
                    ntm      = fname.split('NTM')[-1].split('_')
                    ntm_U    = float(".".join(ntm[1].strip("U").split('.')[:-1]))
                    ntm_Seed = float(".".join(ntm[2].strip("Seed").split('.')[:-1]))
                    U.append(ntm_U)
            else:
                U = [float(case[('InflowWind', 'HWindSpeed')]) for i, case in enumerate(case_list) if i in idx_pwrcrv]

            # calc AEP
            
            if len(U) > 1 and self.fst_vt['Fst']['CompServo'] == 1:
                pp               = Analysis.Power_Production()
                pp.windspeeds    = U
                pp.turbine_class = discrete_inputs['turbine_class']
                pwr_curve_vars   = ["GenPwr", "RtAeroCp", "RotSpeed", "BldPitch1"]
                AEP, perf_data   = pp.AEP(stats_pwrcrv, U, pwr_curve_vars=pwr_curve_vars)
                outputs['P_out']       = perf_data['GenPwr']['mean'] * 1.e3
                outputs['Cp_out']      = perf_data['RtAeroCp']['mean']
                outputs['Omega_out']   = perf_data['RotSpeed']['mean']
                outputs['pitch_out']   = perf_data['BldPitch1']['mean']
                outputs['AEP']         = AEP
            else:
                outputs['Cp_out']      = stats_pwrcrv['RtAeroCp']['mean']
                outputs['AEP']         = 0.0
                outputs['Omega_out']   = stats_pwrcrv['RotSpeed']['mean']
                outputs['pitch_out']   = stats_pwrcrv['BldPitch1']['mean']
                if self.fst_vt['Fst']['CompServo'] == 1:
                    outputs['P_out']       = stats_pwrcrv['GenPwr']['mean'][0] * 1.e3
                print('WARNING: OpenFAST is run at a single wind speed. AEP cannot be estimated.')

            

            outputs['V_out']       = np.unique(U)

            ## TODO: solve for V rated with the power curve data
            ## Maybe fit a least squares linear line above input rated wind speed, least squares quadratic to below rate, find intersection
            # outputs['rated_V']     = 
            # outputs['rated_Omega'] = 
            # outputs['rated_pitch'] = 
            # outputs['rated_T']     = 
            # outputs['rated_Q']     = 



<<<<<<< HEAD
        # Get DELS from OpenFAST data
        if self.options['modeling_options']['openfast']['fst_settings'][('Fst','TMax')] - loads_analysis.t0 > 60.:
            if self.options['opt_options']['merit_figure'] == 'DEL_RootMyb':
                if not pp:
                    pp               = Analysis.Power_Production()
                    pp.windspeeds    = U
                    pp.turbine_class = discrete_inputs['turbine_class']
                else:
                    # get pdf of windspeeds
                    ws_prob = pp.prob_WindDist(U, disttype='pdf')
                    # maximum sum of weighted DELS
                    if self.n_blades == 2:
                        outputs['DEL_RootMyb'] = np.max([np.sum(ws_prob*sum_stats['RootMyb1']['DEL']), 
                                                        np.sum(ws_prob*sum_stats['RootMyb2']['DEL'])])
                    else:
                        outputs['DEL_RootMyb'] = np.max([np.sum(ws_prob*sum_stats['RootMyb1']['DEL']), 
                                                        np.sum(ws_prob*sum_stats['RootMyb2']['DEL']),
                                                        np.sum(ws_prob*sum_stats['RootMyb3']['DEL'])])
            if self.options['opt_options']['merit_figure'] == 'DEL_TwrBsMyt':
                if not pp:
                    pp               = Analysis.Power_Production()
                    pp.windspeeds    = U
                    pp.turbine_class = discrete_inputs['turbine_class']
                else:
                    # get pdf of windspeeds
                    ws_prob = pp.prob_WindDist(U, disttype='pdf')
                    # maximum sum of weighted DELS
                    outputs['DEL_TwrBsMyt'] = np.sum(ws_prob*sum_stats['DEL_TwrBsMyt']['DEL'])
            if self.n_blades == 2:
                outputs['My_std']       = np.max([np.max(sum_stats['RootMyb1']['std']), np.max(sum_stats['RootMyb2']['std'])])
            else:
                outputs['My_std']       = np.max([np.max(sum_stats['RootMyb1']['std']), np.max(sum_stats['RootMyb2']['std']), np.max(sum_stats['RootMyb3']['std'])])
=======
        ## Is Nikhar actively using this?
        # DELs
        # del_channels = [('RootMyb1',10), ('RootMyb2',10), ('RootMyb3',10)]
        # dels = loads_analysis.get_DEL(FAST_Output, del_channels, binNum=100, t=FAST_Output[0]['Time'][-1])
        
        # Output
        if self.FASTpref['dlc_settings']['run_IEC']:
            if self.options['modeling_options']['openfast']['fst_settings'][('Fst','TMax')] - loads_analysis.t0 > 60.:
                if self.n_blades == 2:
                    outputs['DEL_RootMyb']  = np.max([np.max(sum_stats['RootMyb1']['DEL']), np.max(sum_stats['RootMyb2']['DEL'])])
                    outputs['My_std']       = np.max([np.max(sum_stats['RootMyb1']['std']), np.max(sum_stats['RootMyb2']['std'])])
                else:
                    outputs['DEL_RootMyb']  = np.max([np.max(sum_stats['RootMyb1']['DEL']), np.max(sum_stats['RootMyb2']['DEL']), np.max(sum_stats['RootMyb3']['DEL'])])
                    outputs['My_std']       = np.max([np.max(sum_stats['RootMyb1']['std']), np.max(sum_stats['RootMyb2']['std']), np.max(sum_stats['RootMyb3']['std'])])
>>>>>>> ceb65c06

    def write_FAST(self, fst_vt, discrete_outputs):
        writer                   = InputWriter_OpenFAST(FAST_ver=self.FAST_ver)
        writer.fst_vt            = fst_vt
        writer.FAST_runDirectory = self.FAST_runDirectory
        writer.FAST_namingOut    = self.FAST_namingOut
        writer.execute()

        if self.debug_level > 0:
            print('RAN UPDATE: ', self.FAST_runDirectory, self.FAST_namingOut)



    def writeCpsurfaces(self, inputs):
        
        FASTpref  = self.options['modeling_options']['openfast']['FASTpref']
        file_name = os.path.join(FASTpref['file_management']['FAST_runDirectory'], FASTpref['file_management']['FAST_namingOut'] + '_Cp_Ct_Cq.dat')
        
        # Write Cp-Ct-Cq-TSR tables file
        n_pitch = len(inputs['pitch_vector'])
        n_tsr   = len(inputs['tsr_vector'])
        n_U     = len(inputs['U_vector'])
        
        file = open(file_name,'w')
        file.write('# ------- Rotor performance tables ------- \n')
        file.write('# ------------ Written using AeroElasticSE with data from CCBlade ------------\n')
        file.write('\n')
        file.write('# Pitch angle vector - x axis (matrix columns) (deg)\n')
        for i in range(n_pitch):
            file.write('%.2f   ' % inputs['pitch_vector'][i])
        file.write('\n# TSR vector - y axis (matrix rows) (-)\n')
        for i in range(n_tsr):
            file.write('%.2f   ' % inputs['tsr_vector'][i])
        file.write('\n# Wind speed vector - z axis (m/s)\n')
        for i in range(n_U):
            file.write('%.2f   ' % inputs['U_vector'][i])
        file.write('\n')
        
        file.write('\n# Power coefficient\n\n')
        
        for i in range(n_U):
            for j in range(n_tsr):
                for k in range(n_pitch):
                    file.write('%.5f   ' % inputs['Cp_aero_table'][j,k,i])
                file.write('\n')
            file.write('\n')
        
        file.write('\n#  Thrust coefficient\n\n')
        for i in range(n_U):
            for j in range(n_tsr):
                for k in range(n_pitch):
                    file.write('%.5f   ' % inputs['Ct_aero_table'][j,k,i])
                file.write('\n')
            file.write('\n')
        
        file.write('\n# Torque coefficient\n\n')
        for i in range(n_U):
            for j in range(n_tsr):
                for k in range(n_pitch):
                    file.write('%.5f   ' % inputs['Cq_aero_table'][j,k,i])
                file.write('\n')
            file.write('\n')
            
        file.close()


        return file_name


    def BladeFatigue(self, FAST_Output, case_list, dlc_list, inputs, outputs, discrete_inputs, discrete_outputs):

        # Perform rainflow counting
        if self.options['modeling_options']['general']['verbosity']:
            print('Running Rainflow Counting')
            sys.stdout.flush()

        rainflow = {}
        var_rainflow = ["RootMxb1", "Spn1MLxb1", "Spn2MLxb1", "Spn3MLxb1", "Spn4MLxb1", "Spn5MLxb1", "Spn6MLxb1", "Spn7MLxb1", "Spn8MLxb1", "Spn9MLxb1", "RootMyb1", "Spn1MLyb1", "Spn2MLyb1", "Spn3MLyb1", "Spn4MLyb1", "Spn5MLyb1", "Spn6MLyb1", "Spn7MLyb1", "Spn8MLyb1", "Spn9MLyb1"]
        for i, (datai, casei, dlci) in enumerate(zip(FAST_Output, case_list, dlc_list)):
            if dlci in [1.1, 1.2]:
            
                # Get wind speed and seed of output file
                ntm  = casei[('InflowWind', 'Filename')].split('NTM')[-1].split('_')
                U    = float(".".join(ntm[1].strip("U").split('.')[:-1]))
                Seed = float(".".join(ntm[2].strip("Seed").split('.')[:-1]))

                if U not in list(rainflow.keys()):
                    rainflow[U]       = {}
                if Seed not in list(rainflow[U].keys()):
                    rainflow[U][Seed] = {}
                
                # Rainflow counting by var
                if len(var_rainflow) == 0:
                    var_rainflow = list(datai.keys())


                # index for start/end of time series
                idx_s = np.argmax(datai["Time"] >= self.T0)
                idx_e = np.argmax(datai["Time"] >= self.TMax) + 1

                for var in var_rainflow:
                    ranges, means = fatpack.find_rainflow_ranges(datai[var][idx_s:idx_e], return_means=True)

                    rainflow[U][Seed][var] = {}
                    rainflow[U][Seed][var]['rf_amp']  = ranges.tolist()
                    rainflow[U][Seed][var]['rf_mean'] = means.tolist()
                    rainflow[U][Seed][var]['mean']    = float(np.mean(datai[var]))

        # save_yaml(self.FAST_resultsDirectory, 'rainflow.yaml', rainflow)
        # rainflow = load_yaml(self.FatigueFile, package=1)

        # Setup fatigue calculations
        U       = list(rainflow.keys())
        Seeds   = list(rainflow[U[0]].keys())
        chans   = list(rainflow[U[0]][Seeds[0]].keys())
        r_gage  = np.r_[0., self.R_out]
        r_gage /= r_gage[-1]
        simtime = self.simtime
        n_seeds = float(len(Seeds))
        n_gage  = len(r_gage)

        r       = (inputs['r']-inputs['r'][0])/(inputs['r'][-1]-inputs['r'][0])
        m_default = 8. # assume default m=10  (8 or 12 also reasonable)
        m       = [mi if mi > 0. else m_default for mi in inputs['m']]  # Assumption: if no S-N slope is given for a material, use default value TODO: input['m'] is not connected, only using the default currently

        eps_uts = inputs['Xt'][:,0]/inputs['E'][:,0]
        eps_ucs = inputs['Xc'][:,0]/inputs['E'][:,0]
        gamma_m = 1.#inputs['gamma_m']
        gamma_f = 1.#inputs['gamma_f']
        yrs     = 20.  # TODO
        t_life  = 60.*60.*24*365.24*yrs
        U_bar   = inputs['V_mean_iec']

        # pdf of wind speeds
        binwidth = np.diff(U)
        U_bins   = np.r_[[U[0] - binwidth[0]/2.], [np.mean([U[i-1], U[i]]) for i in range(1,len(U))], [U[-1] + binwidth[-1]/2.]]
        pdf = np.diff(RayleighCDF(U_bins, xbar=U_bar))
        if sum(pdf) < 0.9:
            print('Warning: Cummulative probability of wind speeds in rotor_loads_defl_strains.BladeFatigue is low, sum of weights: %f' % sum(pdf))
            print('Mean winds speed: %f' % U_bar)
            print('Simulated wind speeds: ', U)
            sys.stdout.flush()

        # Materials of analysis layers
        te_ss_var_ok       = False
        te_ps_var_ok       = False
        spar_cap_ss_var_ok = False
        spar_cap_ps_var_ok = False
        for i_layer in range(self.n_layers):
            if self.te_ss_var in self.layer_name:
                te_ss_var_ok        = True
            if self.te_ps_var in self.layer_name:
                te_ps_var_ok        = True
            if self.spar_cap_ss_var in self.layer_name:
                spar_cap_ss_var_ok  = True
            if self.spar_cap_ps_var in self.layer_name:
                spar_cap_ps_var_ok  = True

        # if te_ss_var_ok == False:
        #     print('The layer at the trailing edge suction side is set for Fatigue Analysis, but "%s" does not exist in the input yaml. Please check.'%self.te_ss_var)
        # if te_ps_var_ok == False:
        #     print('The layer at the trailing edge pressure side is set for Fatigue Analysis, but "%s" does not exist in the input yaml. Please check.'%self.te_ps_var)
        if spar_cap_ss_var_ok == False:
            print('The layer at the spar cap suction side is set for Fatigue Analysis, but "%s" does not exist in the input yaml. Please check.'%self.spar_cap_ss_var)
        if spar_cap_ps_var_ok == False:
            print('The layer at the spar cap pressure side is set for Fatigue Analysis, but "%s" does not exist in the input yaml. Please check.'%self.spar_cap_ps_var)
        sys.stdout.flush()

        # Get blade properties at gage locations
        y_tc       = remap2grid(r, inputs['y_tc'], r_gage)
        x_tc       = remap2grid(r, inputs['x_tc'], r_gage)
        chord      = remap2grid(r, inputs['chord'], r_gage)
        rthick     = remap2grid(r, inputs['rthick'], r_gage)
        pitch_axis = remap2grid(r, inputs['pitch_axis'], r_gage)
        EIyy       = remap2grid(r, inputs['beam:EIyy'], r_gage)
        EIxx       = remap2grid(r, inputs['beam:EIxx'], r_gage)

        te_ss_mats = np.floor(remap2grid(r, inputs['te_ss_mats'], r_gage, axis=0)) # materials is section
        te_ps_mats = np.floor(remap2grid(r, inputs['te_ps_mats'], r_gage, axis=0))
        sc_ss_mats = np.floor(remap2grid(r, inputs['sc_ss_mats'], r_gage, axis=0))
        sc_ps_mats = np.floor(remap2grid(r, inputs['sc_ps_mats'], r_gage, axis=0))

        c_TE       = chord*(1.-pitch_axis) + y_tc
        c_SC       = chord*rthick/2. + x_tc #this is overly simplistic, using maximum thickness point, should use the actual profiles
        sys.stdout.flush()

        C_miners_SC_SS_gage = np.zeros((n_gage, self.n_mat, 2))
        C_miners_SC_PS_gage = np.zeros((n_gage, self.n_mat, 2))
        C_miners_TE_SS_gage = np.zeros((n_gage, self.n_mat, 2))
        C_miners_TE_PS_gage = np.zeros((n_gage, self.n_mat, 2))

        # Map channels to output matrix
        chan_map   = {}
        for i_var, var in enumerate(chans):
            # Determine spanwise position
            if 'Root' in var:
                i_span = 0
            elif 'Spn' in var and 'M' in var:
                i_span = int(var.strip('Spn').split('M')[0])
            else:
                # not a spanwise output channel, skip
                print('Fatigue Model: Skipping channel: %s, not a spanwise moment' % var)
                sys.stdout.flush()
                chans.remove(var)
                continue
            # Determine if edgewise of flapwise moment
            if 'M' in var and 'x' in var:
                # Flapwise
                axis = 1
            elif 'M' in var and 'y' in var:
                # Edgewise
                axis = 0
            else:
                # not an edgewise / flapwise moment, skip
                print('Fatigue Model: Skipping channel: "%s", not an edgewise/flapwise moment' % var)
                sys.stdout.flush()
                continue

            chan_map[var] = {}
            chan_map[var]['i_gage'] = i_span
            chan_map[var]['axis']   = axis

        # Map composite sections
        composite_map = [['TE', 'SS', te_ss_var_ok],
                         ['TE', 'PS', te_ps_var_ok],
                         ['SC', 'SS', spar_cap_ss_var_ok],
                         ['SC', 'PS', spar_cap_ps_var_ok]]

        if self.options['modeling_options']['general']['verbosity']:
            print("Running Miner's Rule calculations")
            sys.stdout.flush()

        ########
        # Loop through composite sections, materials, output channels, and simulations (wind speeds * seeds)
        for comp_i in composite_map:

            #skip this composite section?
            if not comp_i[2]:
                continue

            #
            C_miners = np.zeros((n_gage, self.n_mat, 2))
            if comp_i[0]       == 'TE':
                c = c_TE
                if comp_i[1]   == 'SS':
                    mats = te_ss_mats
                elif comp_i[1] == 'PS':
                    mats = te_ps_mats
            elif comp_i[0]     == 'SC':
                c = c_SC
                if comp_i[1]   == 'SS':
                    mats = sc_ss_mats
                elif comp_i[1] == 'PS':
                    mats = sc_ps_mats

            for i_mat in range(self.n_mat):

                for i_var, var in enumerate(chans):
                    i_gage = chan_map[var]['i_gage']
                    axis   = chan_map[var]['axis']

                    # skip if material at this spanwise location is not included in the composite section
                    if mats[i_gage, i_mat] == 0.:
                        continue

                    # Determine if edgewise of flapwise moment
                    pitch_axis_i = pitch_axis[i_gage]
                    chord_i      = chord[i_gage]
                    c_i          = c[i_gage]
                    if axis == 0:
                        EI_i     = EIxx[i_gage]
                    else:
                        EI_i     = EIyy[i_gage]

                    for i_u, u in enumerate(U):
                        for i_s, seed in enumerate(Seeds):
                            M_mean = np.array(rainflow[u][seed][var]['rf_mean']) * 1.e3
                            M_amp  = np.array(rainflow[u][seed][var]['rf_amp']) * 1.e3

                            for M_mean_i, M_amp_i in zip(M_mean, M_amp):
                                n_cycles = 1.
                                eps_mean = M_mean_i*c_i/EI_i 
                                eps_amp  = M_amp_i*c_i/EI_i

                                if eps_amp != 0.:
                                    Nf = ((eps_uts[i_mat] + np.abs(eps_ucs[i_mat]) - np.abs(2.*eps_mean*gamma_m*gamma_f - eps_uts[i_mat] + np.abs(eps_ucs[i_mat]))) / (2.*eps_amp*gamma_m*gamma_f))**m[i_mat]
                                    n  = n_cycles * t_life * pdf[i_u] / (simtime * n_seeds)
                                    C_miners[i_gage, i_mat, axis]  += n/Nf

            # Assign outputs
            if comp_i[0] == 'SC' and comp_i[1] == 'SS':
                outputs['C_miners_SC_SS'] = remap2grid(r_gage, C_miners, r, axis=0)
            elif comp_i[0] == 'SC' and comp_i[1] == 'PS':
                outputs['C_miners_SC_PS'] = remap2grid(r_gage, C_miners, r, axis=0)
            # elif comp_i[0] == 'TE' and comp_i[1] == 'SS':
            #     outputs['C_miners_TE_SS'] = remap2grid(r_gage, C_miners, r, axis=0)
            # elif comp_i[0] == 'TE' and comp_i[1] == 'PS':
            #     outputs['C_miners_TE_PS'] = remap2grid(r_gage, C_miners, r, axis=0)

        return outputs, discrete_outputs

def RayleighCDF(x, xbar=10.):
    return 1.0 - np.exp(-np.pi/4.0*(x/xbar)**2)

class ModesElastoDyn(ExplicitComponent):
    """
    Component that adds a multiplicative factor to axial, torsional, and flap-edge coupling stiffness to mimic ElastoDyn
    
    Parameters
    ----------
    EA : numpy array[n_span], [N]
        1D array of the actual axial stiffness
    EIxy : numpy array[n_span], [Nm2]
        1D array of the actual flap-edge coupling stiffness
    GJ : numpy array[n_span], [Nm2]
        1D array of the actual torsional stiffness
    G  : numpy array[n_mat], [N/m2]
        1D array of the actual shear stiffness of the materials
    
    Returns
    -------
    EA_stiff : numpy array[n_span], [N]
        1D array of the stiff axial stiffness
    EIxy_stiff : numpy array[n_span], [Nm2]
        1D array of the stiff flap-edge coupling stiffness
    GJ_stiff : numpy array[n_span], [Nm2]
        1D array of the stiff torsional stiffness
    G_stiff  : numpy array[n_mat], [N/m2]
        1D array of the stiff shear stiffness of the materials
    
    """    
    def initialize(self):
        self.options.declare('modeling_options')

    def setup(self):
        n_span          = self.options['modeling_options']['blade']['n_span']
        n_mat           = self.options['modeling_options']['materials']['n_mat']

        self.add_input('EA',    val=np.zeros(n_span), units='N',        desc='axial stiffness')
        self.add_input('EIxy',  val=np.zeros(n_span), units='N*m**2',   desc='coupled flap-edge stiffness')
        self.add_input('GJ',    val=np.zeros(n_span), units='N*m**2',   desc='torsional stiffness (about axial z-direction of airfoil aligned coordinate system)')

        self.add_input('G',     val=np.zeros([n_mat, 3]), units='Pa',   desc='2D array of the shear moduli of the materials. Each row represents a material, the three columns represent G12, G13 and G23.')


        self.add_output('EA_stiff',  val=np.zeros(n_span), units='N',        desc='artifically stiff axial stiffness')
        self.add_output('EIxy_zero', val=np.zeros(n_span), units='N*m**2',   desc='artifically stiff coupled flap-edge stiffness')
        self.add_output('GJ_stiff',  val=np.zeros(n_span), units='N*m**2',   desc='artifically stiff torsional stiffness (about axial z-direction of airfoil aligned coordinate system)')
        self.add_output('G_stiff',   val=np.zeros([n_mat, 3]), units='Pa',   desc='artificially stif 2D array of the shear moduli of the materials. Each row represents a material, the three columns represent G12, G13 and G23.')

    def compute(self, inputs, outputs):

        k = 10.

        outputs['EA_stiff']   = inputs['EA']   * k
        outputs['EIxy_zero']  = inputs['EIxy'] * 0.
        outputs['GJ_stiff']   = inputs['GJ']   * k
        outputs['G_stiff']    = inputs['G']    * k<|MERGE_RESOLUTION|>--- conflicted
+++ resolved
@@ -783,14 +783,11 @@
                 else:
                     loads_analysis.DEL_info = [('RootMyb1', 10), ('RootMyb2', 10), ('RootMyb3', 10)]
             else:
-<<<<<<< HEAD
+                print('WARNING: the measurement window of the OpenFAST simulations is shorter than 60 seconds. No DEL can be estimated reliably.')
                 loads_analysis.DEL_info = [('RootMyb1', 10), ('RootMyb2', 10), ('RootMyb3', 10)]
             loads_analysis.DEL_info += [('TwrBsMxt', 3), ('TwrBsMyt', 3), ('TwrBsMzt', 3)]
         else:
             print('WARNING: the measurement window of the OpenFAST simulations is shorter than 60 seconds. No DEL can be estimated reliably.')
-=======
-                print('WARNING: the measurement window of the OpenFAST simulations is shorter than 60 seconds. No DEL can be estimated reliably.')
->>>>>>> ceb65c06
 
         # get summary stats
         sum_stats, extreme_table = loads_analysis.summary_stats(FAST_Output)
@@ -941,7 +938,6 @@
 
 
 
-<<<<<<< HEAD
         # Get DELS from OpenFAST data
         if self.options['modeling_options']['openfast']['fst_settings'][('Fst','TMax')] - loads_analysis.t0 > 60.:
             if self.options['opt_options']['merit_figure'] == 'DEL_RootMyb':
@@ -974,22 +970,6 @@
                 outputs['My_std']       = np.max([np.max(sum_stats['RootMyb1']['std']), np.max(sum_stats['RootMyb2']['std'])])
             else:
                 outputs['My_std']       = np.max([np.max(sum_stats['RootMyb1']['std']), np.max(sum_stats['RootMyb2']['std']), np.max(sum_stats['RootMyb3']['std'])])
-=======
-        ## Is Nikhar actively using this?
-        # DELs
-        # del_channels = [('RootMyb1',10), ('RootMyb2',10), ('RootMyb3',10)]
-        # dels = loads_analysis.get_DEL(FAST_Output, del_channels, binNum=100, t=FAST_Output[0]['Time'][-1])
-        
-        # Output
-        if self.FASTpref['dlc_settings']['run_IEC']:
-            if self.options['modeling_options']['openfast']['fst_settings'][('Fst','TMax')] - loads_analysis.t0 > 60.:
-                if self.n_blades == 2:
-                    outputs['DEL_RootMyb']  = np.max([np.max(sum_stats['RootMyb1']['DEL']), np.max(sum_stats['RootMyb2']['DEL'])])
-                    outputs['My_std']       = np.max([np.max(sum_stats['RootMyb1']['std']), np.max(sum_stats['RootMyb2']['std'])])
-                else:
-                    outputs['DEL_RootMyb']  = np.max([np.max(sum_stats['RootMyb1']['DEL']), np.max(sum_stats['RootMyb2']['DEL']), np.max(sum_stats['RootMyb3']['DEL'])])
-                    outputs['My_std']       = np.max([np.max(sum_stats['RootMyb1']['std']), np.max(sum_stats['RootMyb2']['std']), np.max(sum_stats['RootMyb3']['std'])])
->>>>>>> ceb65c06
 
     def write_FAST(self, fst_vt, discrete_outputs):
         writer                   = InputWriter_OpenFAST(FAST_ver=self.FAST_ver)
