import numpy as np
import os, shutil, sys
import matplotlib.pyplot as plt
from matplotlib.backends.backend_pdf import FigureCanvasPdf, PdfPages
from scipy.interpolate                      import PchipInterpolator
from openmdao.api                           import ExplicitComponent
from wisdem.commonse.mpi_tools              import MPI
from wisdem.commonse.vertical_cylinder      import NFREQ
from wisdem.towerse.tower                   import get_nfull
from wisdem.rotorse.servose                 import eval_unsteady
from wisdem.rotorse.geometry_tools.geometry import remap2grid
from weis.aeroelasticse.FAST_writer       import InputWriter_OpenFAST
from weis.aeroelasticse.runFAST_pywrapper import runFAST_pywrapper, runFAST_pywrapper_batch
from weis.aeroelasticse.FAST_post         import FAST_IO_timeseries
from weis.aeroelasticse.CaseGen_IEC       import CaseGen_General, CaseGen_IEC

from pCrunch import Analysis, pdTools, Processing
from ROSCO_toolbox import utilities as rosco_utilities
import fatpack

if MPI:
    from mpi4py   import MPI
    from petsc4py import PETSc

class FASTLoadCases(ExplicitComponent):
    def initialize(self):
        self.options.declare('modeling_options')
        self.options.declare('opt_options')

    def setup(self):
        blade_init_options   = self.options['modeling_options']['blade']
        servose_init_options = self.options['modeling_options']['servose']
        openfast_init_options = self.options['modeling_options']['openfast']
        mat_init_options     = self.options['modeling_options']['materials']

        self.n_blades      = self.options['modeling_options']['assembly']['number_of_blades']
        self.n_span        = n_span    = blade_init_options['n_span']
        self.n_pc          = n_pc      = servose_init_options['n_pc']
        n_OF     = len(openfast_init_options['dlc_settings']['Power_Curve']['U'])
        if n_OF == 0 and openfast_init_options['dlc_settings']['run_power_curve']:
            for i in range(len(openfast_init_options['dlc_settings']['IEC'])):
                if openfast_init_options['dlc_settings']['IEC'][i]['DLC'] == 1.1:
                    n_OF = len(openfast_init_options['dlc_settings']['IEC'][i]['U'])
            if n_OF == 0:
                raise ValueError('There is a problem with the initialization of the DLCs to compute the powercurve. Please check modeling_options.yaml')

        self.n_pitch       = n_pitch   = servose_init_options['n_pitch_perf_surfaces']
        self.n_tsr         = n_tsr     = servose_init_options['n_tsr_perf_surfaces']
        self.n_U           = n_U       = servose_init_options['n_U_perf_surfaces']
        self.n_mat         = n_mat    = mat_init_options['n_mat']
        self.n_layers      = n_layers = blade_init_options['n_layers']

        af_init_options    = self.options['modeling_options']['airfoils']
        self.n_xy          = n_xy      = af_init_options['n_xy'] # Number of coordinate points to describe the airfoil geometry
        self.n_aoa         = n_aoa     = af_init_options['n_aoa']# Number of angle of attacks
        self.n_Re          = n_Re      = af_init_options['n_Re'] # Number of Reynolds, so far hard set at 1
        self.n_tab         = n_tab     = af_init_options['n_tab']# Number of tabulated data. For distributed aerodynamic control this could be > 1
        
        self.te_ss_var       = self.options['opt_options']['optimization_variables']['blade']['structure']['te_ss']['name']
        self.te_ps_var       = self.options['opt_options']['optimization_variables']['blade']['structure']['te_ps']['name']
        self.spar_cap_ss_var = self.options['opt_options']['optimization_variables']['blade']['structure']['spar_cap_ss']['name']
        self.spar_cap_ps_var = self.options['opt_options']['optimization_variables']['blade']['structure']['spar_cap_ps']['name']

        monopile     = self.options['modeling_options']['flags']['monopile']
        n_height_tow = self.options['modeling_options']['towerse']['n_height']
        n_height_mon = 0 if not monopile else self.options['modeling_options']['monopile']['n_height']
        n_height     = n_height_tow if n_height_mon==0 else n_height_tow + n_height_mon - 1 # Should have one overlapping point
        nFull        = get_nfull(n_height)
        N_beam       = (nFull-1)*2
        n_freq_tower = int(NFREQ/2)
        n_freq_blade = int(self.options['modeling_options']['blade']['n_freq']/2)
        n_pc         = int(self.options['modeling_options']['servose']['n_pc'])

        FASTpref = self.options['modeling_options']['openfast']
        # self.FatigueFile   = self.options['modeling_options']['rotorse']['FatigueFile']
        
        # ElastoDyn Inputs
        # Assuming the blade modal damping to be unchanged. Cannot directly solve from the Rayleigh Damping without making assumptions. J.Jonkman recommends 2-3% https://wind.nrel.gov/forum/wind/viewtopic.php?t=522
        self.add_input('r',                     val=np.zeros(n_span), units='m', desc='radial positions. r[0] should be the hub location \
            while r[-1] should be the blade tip. Any number \
            of locations can be specified between these in ascending order.')
        self.add_input('le_location',           val=np.zeros(n_span), desc='Leading-edge positions from a reference blade axis (usually blade pitch axis). Locations are normalized by the local chord length. Positive in -x direction for airfoil-aligned coordinate system')
        self.add_input('beam:Tw_iner',          val=np.zeros(n_span), units='m', desc='y-distance to elastic center from point about which above structural properties are computed')
        self.add_input('beam:rhoA',             val=np.zeros(n_span), units='kg/m', desc='mass per unit length')
        self.add_input('beam:EIyy',             val=np.zeros(n_span), units='N*m**2', desc='flatwise stiffness (bending about y-direction of airfoil aligned coordinate system)')
        self.add_input('beam:EIxx',             val=np.zeros(n_span), units='N*m**2', desc='edgewise stiffness (bending about :ref:`x-direction of airfoil aligned coordinate system <blade_airfoil_coord>`)')
        self.add_input('x_tc',                  val=np.zeros(n_span), units='m',      desc='x-distance to the neutral axis (torsion center)')
        self.add_input('y_tc',                  val=np.zeros(n_span), units='m',      desc='y-distance to the neutral axis (torsion center)')
        self.add_input('flap_mode_shapes',      val=np.zeros((n_freq_blade,5)), desc='6-degree polynomial coefficients of mode shapes in the flap direction (x^2..x^6, no linear or constant term)')
        self.add_input('edge_mode_shapes',      val=np.zeros((n_freq_blade,5)), desc='6-degree polynomial coefficients of mode shapes in the edge direction (x^2..x^6, no linear or constant term)')
        self.add_input('gearbox_efficiency',    val=1.0,               desc='Gearbox efficiency')
        self.add_input('gearbox_ratio',         val=1.0,               desc='Gearbox ratio')

        # ServoDyn Inputs
        self.add_input('generator_efficiency',   val=1.0,              desc='Generator efficiency')

        # tower properties
        self.add_input('fore_aft_modes',   val=np.zeros((n_freq_tower,5)),               desc='6-degree polynomial coefficients of mode shapes in the flap direction (x^2..x^6, no linear or constant term)')
        self.add_input('side_side_modes',  val=np.zeros((n_freq_tower,5)),               desc='6-degree polynomial coefficients of mode shapes in the edge direction (x^2..x^6, no linear or constant term)')
        self.add_input('sec_loc',          val=np.zeros(N_beam),                         desc='normalized sectional location')
        self.add_input('mass_den',         val=np.zeros(N_beam),         units='kg/m',   desc='sectional mass per unit length')
        self.add_input('foreaft_stff',     val=np.zeros(N_beam),         units='N*m**2', desc='sectional fore-aft bending stiffness per unit length about the Y_E elastic axis')
        self.add_input('sideside_stff',    val=np.zeros(N_beam),         units='N*m**2', desc='sectional side-side bending stiffness per unit length about the Y_E elastic axis')
        self.add_input('tower_section_height', val=np.zeros(n_height-1), units='m',      desc='parameterized section heights along cylinder')
        self.add_input('tower_outer_diameter', val=np.zeros(n_height),   units='m',      desc='cylinder diameter at corresponding locations')

        # DriveSE quantities
        self.add_input('hub_system_cm',   val=np.zeros(3),             units='m',  desc='center of mass of the hub relative to tower to in yaw-aligned c.s.')
        self.add_input('hub_system_I',    val=np.zeros(6),             units='kg*m**2', desc='mass moments of Inertia of hub [Ixx, Iyy, Izz, Ixy, Ixz, Iyz] around its center of mass in yaw-aligned c.s.')
        self.add_input('hub_system_mass', val=0.0,                     units='kg', desc='mass of hub system')
        self.add_input('above_yaw_mass',  val=0.0, units='kg', desc='Mass of the nacelle above the yaw system')
        self.add_input('yaw_mass',        val=0.0, units='kg', desc='Mass of yaw system')
        self.add_input('nacelle_cm',      val=np.zeros(3), units='m', desc='Center of mass of the component in [x,y,z] for an arbitrary coordinate system')
        self.add_input('nacelle_I',       val=np.zeros(6), units='kg*m**2', desc=' moments of Inertia for the component [Ixx, Iyy, Izz] around its center of mass')

        # AeroDyn Inputs
        self.add_input('ref_axis_blade',    val=np.zeros((n_span,3)),units='m',   desc='2D array of the coordinates (x,y,z) of the blade reference axis, defined along blade span. The coordinate system is the one of BeamDyn: it is placed at blade root with x pointing the suction side of the blade, y pointing the trailing edge and z along the blade span. A standard configuration will have negative x values (prebend), if swept positive y values, and positive z values.')
        self.add_input('chord',             val=np.zeros(n_span), units='m', desc='chord at airfoil locations')
        self.add_input('theta',             val=np.zeros(n_span), units='deg', desc='twist at airfoil locations')
        self.add_input('rthick',            val=np.zeros(n_span), desc='relative thickness of airfoil distribution')
        self.add_input('pitch_axis',        val=np.zeros(n_span), desc='1D array of the chordwise position of the pitch axis (0-LE, 1-TE), defined along blade span.')
        self.add_input('Rhub',              val=0.0, units='m', desc='dimensional radius of hub')
        self.add_input('Rtip',              val=0.0, units='m', desc='dimensional radius of tip')
        self.add_input('airfoils_cl',       val=np.zeros((n_span, n_aoa, n_Re, n_tab)), desc='lift coefficients, spanwise')
        self.add_input('airfoils_cd',       val=np.zeros((n_span, n_aoa, n_Re, n_tab)), desc='drag coefficients, spanwise')
        self.add_input('airfoils_cm',       val=np.zeros((n_span, n_aoa, n_Re, n_tab)), desc='moment coefficients, spanwise')
        self.add_input('airfoils_aoa',      val=np.zeros((n_aoa)), units='deg', desc='angle of attack grid for polars')
        self.add_input('airfoils_Re',       val=np.zeros((n_Re)), desc='Reynolds numbers of polars')
        self.add_input('airfoils_Re_loc',   val=np.zeros((n_span, n_Re, n_tab)), desc='temporary - matrix of Re numbers')
        self.add_input('airfoils_Ma_loc',   val=np.zeros((n_span, n_Re, n_tab)), desc='temporary - matrix of Ma numbers')
        self.add_input('airfoils_Ctrl',     val=np.zeros((n_span, n_Re, n_tab)), units='deg',desc='Airfoil control paremeter (i.e. flap angle)')
        
        # Airfoil coordinates
        self.add_input('coord_xy_interp',   val=np.zeros((n_span, n_xy, 2)),              desc='3D array of the non-dimensional x and y airfoil coordinates of the airfoils interpolated along span for n_span stations. The leading edge is place at x=0 and y=0.')
        
        # Turbine level inputs
        self.add_discrete_input('rotor_orientation',val='upwind', desc='Rotor orientation, either upwind or downwind.')
        self.add_input('hub_height',                val=0.0, units='m', desc='hub height')
        self.add_input('tower_height',              val=0.0, units='m', desc='tower height from the tower base')
        self.add_input('tower_base_height',         val=0.0, units='m', desc='tower base height from the ground or mean sea level')
        self.add_discrete_input('turbulence_class', val='A', desc='IEC turbulence class')
        self.add_discrete_input('turbine_class',    val='I', desc='IEC turbulence class')
        self.add_input('control_ratedPower',        val=0.,  units='W',    desc='machine power rating')
        self.add_input('control_maxOmega',          val=0.0, units='rpm',  desc='maximum allowed rotor rotation speed')
        self.add_input('control_maxTS',             val=0.0, units='m/s',  desc='maximum allowed blade tip speed')
        self.add_input('cone',             val=0.0, units='deg',   desc='Cone angle of the rotor. It defines the angle between the rotor plane and the blade pitch axis. A standard machine has positive values.')
        self.add_input('tilt',             val=0.0, units='deg',   desc='Nacelle uptilt angle. A standard machine has positive values.')
        self.add_input('overhang',         val=0.0, units='m',     desc='Horizontal distance from tower top to hub center.')

        # Initial conditions
        self.add_input('U_init',        val=np.zeros(n_pc), units='m/s', desc='wind speeds')
        self.add_input('Omega_init',    val=np.zeros(n_pc), units='rpm', desc='rotation speeds to run')
        self.add_input('pitch_init',    val=np.zeros(n_pc), units='deg', desc='pitch angles to run')
        self.add_input('V',             val=np.zeros(n_pc), units='m/s',  desc='wind vector')

        # Cp-Ct-Cq surfaces
        self.add_input('Cp_aero_table', val=np.zeros((n_tsr, n_pitch, n_U)), desc='Table of aero power coefficient')
        self.add_input('Ct_aero_table', val=np.zeros((n_tsr, n_pitch, n_U)), desc='Table of aero thrust coefficient')
        self.add_input('Cq_aero_table', val=np.zeros((n_tsr, n_pitch, n_U)), desc='Table of aero torque coefficient')
        self.add_input('pitch_vector',  val=np.zeros(n_pitch), units='deg',  desc='Pitch vector used')
        self.add_input('tsr_vector',    val=np.zeros(n_tsr),                 desc='TSR vector used')
        self.add_input('U_vector',      val=np.zeros(n_U),     units='m/s',  desc='Wind speed vector used')

        # Environmental conditions 
        self.add_input('Vrated',      val=0.0, units='m/s',      desc='rated wind speed')
        self.add_input('V_R25',       val=0.0, units='m/s',      desc='region 2.5 transition wind speed')
        self.add_input('Vgust',       val=0.0, units='m/s',      desc='gust wind speed')
        self.add_input('V_extreme1',  val=0.0, units='m/s',      desc='IEC extreme wind speed at hub height for a 1-year retunr period')
        self.add_input('V_extreme50', val=0.0, units='m/s',      desc='IEC extreme wind speed at hub height for a 50-year retunr period')
        self.add_input('V_mean_iec',  val=0.0, units='m/s',      desc='IEC mean wind for turbulence class')
        self.add_input('V_cutout',    val=0.0, units='m/s',      desc='Maximum wind speed (cut-out)')
        self.add_input('rho',         val=0.0, units='kg/m**3',  desc='density of air')
        self.add_input('mu',          val=0.0, units='kg/(m*s)', desc='dynamic viscosity of air')
        self.add_input('shearExp',    val=0.0,                   desc='shear exponent')
        
        # Blade composite material properties (used for fatigue analysis)
        self.add_input('gamma_f',      val=1.35,                             desc='safety factor on loads')
        self.add_input('gamma_m',      val=1.1,                              desc='safety factor on materials')
        self.add_input('E',            val=np.zeros([n_mat, 3]), units='Pa', desc='2D array of the Youngs moduli of the materials. Each row represents a material, the three columns represent E11, E22 and E33.')
        self.add_input('Xt',           val=np.zeros([n_mat, 3]), units='Pa', desc='2D array of the Ultimate Tensile Strength (UTS) of the materials. Each row represents a material, the three columns represent Xt12, Xt13 and Xt23.')
        self.add_input('Xc',           val=np.zeros([n_mat, 3]), units='Pa', desc='2D array of the Ultimate Compressive Strength (UCS) of the materials. Each row represents a material, the three columns represent Xc12, Xc13 and Xc23.')
        self.add_input('m',            val=np.zeros([n_mat]),                desc='2D array of the S-N fatigue slope exponent for the materials') 

        # Blade composit layup info (used for fatigue analysis)
        self.add_input('sc_ss_mats',   val=np.zeros((n_span, n_mat)),        desc="spar cap, suction side,  boolean of materials in each composite layer spanwise, passed as floats for differentiablity, used for Fatigue Analysis")
        self.add_input('sc_ps_mats',   val=np.zeros((n_span, n_mat)),        desc="spar cap, pressure side, boolean of materials in each composite layer spanwise, passed as floats for differentiablity, used for Fatigue Analysis")
        self.add_input('te_ss_mats',   val=np.zeros((n_span, n_mat)),        desc="trailing edge reinforcement, suction side,  boolean of materials in each composite layer spanwise, passed as floats for differentiablity, used for Fatigue Analysis")
        self.add_input('te_ps_mats',   val=np.zeros((n_span, n_mat)),        desc="trailing edge reinforcement, pressure side, boolean of materials in each composite layer spanwise, passed as floats for differentiablity, used for Fatigue Analysis")
        self.add_discrete_input('definition_layer', val=np.zeros(n_layers),  desc='1D array of flags identifying how layers are specified in the yaml. 1) all around (skin, paint, ) 2) offset+rotation twist+width (spar caps) 3) offset+user defined rotation+width 4) midpoint TE+width (TE reinf) 5) midpoint LE+width (LE reinf) 6) layer position fixed to other layer (core fillers) 7) start and width 8) end and width 9) start and end nd 10) web layer')
        # self.add_discrete_input('layer_name',       val=n_layers * [''],     desc='1D array of the names of the layers modeled in the blade structure.')
        # self.add_discrete_input('layer_web',        val=n_layers * [''],     desc='1D array of the names of the webs the layer is associated to. If the layer is on the outer profile this entry can simply stay empty.')
        # self.add_discrete_input('layer_mat',        val=n_layers * [''],     desc='1D array of the names of the materials of each layer modeled in the blade structure.')
        self.layer_name = blade_init_options['layer_name']

        # FAST run preferences
        self.FASTpref            = FASTpref 
        self.Analysis_Level      = FASTpref['analysis_settings']['Analysis_Level']
        self.debug_level         = FASTpref['analysis_settings']['debug_level']
        self.FAST_ver            = 'OpenFAST'
        if FASTpref['file_management']['FAST_exe'] != 'none':
            if os.path.isabs(FASTpref['file_management']['FAST_exe']):
                self.FAST_exe = FASTpref['file_management']['FAST_exe']
            else:
                self.FAST_exe = os.path.join(os.path.dirname(self.options['modeling_options']['fname_input_modeling']), FASTpref['file_management']['FAST_exe'])
        if os.path.isabs(FASTpref['file_management']['FAST_directory']):
            self.FAST_directory = FASTpref['file_management']['FAST_directory']
        else:
            self.FAST_directory = os.path.join(os.path.dirname(self.options['modeling_options']['fname_input_modeling']), FASTpref['file_management']['FAST_directory'])
        
        if FASTpref['file_management']['Turbsim_exe'] != 'none':
            if os.path.isabs(FASTpref['file_management']['Turbsim_exe']):
                self.Turbsim_exe = FASTpref['file_management']['Turbsim_exe']
            else:
                self.Turbsim_exe = os.path.join(os.path.dirname(self.options['modeling_options']['fname_input_modeling']), FASTpref['file_management']['Turbsim_exe'])
        self.FAST_InputFile      = FASTpref['file_management']['FAST_InputFile']
        if MPI:
            rank    = MPI.COMM_WORLD.Get_rank()
            self.FAST_runDirectory = os.path.join(FASTpref['file_management']['FAST_runDirectory'],'rank_%000d'%int(rank))
            self.FAST_namingOut  = FASTpref['file_management']['FAST_namingOut']+'_%000d'%int(rank)
        else:
            self.FAST_runDirectory = FASTpref['file_management']['FAST_runDirectory']
            self.FAST_namingOut  = FASTpref['file_management']['FAST_namingOut']
        self.cores               = FASTpref['analysis_settings']['cores']
        self.case                = {}
        self.channels            = {}

        self.clean_FAST_directory = False
        if 'clean_FAST_directory' in FASTpref.keys():
            self.clean_FAST_directory = FASTpref['clean_FAST_directory']

        self.mpi_run             = False
        if 'mpi_run' in FASTpref['analysis_settings'].keys():
            self.mpi_run         = FASTpref['analysis_settings']['mpi_run']
            if self.mpi_run:
                self.mpi_comm_map_down   = FASTpref['analysis_settings']['mpi_comm_map_down']
        

        self.add_output('My_std',      val=0.0,            units='N*m',  desc='standard deviation of blade root flap bending moment in out-of-plane direction')
        self.add_output('DEL_RootMyb', val=0.0,            units='N*m',  desc='damage equivalent load of blade root flap bending moment in out-of-plane direction')
        self.add_output('DEL_TwrBsMyt',val=0.0,            units='N*m',  desc='damage equivalent load of tower base bending moment in fore-aft direction')
        self.add_output('flp1_std',    val=0.0,            units='deg',  desc='standard deviation of trailing-edge flap angle')

        self.add_output('V_out',       val=np.zeros(n_OF), units='m/s',  desc='wind vector')
        self.add_output('P_out',       val=np.zeros(n_OF), units='W',    desc='rotor electrical power')
        self.add_output('Cp_out',      val=np.zeros(n_OF),               desc='rotor aero power coefficient')
        self.add_output('Omega_out',   val=np.zeros(n_OF), units='rpm',  desc='rotation speeds to run')
        self.add_output('pitch_out',   val=np.zeros(n_OF), units='deg',  desc='pitch angles to run')

        self.add_output('rated_V',     val=0.0,            units='m/s',  desc='rated wind speed')
        self.add_output('rated_Omega', val=0.0,            units='rpm',  desc='rotor rotation speed at rated')
        self.add_output('rated_pitch', val=0.0,            units='deg',  desc='pitch setting at rated')
        self.add_output('rated_T',     val=0.0,            units='N',    desc='rotor aerodynamic thrust at rated')
        self.add_output('rated_Q',     val=0.0,            units='N*m',  desc='rotor aerodynamic torque at rated')
        self.add_output('AEP',         val=0.0,            units='kW*h', desc='annual energy production')

        self.add_output('loads_r',      val=np.zeros(n_span), units='m', desc='radial positions along blade going toward tip')
        self.add_output('loads_Px',     val=np.zeros(n_span), units='N/m', desc='distributed loads in blade-aligned x-direction')
        self.add_output('loads_Py',     val=np.zeros(n_span), units='N/m', desc='distributed loads in blade-aligned y-direction')
        self.add_output('loads_Pz',     val=np.zeros(n_span), units='N/m', desc='distributed loads in blade-aligned z-direction')
        self.add_output('loads_Omega',  val=0.0, units='rpm', desc='rotor rotation speed')
        self.add_output('loads_pitch',  val=0.0, units='deg', desc='pitch angle')
        self.add_output('loads_azimuth', val=0.0, units='deg', desc='azimuthal angle')
        
        self.add_output('Fxyz',        val=np.zeros(3),    units='N')
        self.add_output('Mxyz',        val=np.zeros(3),    units='N*m')

        self.add_output('C_miners_SC_SS',           val=np.zeros((n_span, n_mat, 2)),    desc="Miner's rule cummulative damage to Spar Cap, suction side")
        self.add_output('C_miners_SC_PS',           val=np.zeros((n_span, n_mat, 2)),    desc="Miner's rule cummulative damage to Spar Cap, pressure side")
        # self.add_output('C_miners_TE_SS',           val=np.zeros((n_span, n_mat, 2)),    desc="Miner's rule cummulative damage to Trailing-Edge reinforcement, suction side")
        # self.add_output('C_miners_TE_PS',           val=np.zeros((n_span, n_mat, 2)),    desc="Miner's rule cummulative damage to Trailing-Edge reinforcement, pressure side")

        self.add_output('rotor_overspeed',  val=0.0, desc='Maximum percent overspeed of the rotor during an OpenFAST simulation')
        self.add_discrete_output('fst_vt_out', val={})

        # Iteration counter for openfast calls. Initialize at -1 so 0 after first call
        self.of_inumber = -1
    def compute(self, inputs, outputs, discrete_inputs, discrete_outputs):
        #print(impl.world_comm().rank, 'Rotor_fast','start')
        sys.stdout.flush()

        fst_vt = self.update_FAST_model(inputs, discrete_inputs)
        
        if self.Analysis_Level == 2:
            # Run FAST with ElastoDyn

            FAST_Output, case_list, dlc_list  = self.run_FAST(inputs, discrete_inputs, fst_vt)
            self.post_process(FAST_Output, case_list, dlc_list, inputs, discrete_inputs, outputs, discrete_outputs)

            # list_cases, list_casenames, required_channels, case_keys = self.DLC_creation(inputs, discrete_inputs, fst_vt)
            # FAST_Output = self.run_FAST(fst_vt, list_cases, list_casenames, required_channels)

        elif self.Analysis_Level == 1:
            # Write FAST files, do not run
            self.write_FAST(fst_vt, discrete_outputs)

        discrete_outputs['fst_vt_out'] = fst_vt

        # delete run directory. not recommended for most cases, use for large parallelization problems where disk storage will otherwise fill up
        if self.clean_FAST_directory:
            try:
                shutil.rmtree(self.FAST_runDirectory)
            except:
                print('Failed to delete directory: %s'%self.FAST_runDirectory)


    def update_FAST_model(self, inputs, discrete_inputs):

        # Create instance of FAST reference model 

        fst_vt = self.options['modeling_options']['openfast']['fst_vt']
        fst_vt['Fst'] = {}
        fst_vt['Fst']['OutFileFmt'] = 2

        # Update ElastoDyn
        fst_vt['ElastoDyn']['NumBl']  = self.n_blades
        fst_vt['ElastoDyn']['TipRad'] = inputs['Rtip'][0]
        fst_vt['ElastoDyn']['HubRad'] = inputs['Rhub'][0]
        if discrete_inputs['rotor_orientation'] == 'upwind':
            k = -1.
        else:
            k = 1
        fst_vt['ElastoDyn']['PreCone(1)'] = k*inputs['cone'][0]
        fst_vt['ElastoDyn']['PreCone(2)'] = k*inputs['cone'][0]
        fst_vt['ElastoDyn']['PreCone(3)'] = k*inputs['cone'][0]
        fst_vt['ElastoDyn']['ShftTilt']   = k*inputs['tilt'][0]
        fst_vt['ElastoDyn']['OverHang']   = k*inputs['overhang'][0]
        fst_vt['ElastoDyn']['GBoxEff']    = inputs['gearbox_efficiency'][0] * 100.
        fst_vt['ElastoDyn']['GBRatio']    = inputs['gearbox_ratio'][0]

        # Update ServoDyn
        fst_vt['ServoDyn']['GenEff']      = float(inputs['generator_efficiency']/inputs['gearbox_efficiency']) * 100.

        # Masses from DriveSE
        if self.options['modeling_options']['openfast']['analysis_settings']['update_hub_nacelle']:
            fst_vt['ElastoDyn']['HubMass']   = inputs['hub_system_mass'][0]
            fst_vt['ElastoDyn']['HubIner']   = inputs['hub_system_I'][0]
            fst_vt['ElastoDyn']['HubCM']     = inputs['hub_system_cm'][0] # k*inputs['overhang'][0] - inputs['hub_system_cm'][0], but we need to solve the circular dependency in DriveSE first
            fst_vt['ElastoDyn']['NacMass']   = inputs['above_yaw_mass'][0]
            fst_vt['ElastoDyn']['YawBrMass'] = inputs['yaw_mass'][0]
            fst_vt['ElastoDyn']['NacYIner']  = inputs['nacelle_I'][2]
            fst_vt['ElastoDyn']['NacCMxn']   = -k*inputs['nacelle_cm'][0]
            fst_vt['ElastoDyn']['NacCMyn']   = inputs['nacelle_cm'][1]
            fst_vt['ElastoDyn']['NacCMzn']   = inputs['nacelle_cm'][2]

        

        if self.options['modeling_options']['openfast']['analysis_settings']['update_tower']:
            # TODO: there are issues here
            #   - running the 15MW caused 120 tower points, some where nonunique heights
            #   - hub height is wrong, not adding the tower top to hub correctly

            tower_base_height = max(inputs['tower_base_height'][0], fst_vt['ElastoDyn']['PtfmCMzt'])
            fst_vt['ElastoDyn']['TowerBsHt'] = tower_base_height # Height of tower base above ground level [onshore] or MSL [offshore] (meters)
            fst_vt['ElastoDyn']['PtfmRefzt'] = tower_base_height # Vertical distance from the ground level [onshore] or MSL [offshore] to the platform reference point (meters)
            fst_vt['ElastoDyn']['TowerHt']   = inputs['tower_height'][-1] + tower_base_height # Height of tower above ground level [onshore] or MSL [offshore] (meters)

            # Update Inflowwind
            fst_vt['InflowWind']['RefHt'] = inputs['hub_height'][0]
            fst_vt['InflowWind']['PLexp'] = inputs['shearExp'][0]

            # Update ElastoDyn Tower Input File
            fst_vt['ElastoDynTower']['NTwInpSt'] = len(inputs['sec_loc'])
            fst_vt['ElastoDynTower']['HtFract']  = inputs['sec_loc']
            fst_vt['ElastoDynTower']['TMassDen'] = inputs['mass_den']
            fst_vt['ElastoDynTower']['TwFAStif'] = inputs['foreaft_stff']
            fst_vt['ElastoDynTower']['TwSSStif'] = inputs['sideside_stff']
            fst_vt['ElastoDynTower']['TwFAM1Sh'] = inputs['fore_aft_modes'][0, :]  / sum(inputs['fore_aft_modes'][0, :])
            fst_vt['ElastoDynTower']['TwFAM2Sh'] = inputs['fore_aft_modes'][1, :]  / sum(inputs['fore_aft_modes'][1, :])
            fst_vt['ElastoDynTower']['TwSSM1Sh'] = inputs['side_side_modes'][0, :] / sum(inputs['side_side_modes'][0, :])
            fst_vt['ElastoDynTower']['TwSSM2Sh'] = inputs['side_side_modes'][1, :] / sum(inputs['side_side_modes'][1, :])
            
            twr_elev  = np.r_[0.0, np.cumsum(inputs['tower_section_height'])] + fst_vt['ElastoDyn']['TowerBsHt']
            tip_height= twr_elev[-1]-inputs['Rtip']
            twr_index = np.argmin(abs(twr_elev - tip_height))
            if twr_elev[twr_index] > tip_height:
                twr_index -= 1

            fst_vt['AeroDyn15']['NumTwrNds'] = len(inputs['tower_outer_diameter'][twr_index:])
            fst_vt['AeroDyn15']['TwrElev']   = twr_elev[twr_index:]
            fst_vt['AeroDyn15']['TwrDiam']   = inputs['tower_outer_diameter'][twr_index:]
            fst_vt['AeroDyn15']['TwrCd']     = np.ones_like(fst_vt['AeroDyn15']['TwrDiam']) * np.mean(fst_vt['AeroDyn15']['TwrCd'][twr_index:])

        # Update ElastoDyn Blade Input File
        fst_vt['ElastoDynBlade']['NBlInpSt']   = len(inputs['r'])
        fst_vt['ElastoDynBlade']['BlFract']    = (inputs['r']-inputs['Rhub'])/(inputs['Rtip']-inputs['Rhub'])
        fst_vt['ElastoDynBlade']['BlFract'][0] = 0.
        fst_vt['ElastoDynBlade']['BlFract'][-1]= 1.
        fst_vt['ElastoDynBlade']['PitchAxis']  = inputs['le_location']
        fst_vt['ElastoDynBlade']['StrcTwst']   = inputs['theta'] # to do: structural twist is not nessessarily (nor likely to be) the same as aero twist
        fst_vt['ElastoDynBlade']['BMassDen']   = inputs['beam:rhoA']
        fst_vt['ElastoDynBlade']['FlpStff']    = inputs['beam:EIyy']
        fst_vt['ElastoDynBlade']['EdgStff']    = inputs['beam:EIxx']
        for i in range(5):
            fst_vt['ElastoDynBlade']['BldFl1Sh'][i] = inputs['flap_mode_shapes'][0,i] / sum(inputs['flap_mode_shapes'][0,:])
            fst_vt['ElastoDynBlade']['BldFl2Sh'][i] = inputs['flap_mode_shapes'][1,i] / sum(inputs['flap_mode_shapes'][1,:])
            fst_vt['ElastoDynBlade']['BldEdgSh'][i] = inputs['edge_mode_shapes'][0,i] / sum(inputs['edge_mode_shapes'][0,:])
        
        # Update AeroDyn15
        fst_vt['AeroDyn15']['AirDens']   = inputs['rho'][0]
        fst_vt['AeroDyn15']['KinVisc']   = inputs['mu'][0] / inputs['rho'][0]

        # Update AeroDyn15 Blade Input File
        r = (inputs['r']-inputs['Rhub'])
        r[0]  = 0.
        r[-1] = inputs['Rtip']-inputs['Rhub']
        fst_vt['AeroDynBlade']['NumBlNds'] = self.n_span
        fst_vt['AeroDynBlade']['BlSpn']    = r
        fst_vt['AeroDynBlade']['BlCrvAC']  = inputs['ref_axis_blade'][:,0]
        fst_vt['AeroDynBlade']['BlSwpAC']  = inputs['ref_axis_blade'][:,1]
        fst_vt['AeroDynBlade']['BlCrvAng'] = np.degrees(np.arcsin(np.gradient(inputs['ref_axis_blade'][:,0])/np.gradient(r)))
        fst_vt['AeroDynBlade']['BlTwist']  = inputs['theta']
        fst_vt['AeroDynBlade']['BlChord']  = inputs['chord']
        fst_vt['AeroDynBlade']['BlAFID']   = np.asarray(range(1,self.n_span+1))

        # Update AeroDyn15 Airfoile Input Files
        # airfoils = inputs['airfoils']
        fst_vt['AeroDyn15']['NumAFfiles'] = self.n_span
        # fst_vt['AeroDyn15']['af_data'] = [{}]*len(airfoils)
        fst_vt['AeroDyn15']['af_data'] = []

        if self.n_tab > 1:
            fst_vt['AeroDyn15']['AFTabMod'] = 3

        for i in range(self.n_span): # No of blade radial stations
        
            fst_vt['AeroDyn15']['af_data'].append([])
            

            for j in range(self.n_tab): # No of tabs; if there are no flaps at this blade station
                unsteady = eval_unsteady(inputs['airfoils_aoa'], inputs['airfoils_cl'][i,:,0,j], inputs['airfoils_cd'][i,:,0,j], inputs['airfoils_cm'][i,:,0,j])
                fst_vt['AeroDyn15']['af_data'][i].append({})


                fst_vt['AeroDyn15']['af_data'][i][j]['InterpOrd'] = "DEFAULT"
                fst_vt['AeroDyn15']['af_data'][i][j]['NonDimArea']= 1
                if self.options['modeling_options']['openfast']['analysis_settings']['generate_af_coords']:
                    fst_vt['AeroDyn15']['af_data'][i][j]['NumCoords'] = '@"AF{:02d}_Coords.txt"'.format(i)
                else:
                    fst_vt['AeroDyn15']['af_data'][i][j]['NumCoords'] = 0
                fst_vt['AeroDyn15']['af_data'][i][j]['NumTabs']   = self.n_tab
                if inputs['airfoils_Re_loc'][i][0][j] == 0:  # check if Re ws locally determined (e.g. for trailing edge flaps)
                    fst_vt['AeroDyn15']['af_data'][i][j]['Re']        =  0.75       # TODO: functionality for multiple Re tables
                else:
                    fst_vt['AeroDyn15']['af_data'][i][j]['Re'] = inputs['airfoils_Re_loc'][i,0,j]/1000000  # give in millions
                fst_vt['AeroDyn15']['af_data'][i][j]['Ctrl'] = inputs['airfoils_Ctrl'][i,0,j]  # unsteady['Ctrl'] # added to unsteady function for variable flap controls at airfoils

                fst_vt['AeroDyn15']['af_data'][i][j]['InclUAdata']= "True"
                fst_vt['AeroDyn15']['af_data'][i][j]['alpha0']    = unsteady['alpha0']
                fst_vt['AeroDyn15']['af_data'][i][j]['alpha1']    = unsteady['alpha1']
                fst_vt['AeroDyn15']['af_data'][i][j]['alpha2']    = unsteady['alpha2']
                fst_vt['AeroDyn15']['af_data'][i][j]['eta_e']     = unsteady['eta_e']
                fst_vt['AeroDyn15']['af_data'][i][j]['C_nalpha']  = unsteady['C_nalpha']
                fst_vt['AeroDyn15']['af_data'][i][j]['T_f0']      = unsteady['T_f0']
                fst_vt['AeroDyn15']['af_data'][i][j]['T_V0']      = unsteady['T_V0']
                fst_vt['AeroDyn15']['af_data'][i][j]['T_p']       = unsteady['T_p']
                fst_vt['AeroDyn15']['af_data'][i][j]['T_VL']      = unsteady['T_VL']
                fst_vt['AeroDyn15']['af_data'][i][j]['b1']        = unsteady['b1']
                fst_vt['AeroDyn15']['af_data'][i][j]['b2']        = unsteady['b2']
                fst_vt['AeroDyn15']['af_data'][i][j]['b5']        = unsteady['b5']
                fst_vt['AeroDyn15']['af_data'][i][j]['A1']        = unsteady['A1']
                fst_vt['AeroDyn15']['af_data'][i][j]['A2']        = unsteady['A2']
                fst_vt['AeroDyn15']['af_data'][i][j]['A5']        = unsteady['A5']
                fst_vt['AeroDyn15']['af_data'][i][j]['S1']        = unsteady['S1']
                fst_vt['AeroDyn15']['af_data'][i][j]['S2']        = unsteady['S2']
                fst_vt['AeroDyn15']['af_data'][i][j]['S3']        = unsteady['S3']
                fst_vt['AeroDyn15']['af_data'][i][j]['S4']        = unsteady['S4']
                fst_vt['AeroDyn15']['af_data'][i][j]['Cn1']       = unsteady['Cn1']
                fst_vt['AeroDyn15']['af_data'][i][j]['Cn2']       = unsteady['Cn2']
                fst_vt['AeroDyn15']['af_data'][i][j]['St_sh']     = unsteady['St_sh']
                fst_vt['AeroDyn15']['af_data'][i][j]['Cd0']       = unsteady['Cd0']
                fst_vt['AeroDyn15']['af_data'][i][j]['Cm0']       = unsteady['Cm0']
                fst_vt['AeroDyn15']['af_data'][i][j]['k0']        = unsteady['k0']
                fst_vt['AeroDyn15']['af_data'][i][j]['k1']        = unsteady['k1']
                fst_vt['AeroDyn15']['af_data'][i][j]['k2']        = unsteady['k2']
                fst_vt['AeroDyn15']['af_data'][i][j]['k3']        = unsteady['k3']
                fst_vt['AeroDyn15']['af_data'][i][j]['k1_hat']    = unsteady['k1_hat']
                fst_vt['AeroDyn15']['af_data'][i][j]['x_cp_bar']  = unsteady['x_cp_bar']
                fst_vt['AeroDyn15']['af_data'][i][j]['UACutout']  = unsteady['UACutout']
                fst_vt['AeroDyn15']['af_data'][i][j]['filtCutOff']= unsteady['filtCutOff']
                fst_vt['AeroDyn15']['af_data'][i][j]['NumAlf']    = len(unsteady['Alpha'])
                fst_vt['AeroDyn15']['af_data'][i][j]['Alpha']     = np.array(unsteady['Alpha'])
                fst_vt['AeroDyn15']['af_data'][i][j]['Cl']        = np.array(unsteady['Cl'])
                fst_vt['AeroDyn15']['af_data'][i][j]['Cd']        = np.array(unsteady['Cd'])
                fst_vt['AeroDyn15']['af_data'][i][j]['Cm']        = np.array(unsteady['Cm'])
                fst_vt['AeroDyn15']['af_data'][i][j]['Cpmin']     = np.zeros_like(unsteady['Cm'])        
        
        fst_vt['AeroDyn15']['af_coord'] = []
        fst_vt['AeroDyn15']['rthick']   = np.zeros(self.n_span)
        for i in range(self.n_span):
            fst_vt['AeroDyn15']['af_coord'].append({})
            fst_vt['AeroDyn15']['af_coord'][i]['x']  = inputs['coord_xy_interp'][i,:,0]
            fst_vt['AeroDyn15']['af_coord'][i]['y']  = inputs['coord_xy_interp'][i,:,1]
            fst_vt['AeroDyn15']['rthick'][i]         = inputs['rthick'][i]
                
        # AeroDyn spanwise output positions
        r = r/r[-1]
        r_out_target  = [0.1, 0.20, 0.30, 0.4, 0.5, 0.6, 0.7, 0.8, 0.9]
        idx_out       = [np.argmin(abs(r-ri)) for ri in r_out_target]
        self.R_out_AD = [fst_vt['AeroDynBlade']['BlSpn'][i] for i in idx_out]

        if len(self.R_out_AD) != len(np.unique(self.R_out_AD)):
            raise Exception('ERROR: the spanwise resolution is too coarse and does not support 9 channels along blade span. Please increase it in the modeling_options.yaml.')
        
        fst_vt['AeroDyn15']['BlOutNd']  = [str(idx+1) for idx in idx_out]
        fst_vt['AeroDyn15']['NBlOuts']  = len(idx_out)

        nBldNodes     = fst_vt['ElastoDyn']['BldNodes']
        bld_fract     = np.arange(1./nBldNodes/2., 1, 1./nBldNodes)
        idx_out       = [np.argmin(abs(bld_fract-ri)) for ri in r_out_target]
        r_nodes       = bld_fract*(fst_vt['ElastoDyn']['TipRad']-fst_vt['ElastoDyn']['HubRad'])
        self.R_out_ED = [r_nodes[i] for i in idx_out]
        if len(self.R_out_ED) != len(np.unique(self.R_out_ED)):
            raise Exception('ERROR: the spanwise resolution is too coarse and does not support 9 channels along blade span. Please increase it in the modeling_options.yaml.')
        fst_vt['ElastoDyn']['BldGagNd'] = [idx+1 for idx in idx_out]
        fst_vt['ElastoDyn']['NBlGages'] = len(idx_out)

        return fst_vt


    def run_FAST(self, inputs, discrete_inputs, fst_vt):

        case_list      = []
        case_name_list = []
        dlc_list       = []

        if self.FASTpref['dlc_settings']['run_IEC'] or self.FASTpref['dlc_settings']['run_blade_fatigue']:
            case_list_IEC, case_name_list_IEC, dlc_list_IEC = self.DLC_creation_IEC(inputs, discrete_inputs, fst_vt)
            case_list      += case_list_IEC
            case_name_list += case_name_list_IEC
            dlc_list       += dlc_list_IEC

        if self.FASTpref['dlc_settings']['run_power_curve']:
            case_list_pc, case_name_list_pc, dlc_list_pc = self.DLC_creation_powercurve(inputs, discrete_inputs, fst_vt)
            case_list      += case_list_pc
            case_name_list += case_name_list_pc
            dlc_list       += dlc_list_pc

        # Mandatory output channels to include 
        # TODO: what else is needed here?
        channels_out  = ["TipDxc1", "TipDyc1", "TipDzc1", "TipDxc2", "TipDyc2", "TipDzc2"]
        channels_out += ["RootMxc1", "RootMyc1", "RootMzc1", "RootMxc2", "RootMyc2", "RootMzc2"]
        channels_out += ["TipDxb1", "TipDyb1", "TipDzb1", "TipDxb2", "TipDyb2", "TipDzb2"]
        channels_out += ["RootMxb1", "RootMyb1", "RootMzb1", "RootMxb2", "RootMyb2", "RootMzb2"]
        channels_out += ["RootFxc1", "RootFyc1", "RootFzc1", "RootFxc2", "RootFyc2", "RootFzc2"]
        channels_out += ["RootFxb1", "RootFyb1", "RootFzb1", "RootFxb2", "RootFyb2", "RootFzb2"]
        channels_out += ["RtAeroCp", "RtAeroCt", "RotSpeed", "NacYaw",  "GenPwr", "GenTq", "BldPitch1", "BldPitch2", "Azimuth"]
        channels_out += ["Wind1VelX", "Wind1VelY", "Wind1VelZ"]
        channels_out += ["TwrBsMxt",  "TwrBsMyt", "TwrBsMzt"]
        channels_out += ["B1N1Fx", "B1N2Fx", "B1N3Fx", "B1N4Fx", "B1N5Fx", "B1N6Fx", "B1N7Fx", "B1N8Fx", "B1N9Fx", "B1N1Fy", "B1N2Fy", "B1N3Fy", "B1N4Fy", "B1N5Fy", "B1N6Fy", "B1N7Fy", "B1N8Fy", "B1N9Fy"]
        channels_out += ["B2N1Fx", "B2N2Fx", "B2N3Fx", "B2N4Fx", "B2N5Fx", "B2N6Fx", "B2N7Fx", "B2N8Fx", "B2N9Fx", "B2N1Fy", "B2N2Fy", "B2N3Fy", "B2N4Fy", "B2N5Fy", "B2N6Fy", "B2N7Fy", "B2N8Fy", "B2N9Fy"]
        channels_out += ["Spn1MLxb1", "Spn2MLxb1", "Spn3MLxb1", "Spn4MLxb1", "Spn5MLxb1", "Spn6MLxb1", "Spn7MLxb1", "Spn8MLxb1", "Spn9MLxb1"]
        channels_out += ["Spn1MLyb1", "Spn2MLyb1", "Spn3MLyb1", "Spn4MLyb1", "Spn5MLyb1", "Spn6MLyb1", "Spn7MLyb1", "Spn8MLyb1", "Spn9MLyb1"]
        channels_out += ["RtAeroFxh", "RtAeroFyh", "RtAeroFzh"]
        channels_out += ["RotThrust", "LSShftFys", "LSShftFzs", "RotTorq", "LSSTipMys", "LSSTipMzs"]
        if self.n_blades > 2:
            channels_out += ["TipDxc3", "TipDyc3", "TipDzc3", "RootMxc3", "RootMyc3", "RootMzc3", "TipDxb3", "TipDyb3", "TipDzb3", "RootMxb3",
                             "RootMyb3", "RootMzb3", "RootFxc3", "RootFyc3", "RootFzc3", "RootFxb3", "RootFyb3", "RootFzb3", "BldPitch3"]
            channels_out += ["B3N1Fx", "B3N2Fx", "B3N3Fx", "B3N4Fx", "B3N5Fx", "B3N6Fx", "B3N7Fx", "B3N8Fx", "B3N9Fx", "B3N1Fy", "B3N2Fy", "B3N3Fy", "B3N4Fy", "B3N5Fy", "B3N6Fy", "B3N7Fy", "B3N8Fy", "B3N9Fy"]

<<<<<<< HEAD
=======
        # Add additional options
        if ('channels_out',) in self.options['modeling_options']['openfast']['fst_settings']:
            channels_out += self.options['modeling_options']['openfast']['fst_settings'][('channels_out',)]
        if self.n_tab > 1:
            channels_out += ['BLFLAP1', 'BLFLAP2', 'BLFLAP3']
            
>>>>>>> ad31249b
        channels = {}
        for var in channels_out:
            channels[var] = True

        # FAST wrapper setup
        fastBatch = runFAST_pywrapper_batch(FAST_ver=self.FAST_ver)
        fastBatch.channels = channels

        if self.FASTpref['file_management']['FAST_exe'] != 'none':
            fastBatch.FAST_exe          = self.FAST_exe
        fastBatch.FAST_runDirectory = self.FAST_runDirectory
        fastBatch.FAST_InputFile    = self.FAST_InputFile
        fastBatch.FAST_directory    = self.FAST_directory
        fastBatch.debug_level       = self.debug_level
        fastBatch.fst_vt            = fst_vt
        fastBatch.post              = FAST_IO_timeseries

        fastBatch.case_list         = case_list
        fastBatch.case_name_list    = case_name_list
        fastBatch.channels          = channels

        fastBatch.overwrite_outfiles = True  #<--- Debugging only, set to False to prevent OpenFAST from running if the .outb already exists

        # Run FAST
        if self.mpi_run:
            FAST_Output = fastBatch.run_mpi(self.mpi_comm_map_down)
        else:
            if self.cores == 1:
                FAST_Output = fastBatch.run_serial()
            else:
                FAST_Output = fastBatch.run_multi(self.cores)

        self.fst_vt = fst_vt
        self.of_inumber = self.of_inumber + 1
        sys.stdout.flush()
        return FAST_Output, case_list, dlc_list

    def DLC_creation_IEC(self, inputs, discrete_inputs, fst_vt, powercurve=False):

        iec = CaseGen_IEC()

        # Turbine Data
        iec.Turbine_Class    = discrete_inputs['turbine_class']
        iec.Turbulence_Class = discrete_inputs['turbulence_class']
        iec.D                = fst_vt['ElastoDyn']['TipRad']*2. #np.min([fst_vt['InflowWind']['RefHt']*1.9 , fst_vt['ElastoDyn']['TipRad']*2.5])
        iec.z_hub            = fst_vt['InflowWind']['RefHt']

        # Turbine initial conditions
        iec.init_cond = {} # can leave as {} if data not available
        iec.init_cond[("ElastoDyn","RotSpeed")]        = {'U':inputs['U_init']}
        iec.init_cond[("ElastoDyn","RotSpeed")]['val'] = inputs['Omega_init']
        iec.init_cond[("ElastoDyn","BlPitch1")]        = {'U':inputs['U_init']}
        iec.init_cond[("ElastoDyn","BlPitch1")]['val'] = inputs['pitch_init']
        iec.init_cond[("ElastoDyn","BlPitch2")]        = iec.init_cond[("ElastoDyn","BlPitch1")]
        iec.init_cond[("ElastoDyn","BlPitch3")]        = iec.init_cond[("ElastoDyn","BlPitch1")]

        # Todo: need a way to handle Metocean conditions for Offshore
        # if offshore:
        #     iec.init_cond[("HydroDyn","WaveHs")]        = {'U':[3, 4, 6, 8, 10, 12, 14, 16, 18, 20, 22, 24, 25, 40, 50]}
        #     iec.init_cond[("HydroDyn","WaveHs")]['val'] = [1.101917033, 1.101917033, 1.179052649, 1.315715154, 1.536867124, 1.835816514, 2.187994638, 2.598127096, 3.061304068, 3.617035443, 4.027470219, 4.51580671, 4.51580671, 6.98, 10.7]
        #     iec.init_cond[("HydroDyn","WaveTp")]        = {'U':[3, 4, 6, 8, 10, 12, 14, 16, 18, 20, 22, 24, 25, 40, 50]}
        #     iec.init_cond[("HydroDyn","WaveTp")]['val'] = [8.515382435, 8.515382435, 8.310063688, 8.006300889, 7.6514231, 7.440581338, 7.460834063, 7.643300307, 8.046899942, 8.521314105, 8.987021024, 9.451641026, 9.451641026, 11.7, 14.2]

        # Setup dlc settings
        iec.dlc_inputs = {}
        iec.dlc_inputs['DLC']   = []
        iec.dlc_inputs['U']     = []
        iec.dlc_inputs['Seeds'] = []
        iec.dlc_inputs['Yaw']   = []

        if powercurve:
            # running turbulent power curve
            iec.dlc_inputs['DLC'].append(1.1)
            iec.dlc_inputs['U'].append(self.FASTpref['dlc_settings']['Power_Curve']['U'])
            iec.dlc_inputs['Seeds'].append(self.FASTpref['dlc_settings']['Power_Curve']['Seeds'])
            iec.dlc_inputs['Yaw'].append([])

        else:

            for dlc in self.FASTpref['dlc_settings']['IEC']:

                if 'DLC' in dlc.keys():
                    iec.dlc_inputs['DLC'].append(dlc['DLC'])
                else:
                    iec.dlc_inputs['DLC'].append([])

                if 'U' in dlc.keys():
                    iec.dlc_inputs['U'].append(dlc['U'])
                else:
                    if dlc['DLC'] == 1.4:
                        iec.dlc_inputs['U'].append([float(inputs['Vrated'])-2., float(inputs['Vrated']), float(inputs['Vrated'])+2.])
                    elif dlc['DLC'] == 5.1:
                        iec.dlc_inputs['U'].append([float(inputs['Vrated'])-2., float(inputs['Vrated'])+2., float(inputs['V_cutout'])])
                    elif dlc['DLC'] == 6.1:
                        iec.dlc_inputs['U'].append([float(inputs['V_extreme50'])])
                    elif dlc['DLC'] == 6.3:
                        iec.dlc_inputs['U'].append([float(inputs['V_extreme1'])])
                    else:
                        iec.dlc_inputs['U'].append([])

                if 'Seeds' in dlc.keys():
                    iec.dlc_inputs['Seeds'].append(dlc['Seeds'])
                else:
                    iec.dlc_inputs['Seeds'].append([])

                if 'Yaw' in dlc.keys():
                    iec.dlc_inputs['Yaw'].append(dlc['Yaw'])
                else:
                    iec.dlc_inputs['Yaw'].append([])

        iec.transient_dir_change        = '-'
        iec.transient_shear_orientation = 'v'
        if "TMax" in self.options['modeling_options']['Level3']['simulation'].keys():
            self.options['modeling_options']['openfast']['fst_settings'][('Fst','TMax')] = self.options['modeling_options']['Level3']['simulation']['TMax']
        else:
            self.options['modeling_options']['openfast']['fst_settings'][('Fst','TMax')] = 720.
        iec.TMax                    = self.options['modeling_options']['openfast']['fst_settings'][("Fst", "TMax")]

        if "TStart" in self.options['modeling_options']['Level3']['simulation'].keys():
            self.options['modeling_options']['openfast']['fst_settings'][('Fst','TStart')] = self.options['modeling_options']['Level3']['simulation']['TStart']
        else:
            self.options['modeling_options']['openfast']['fst_settings'][('Fst','TStart')] = np.max([0. , iec.TMax - 600.])

        T0                          = self.options['modeling_options']['openfast']['fst_settings'][("Fst", "TStart")]

        iec.TStart                      = (iec.TMax-T0)/2. + T0
        self.simtime                    = iec.TMax - T0
        self.TMax                       = iec.TMax
        self.T0                         = T0

        # path management
        iec.wind_dir        = self.FAST_runDirectory
        if self.FASTpref['file_management']['Turbsim_exe'] != 'none':
            iec.Turbsim_exe     = self.Turbsim_exe
        iec.debug_level     = self.debug_level
        iec.overwrite       = False # TODO: elevate these options to analysis input file
        iec.run_dir         = self.FAST_runDirectory

        if self.mpi_run:
            iec.parallel_windfile_gen = True
            iec.mpi_run               = self.FASTpref['analysis_settings']['mpi_run']
            iec.comm_map_down         = self.FASTpref['analysis_settings']['mpi_comm_map_down']
        else:
            iec.parallel_windfile_gen = False

        if powercurve:
            iec.case_name_base  = self.FAST_namingOut + '_powercurve'
        else:
            iec.case_name_base  = self.FAST_namingOut + '_IEC'

        # OpenFAST Settings
        # load user overwrite settings
        case_inputs = {}
        for var in list(self.options['modeling_options']['openfast']['fst_settings'].keys()):
            case_inputs[var] = {'vals':[self.options['modeling_options']['openfast']['fst_settings'][var]], 'group':0}

        # Run case setup, generate wind inputs
        case_list, case_name_list, dlc_list = iec.execute(case_inputs=case_inputs)


        return case_list, case_name_list, dlc_list

    def DLC_creation_powercurve(self, inputs, discrete_inputs, fst_vt):

        if len(self.FASTpref['dlc_settings']['Power_Curve']['U']) > 0: # todo: need a warning if no powercurve wind speeds are specified and DLC 1.1 is not set
        
            if self.FASTpref['dlc_settings']['Power_Curve']['turbulent_power_curve']:

                case_list, case_name, dlc_list_IEC = self.DLC_creation_IEC(inputs, discrete_inputs, fst_vt, powercurve=True)

            else:
                U     = self.FASTpref['dlc_settings']['Power_Curve']['U']
                omega = np.interp(U, inputs['U_init'], inputs['Omega_init'])
                pitch = np.interp(U, inputs['U_init'], inputs['pitch_init'])

                # wind speeds
                case_inputs = {}
                case_inputs[("InflowWind","WindType")]   = {'vals':[1], 'group':0}
                case_inputs[("InflowWind","HWindSpeed")] = {'vals':U, 'group':1}
                case_inputs[("ElastoDyn","RotSpeed")]    = {'vals':omega, 'group':1}
                case_inputs[("ElastoDyn","BlPitch1")]    = {'vals':pitch, 'group':1}
                case_inputs[("ElastoDyn","BlPitch2")]    = case_inputs[("ElastoDyn","BlPitch1")]
                case_inputs[("ElastoDyn","BlPitch3")]    = case_inputs[("ElastoDyn","BlPitch1")]

                # User defined simulation settings
                if ("InflowWind","WindType") in case_inputs:
                    print('WARNING: You have defined ("InflowWind","WindType"} in the openfast settings.'
                            'This will overwrite the default powercurve settings')
                if ("InflowWind","HWindSpeed") in case_inputs:
                    print('WARNING: You have defined ("InflowWind","HWindSpeed"} in the openfast settings.'
                            'This will overwrite the default powercurve settings')
                for var in list(self.options['modeling_options']['openfast']['fst_settings'].keys()):
                    case_inputs[var] = {'vals':[self.options['modeling_options']['openfast']['fst_settings'][var]], 'group':0}

                case_list, case_name = CaseGen_General(case_inputs, self.FAST_runDirectory, self.FAST_namingOut + '_powercurve')

            dlc_list = [0.]*len(case_name)

            return case_list, case_name, dlc_list

        else:
            return [], [], []

    def post_process(self, FAST_Output, case_list, dlc_list, inputs, discrete_inputs, outputs, discrete_outputs):
        
        # Load pCrunch Analysis
        loads_analysis         = Analysis.Loads_Analysis()
        loads_analysis.verbose = self.options['modeling_options']['General']['verbosity']

        # Initial time
        loads_analysis.t0 = self.options['modeling_options']['openfast']['fst_settings'][('Fst','TStart')]
        
        # Calc summary stats on the magnitude of a vector
        loads_analysis.channels_magnitude = {'LSShftF':["RotThrust", "LSShftFys", "LSShftFzs"], 
                                             'LSShftM':["RotTorq", "LSSTipMys", "LSSTipMzs"]}
                                             # 'RootMc1': ["RootMxc1", "RootMyc1", "RootMzc1"],
                                             # 'RootMc2': ["RootMxc2", "RootMyc2", "RootMzc2"],
                                             # 'RootMc3': ["RootMxc3", "RootMyc3", "RootMzc3"]}
                                             # 'TipDc1':['TipDxc1', 'TipDyc1', 'TipDzc1'],
                                             # 'TipDc2':['TipDxc2', 'TipDyc2', 'TipDzc2'],
                                             # 'TipDc3':['TipDxc3', 'TipDyc3', 'TipDzc3']}

        # extreme event tables, return the value of these channels where over variables are at a maximum
        loads_analysis.channels_extreme_table  = ["B1N1Fx", "B1N2Fx", "B1N3Fx", "B1N4Fx", "B1N5Fx", "B1N6Fx", "B1N7Fx", "B1N8Fx", "B1N9Fx", "B1N1Fy", "B1N2Fy", "B1N3Fy", "B1N4Fy", "B1N5Fy", "B1N6Fy", "B1N7Fy", "B1N8Fy", "B1N9Fy"]
        loads_analysis.channels_extreme_table += ["B2N1Fx", "B2N2Fx", "B2N3Fx", "B2N4Fx", "B2N5Fx", "B2N6Fx", "B2N7Fx", "B2N8Fx", "B2N9Fx", "B2N1Fy", "B2N2Fy", "B2N3Fy", "B2N4Fy", "B2N5Fy", "B2N6Fy", "B2N7Fy", "B2N8Fy", "B2N9Fy"]
        loads_analysis.channels_extreme_table += ['RotSpeed', 'BldPitch1', 'BldPitch2', 'Azimuth']
        loads_analysis.channels_extreme_table += ["RootMxc1", "RootMyc1", "RootMzc1", "RootMxc2", "RootMyc2", "RootMzc2"]
        loads_analysis.channels_extreme_table += ["RotThrust", "LSShftFys", "LSShftFzs", "RotTorq", "LSSTipMys", "LSSTipMzs"]
        if self.n_blades > 2:
            loads_analysis.channels_extreme_table += ["B3N1Fx", "B3N2Fx", "B3N3Fx", "B3N4Fx", "B3N5Fx", "B3N6Fx", "B3N7Fx", "B3N8Fx", "B3N9Fx", "B3N1Fy",
                                                      "B3N2Fy", "B3N3Fy", "B3N4Fy", "B3N5Fy", "B3N6Fy", "B3N7Fy", "B3N8Fy", "B3N9Fy",
                                                      'BldPitch3', "RootMxc3", "RootMyc3", "RootMzc3"]

        # DEL info
        if self.FASTpref['dlc_settings']['run_IEC']:
            if self.options['modeling_options']['openfast']['fst_settings'][('Fst','TMax')] - loads_analysis.t0 > 60.:
                if self.n_blades == 2:
                    loads_analysis.DEL_info = [('RootMyb1', 10), ('RootMyb2', 10)]
                else:
                    loads_analysis.DEL_info = [('RootMyb1', 10), ('RootMyb2', 10), ('RootMyb3', 10)]
            else:
                print('WARNING: the measurement window of the OpenFAST simulations is shorter than 60 seconds. No DEL can be estimated reliably.')
                loads_analysis.DEL_info = [('RootMyb1', 10), ('RootMyb2', 10), ('RootMyb3', 10)]
            loads_analysis.DEL_info += [('TwrBsMxt', 3), ('TwrBsMyt', 3), ('TwrBsMzt', 3)]
        else:
            print('WARNING: the measurement window of the OpenFAST simulations is shorter than 60 seconds. No DEL can be estimated reliably.')

        # get summary stats
        sum_stats, extreme_table = loads_analysis.summary_stats(FAST_Output)

        # Setup paths for saving of output info
        of_output_folder    =  os.path.join(self.options['opt_options']['general']['folder_output'],'of_outputs')
        stats_output_folder =  os.path.join(of_output_folder, 'stats')
        if not os.path.exists(stats_output_folder):
            os.makedirs(of_output_folder)
            os.makedirs(stats_output_folder)
        # self.of_inumber = len(os.listdir(stats_output_folder))

        # save summary stats
        stats_fname = 'stats_i{}.yaml'.format(self.of_inumber)
        Processing.save_yaml(stats_output_folder, stats_fname, sum_stats)

        # Save output plots
        fast_pl = rosco_utilities.FAST_Plots()

        figs_fname = 'figures_i{}.pdf'.format(self.of_inumber)        
        with PdfPages(os.path.join(of_output_folder,figs_fname)) as pdf:
            for fast_out in FAST_Output:
                plots2make = {'Baseline': ['Wind1VelX', 'GenPwr', 'RotSpeed', 'BldPitch1', 'GenTq'],
                             'Blade': ['TipDxc1', 'RootMyb1']}
                if self.n_tab > 1:
                    plots2make['Baseline'].append('BLFLAP1')

                numplots    = len(plots2make)
                maxchannels = np.max([len(plots2make[key]) for key in plots2make.keys()])
                fig = plt.figure(figsize=(8,6), constrained_layout=True)
                gs_all = fig.add_gridspec(1, numplots)
                for pnum, (gs, pname) in enumerate(zip(gs_all, plots2make.keys())):
                    gs0 = gs.subgridspec(len(plots2make[pname]),1)
                    for cid, channel in enumerate(plots2make[pname]):
                        subplt = fig.add_subplot(gs0[cid])
                        try:
                            subplt.plot(fast_out['Time'], fast_out[channel])
                            unit_idx = fast_out['meta']['channels'].index(channel)
                            subplt.set_ylabel('{:^} \n ({:^})'.format(
                                                channel,
                                                fast_out['meta']['attribute_units'][unit_idx]))
                            subplt.grid(True)
                            subplt.set_xlabel('Time (s)')
                        except:
                            print('Cannot plot {}'.format(channel))
                        if cid == 0:
                            subplt.set_title(pname)
                        if cid != len(plots2make[pname])-1:
                            subplt.axes.get_xaxis().set_visible(False)

                    plt.suptitle(fast_out['meta']['name'])
                pdf.savefig(fig)
                plt.close()

        ## Post process loads
        if self.FASTpref['dlc_settings']['run_IEC']:
            # TODO: support for BeamDyn

            # Determine blade with the maximum deflection magnitude
            if self.n_blades == 2:
                defl_mag = [max(sum_stats['TipDxc1']['max']), max(sum_stats['TipDxc2']['max'])]
            else:
                defl_mag = [max(sum_stats['TipDxc1']['max']), max(sum_stats['TipDxc2']['max']), max(sum_stats['TipDxc3']['max'])]
            if np.argmax(defl_mag) == 0:
                blade_chans_Fx = ["B1N1Fx", "B1N2Fx", "B1N3Fx", "B1N4Fx", "B1N5Fx", "B1N6Fx", "B1N7Fx", "B1N8Fx", "B1N9Fx"]
                blade_chans_Fy = ["B1N1Fy", "B1N2Fy", "B1N3Fy", "B1N4Fy", "B1N5Fy", "B1N6Fy", "B1N7Fy", "B1N8Fy", "B1N9Fy"]
                tip_max_chan   = "TipDxc1"
                bld_pitch_chan = "BldPitch1"
            if np.argmax(defl_mag) == 1:
                blade_chans_Fx = ["B2N1Fx", "B2N2Fx", "B2N3Fx", "B2N4Fx", "B2N5Fx", "B2N6Fx", "B2N7Fx", "B2N8Fx", "B2N9Fx"]
                blade_chans_Fy = ["B2N1Fy", "B2N2Fy", "B2N3Fy", "B2N4Fy", "B2N5Fy", "B2N6Fy", "B2N7Fy", "B2N8Fy", "B2N9Fy"]
                tip_max_chan   = "TipDxc2"
                bld_pitch_chan = "BldPitch2"
            if np.argmax(defl_mag) == 2:            
                blade_chans_Fx = ["B3N1Fx", "B3N2Fx", "B3N3Fx", "B3N4Fx", "B3N5Fx", "B3N6Fx", "B3N7Fx", "B3N8Fx", "B3N9Fx"]
                blade_chans_Fy = ["B3N1Fy", "B3N2Fy", "B3N3Fy", "B3N4Fy", "B3N5Fy", "B3N6Fy", "B3N7Fy", "B3N8Fy", "B3N9Fy"]
                tip_max_chan   = "TipDxc3"
                bld_pitch_chan = "BldPitch3"

            # Return spanwise forces at instance of largest deflection
            Fx = [extreme_table[tip_max_chan][np.argmax(sum_stats[tip_max_chan]['max'])][var]['val'] for var in blade_chans_Fx]
            Fy = [extreme_table[tip_max_chan][np.argmax(sum_stats[tip_max_chan]['max'])][var]['val'] for var in blade_chans_Fy]
            spline_Fx = PchipInterpolator(self.R_out_ED, Fx)
            spline_Fy = PchipInterpolator(self.R_out_ED, Fy)

            r = inputs['r']-inputs['Rhub']
            Fx_out = spline_Fx(r).flatten()
            Fy_out = spline_Fy(r).flatten()
            Fz_out = np.zeros_like(Fx_out)

            outputs['loads_r']       = r
            outputs['loads_Px']      = Fx_out
            outputs['loads_Py']      = Fy_out*-1.
            outputs['loads_Pz']      = Fz_out
            outputs['loads_Omega']   = extreme_table[tip_max_chan][np.argmax(sum_stats[tip_max_chan]['max'])]['RotSpeed']['val']
            outputs['loads_pitch']   = extreme_table[tip_max_chan][np.argmax(sum_stats[tip_max_chan]['max'])]['BldPitch1']['val']
            outputs['loads_azimuth'] = extreme_table[tip_max_chan][np.argmax(sum_stats[tip_max_chan]['max'])]['Azimuth']['val']

            # # Determine blade with the maximum root moment
            # defl_mag = [max(sum_stats['RootMc1']['max']), max(sum_stats['RootMc2']['max']), max(sum_stats['RootMc3']['max'])]
            # if np.argmax(defl_mag) == 0:
            #     outputs['Mxyz'] = np.array(["RootMxc1", "RootMyc1", "RootMzc1"])*1.e3
            # if np.argmax(defl_mag) == 1:
            #     outputs['Mxyz'] = np.array(["RootMxc2", "RootMyc2", "RootMzc2"])*1.e3
            # if np.argmax(defl_mag) == 2:
            #     outputs['Mxyz'] = np.array(["RootMxc3", "RootMyc3", "RootMzc3"])*1.e3

            ## Get hub momements and forces in the non-rotating frame
            outputs['Fxyz'] = np.array([extreme_table['LSShftF'][np.argmax(sum_stats['LSShftF']['max'])]['RotThrust']['val'],
                                        extreme_table['LSShftF'][np.argmax(sum_stats['LSShftF']['max'])]['LSShftFys']['val'],
                                        extreme_table['LSShftF'][np.argmax(sum_stats['LSShftF']['max'])]['LSShftFzs']['val']])*1.e3
            outputs['Mxyz'] = np.array([extreme_table['LSShftM'][np.argmax(sum_stats['LSShftM']['max'])]['RotTorq']['val'],
                                        extreme_table['LSShftM'][np.argmax(sum_stats['LSShftM']['max'])]['LSSTipMys']['val'],
                                        extreme_table['LSShftM'][np.argmax(sum_stats['LSShftM']['max'])]['LSSTipMzs']['val']])*1.e3

        if self.FASTpref['dlc_settings']['run_blade_fatigue']:

            # determine which dlc will be used for fatigue calculations, checks for dlc 1.2, then dlc 1.1
            idx_fat_12 = [i for i, dlc in enumerate(dlc_list) if dlc==1.2]
            idx_fat_11 = [i for i, dlc in enumerate(dlc_list) if dlc==1.1]
            if len(idx_fat_12) > 0:
                idx_fat = idx_fat_12
            elif len(idx_fat_11) > 0:
                idx_fat = idx_fat_11
            else:
                print('Warning: User turned on "run_blade_fatigue", but IEC DLC 1.1 or 1.2 are not being run. Fatigue analysis will not be run.')
                sys.stdout.flush()

            if len(idx_fat) > 0:
                outputs, discrete_outputs = self.BladeFatigue(FAST_Output, case_list, dlc_list, inputs, outputs, discrete_inputs, discrete_outputs)


        ## Get AEP and power curve
        if self.FASTpref['dlc_settings']['run_power_curve']:

            # determine which dlc will be used for the powercurve calculations, allows using dlc 1.1 if specific power curve calculations were not run
            idx_pwrcrv    = [i for i, dlc in enumerate(dlc_list) if dlc==0.]
            idx_pwrcrv_11 = [i for i, dlc in enumerate(dlc_list) if dlc==1.1]
            if len(idx_pwrcrv) == 0 and len(idx_pwrcrv_11) > 0:
                idx_pwrcrv = idx_pwrcrv_11

            # sort out power curve stats
            stats_pwrcrv = {}
            for var in sum_stats.keys():
                if var != 'meta':
                    stats_pwrcrv[var] = {}
                    for stat in sum_stats[var].keys():
                        stats_pwrcrv[var][stat] = [x for i, x in enumerate(sum_stats[var][stat]) if i in idx_pwrcrv]

            stats_pwrcrv['meta'] = sum_stats['meta']

            # get wind speed 
            if self.FASTpref['dlc_settings']['Power_Curve']['turbulent_power_curve']:
                U = []
                for fname in [case[('InflowWind', 'Filename')] for i, case in enumerate(case_list) if i in idx_pwrcrv]:
                    fname = os.path.split(fname)[-1]
                    ntm      = fname.split('NTM')[-1].split('_')
                    ntm_U    = float(".".join(ntm[1].strip("U").split('.')[:-1]))
                    ntm_Seed = float(".".join(ntm[2].strip("Seed").split('.')[:-1]))
                    U.append(ntm_U)
            else:
                U = [float(case[('InflowWind', 'HWindSpeed')]) for i, case in enumerate(case_list) if i in idx_pwrcrv]

            # calc AEP
            
            if len(U) > 1 and self.fst_vt['Fst']['CompServo'] == 1:
                pp               = Analysis.Power_Production()
                pp.windspeeds    = U
                pp.turbine_class = discrete_inputs['turbine_class']
                pwr_curve_vars   = ["GenPwr", "RtAeroCp", "RotSpeed", "BldPitch1"]
                AEP, perf_data   = pp.AEP(stats_pwrcrv, U, pwr_curve_vars=pwr_curve_vars)
                outputs['P_out']       = perf_data['GenPwr']['mean'] * 1.e3
                outputs['Cp_out']      = perf_data['RtAeroCp']['mean']
                outputs['Omega_out']   = perf_data['RotSpeed']['mean']
                outputs['pitch_out']   = perf_data['BldPitch1']['mean']
                outputs['AEP']         = AEP
            else:
                outputs['Cp_out']      = stats_pwrcrv['RtAeroCp']['mean']
                outputs['AEP']         = 0.0
                outputs['Omega_out']   = stats_pwrcrv['RotSpeed']['mean']
                outputs['pitch_out']   = stats_pwrcrv['BldPitch1']['mean']
                if self.fst_vt['Fst']['CompServo'] == 1:
                    outputs['P_out']       = stats_pwrcrv['GenPwr']['mean'][0] * 1.e3
                print('WARNING: OpenFAST is run at a single wind speed. AEP cannot be estimated.')

            

            outputs['V_out']       = np.unique(U)

            ## TODO: solve for V rated with the power curve data
            ## Maybe fit a least squares linear line above input rated wind speed, least squares quadratic to below rate, find intersection
            # outputs['rated_V']     = 
            # outputs['rated_Omega'] = 
            # outputs['rated_pitch'] = 
            # outputs['rated_T']     = 
            # outputs['rated_Q']     = 



        # Get DELS from OpenFAST data
        if self.options['modeling_options']['openfast']['fst_settings'][('Fst','TMax')] - loads_analysis.t0 > 60.:
            if self.options['opt_options']['merit_figure'] == 'DEL_RootMyb':
                try:
                    isinstance(pp,object)
                except(NameError):
                    pp               = Analysis.Power_Production()
                    pp.turbine_class = discrete_inputs['turbine_class']
                
                try:
                    pp.windspeeds = U
                except(NameError):
                    if self.FASTpref['dlc_settings']['run_IEC']:
                        U = []
                        for dlc in self.FASTpref['dlc_settings']['IEC']:
                            U_set = dlc['U']
                            num_seeds = len(dlc['Seeds'])
                            U_all = [U_set]*num_seeds
                            U_dlc = [u for uset in U_all for u in uset]
                        U.extend(U_dlc)
                    elif self.FASTpref['dlc_settings']['run_power_curve']:
                        U_set = self.FASTpref['dlc_settings']['Power_Curve']['U']
                        num_seeds = len(self.FASTpref['dlc_settings']['Power_Curve']['seeds'])
                        U_all = [U_set]*num_seeds
                        U = [u for uset in U_all for u in uset]
                        U = U.sort()
                    else:
                        exit('DLC settings do not support DEL_RootMyb optimization')
                    pp.windspeeds = U.sort()
                
                # get pdf of windspeeds
                ws_prob = pp.prob_WindDist(U, disttype='pdf')
                # maximum sum of weighted DELS
                if self.n_blades == 2:
                    outputs['DEL_RootMyb'] = np.max([np.sum(ws_prob*sum_stats['RootMyb1']['DEL']), 
                                                    np.sum(ws_prob*sum_stats['RootMyb2']['DEL'])])
                else:
                    outputs['DEL_RootMyb'] = np.max([np.sum(ws_prob*sum_stats['RootMyb1']['DEL']), 
                                                    np.sum(ws_prob*sum_stats['RootMyb2']['DEL']),
                                                    np.sum(ws_prob*sum_stats['RootMyb3']['DEL'])])
                if self.n_blades == 2:
                    outputs['My_std']       = np.max([np.max(sum_stats['RootMyb1']['std']), np.max(sum_stats['RootMyb2']['std'])])
                else:
                    outputs['My_std']       = np.max([np.max(sum_stats['RootMyb1']['std']), np.max(sum_stats['RootMyb2']['std']), np.max(sum_stats['RootMyb3']['std'])])

            if self.options['opt_options']['merit_figure'] == 'DEL_TwrBsMyt':
                try:
                    isinstance(pp,object)
                except(NameError):
                    pp               = Analysis.Power_Production()
                    pp.turbine_class = discrete_inputs['turbine_class']
                
                try: 
                    pp.windspeeds = U
                except(NameError):
                    if self.FASTpref['dlc_settings']['run_IEC']:
                        U = []
                        for dlc in self.FASTpref['dlc_settings']['IEC']:
                            U_set       = dlc['U']
                            num_seeds   = len(dlc['Seeds'])
                            U_all       = [U_set]*num_seeds
                            U_dlc = [u for uset in U_all for u in uset]
                        U.extend(U_dlc)
                    elif self.FASTpref['dlc_settings']['run_power_curve']:
                        U_set       = self.FASTpref['dlc_settings']['Power_Curve']['U']
                        num_seeds   = len(self.FASTpref['dlc_settings']['Power_Curve']['seeds'])
                        U_all       = [U_set]*num_seeds
                        U = [u for uset in U_all for u in uset]
                        U = U.sort()
                    else:
                        exit('DLC settings do not support DEL_TwrBsMyt optimization')
                    pp.windspeeds = U.sort()
                
                # get pdf of windspeeds
                ws_prob = pp.prob_WindDist(U, disttype='pdf')
                # maximum sum of weighted DELS
                outputs['DEL_TwrBsMyt'] = np.sum(ws_prob*sum_stats['TwrBsMyt']['DEL'])

            if self.options['opt_options']['constraints']['control']['rotor_overspeed']['flag']:
                outputs['rotor_overspeed'] = ( self.fst_vt['DISCON_in']['PC_RefSpd'] / np.max(sum_stats['RotSpeed']['max']) * 30./np.pi ) - 1.0

    def write_FAST(self, fst_vt, discrete_outputs):
        writer                   = InputWriter_OpenFAST(FAST_ver=self.FAST_ver)
        writer.fst_vt            = fst_vt
        writer.FAST_runDirectory = self.FAST_runDirectory
        writer.FAST_namingOut    = self.FAST_namingOut
        writer.execute()

        if self.debug_level > 0:
            print('RAN UPDATE: ', self.FAST_runDirectory, self.FAST_namingOut)



    def writeCpsurfaces(self, inputs):
        
        FASTpref  = self.options['modeling_options']['openfast']['FASTpref']
        file_name = os.path.join(FASTpref['file_management']['FAST_runDirectory'], FASTpref['file_management']['FAST_namingOut'] + '_Cp_Ct_Cq.dat')
        
        # Write Cp-Ct-Cq-TSR tables file
        n_pitch = len(inputs['pitch_vector'])
        n_tsr   = len(inputs['tsr_vector'])
        n_U     = len(inputs['U_vector'])
        
        file = open(file_name,'w')
        file.write('# ------- Rotor performance tables ------- \n')
        file.write('# ------------ Written using AeroElasticSE with data from CCBlade ------------\n')
        file.write('\n')
        file.write('# Pitch angle vector - x axis (matrix columns) (deg)\n')
        for i in range(n_pitch):
            file.write('%.2f   ' % inputs['pitch_vector'][i])
        file.write('\n# TSR vector - y axis (matrix rows) (-)\n')
        for i in range(n_tsr):
            file.write('%.2f   ' % inputs['tsr_vector'][i])
        file.write('\n# Wind speed vector - z axis (m/s)\n')
        for i in range(n_U):
            file.write('%.2f   ' % inputs['U_vector'][i])
        file.write('\n')
        
        file.write('\n# Power coefficient\n\n')
        
        for i in range(n_U):
            for j in range(n_tsr):
                for k in range(n_pitch):
                    file.write('%.5f   ' % inputs['Cp_aero_table'][j,k,i])
                file.write('\n')
            file.write('\n')
        
        file.write('\n#  Thrust coefficient\n\n')
        for i in range(n_U):
            for j in range(n_tsr):
                for k in range(n_pitch):
                    file.write('%.5f   ' % inputs['Ct_aero_table'][j,k,i])
                file.write('\n')
            file.write('\n')
        
        file.write('\n# Torque coefficient\n\n')
        for i in range(n_U):
            for j in range(n_tsr):
                for k in range(n_pitch):
                    file.write('%.5f   ' % inputs['Cq_aero_table'][j,k,i])
                file.write('\n')
            file.write('\n')
            
        file.close()


        return file_name


    def BladeFatigue(self, FAST_Output, case_list, dlc_list, inputs, outputs, discrete_inputs, discrete_outputs):

        # Perform rainflow counting
        if self.options['modeling_options']['General']['verbosity']:
            print('Running Rainflow Counting')
            sys.stdout.flush()

        rainflow = {}
        var_rainflow = ["RootMxb1", "Spn1MLxb1", "Spn2MLxb1", "Spn3MLxb1", "Spn4MLxb1", "Spn5MLxb1", "Spn6MLxb1", "Spn7MLxb1", "Spn8MLxb1", "Spn9MLxb1", "RootMyb1", "Spn1MLyb1", "Spn2MLyb1", "Spn3MLyb1", "Spn4MLyb1", "Spn5MLyb1", "Spn6MLyb1", "Spn7MLyb1", "Spn8MLyb1", "Spn9MLyb1"]
        for i, (datai, casei, dlci) in enumerate(zip(FAST_Output, case_list, dlc_list)):
            if dlci in [1.1, 1.2]:
            
                # Get wind speed and seed of output file
                ntm  = casei[('InflowWind', 'Filename')].split('NTM')[-1].split('_')
                U    = float(".".join(ntm[1].strip("U").split('.')[:-1]))
                Seed = float(".".join(ntm[2].strip("Seed").split('.')[:-1]))

                if U not in list(rainflow.keys()):
                    rainflow[U]       = {}
                if Seed not in list(rainflow[U].keys()):
                    rainflow[U][Seed] = {}
                
                # Rainflow counting by var
                if len(var_rainflow) == 0:
                    var_rainflow = list(datai.keys())


                # index for start/end of time series
                idx_s = np.argmax(datai["Time"] >= self.T0)
                idx_e = np.argmax(datai["Time"] >= self.TMax) + 1

                for var in var_rainflow:
                    ranges, means = fatpack.find_rainflow_ranges(datai[var][idx_s:idx_e], return_means=True)

                    rainflow[U][Seed][var] = {}
                    rainflow[U][Seed][var]['rf_amp']  = ranges.tolist()
                    rainflow[U][Seed][var]['rf_mean'] = means.tolist()
                    rainflow[U][Seed][var]['mean']    = float(np.mean(datai[var]))

        # save_yaml(self.FAST_resultsDirectory, 'rainflow.yaml', rainflow)
        # rainflow = load_yaml(self.FatigueFile, package=1)

        # Setup fatigue calculations
        U       = list(rainflow.keys())
        Seeds   = list(rainflow[U[0]].keys())
        chans   = list(rainflow[U[0]][Seeds[0]].keys())
        r_gage  = np.r_[0., self.R_out_ED]
        r_gage /= r_gage[-1]
        simtime = self.simtime
        n_seeds = float(len(Seeds))
        n_gage  = len(r_gage)

        r       = (inputs['r']-inputs['r'][0])/(inputs['r'][-1]-inputs['r'][0])
        m_default = 8. # assume default m=10  (8 or 12 also reasonable)
        m       = [mi if mi > 0. else m_default for mi in inputs['m']]  # Assumption: if no S-N slope is given for a material, use default value TODO: input['m'] is not connected, only using the default currently

        eps_uts = inputs['Xt'][:,0]/inputs['E'][:,0]
        eps_ucs = inputs['Xc'][:,0]/inputs['E'][:,0]
        gamma_m = 1.#inputs['gamma_m']
        gamma_f = 1.#inputs['gamma_f']
        yrs     = 20.  # TODO
        t_life  = 60.*60.*24*365.24*yrs
        U_bar   = inputs['V_mean_iec']

        # pdf of wind speeds
        binwidth = np.diff(U)
        U_bins   = np.r_[[U[0] - binwidth[0]/2.], [np.mean([U[i-1], U[i]]) for i in range(1,len(U))], [U[-1] + binwidth[-1]/2.]]
        pdf = np.diff(RayleighCDF(U_bins, xbar=U_bar))
        if sum(pdf) < 0.9:
            print('Warning: Cummulative probability of wind speeds in rotor_loads_defl_strains.BladeFatigue is low, sum of weights: %f' % sum(pdf))
            print('Mean winds speed: %f' % U_bar)
            print('Simulated wind speeds: ', U)
            sys.stdout.flush()

        # Materials of analysis layers
        te_ss_var_ok       = False
        te_ps_var_ok       = False
        spar_cap_ss_var_ok = False
        spar_cap_ps_var_ok = False
        for i_layer in range(self.n_layers):
            if self.te_ss_var in self.layer_name:
                te_ss_var_ok        = True
            if self.te_ps_var in self.layer_name:
                te_ps_var_ok        = True
            if self.spar_cap_ss_var in self.layer_name:
                spar_cap_ss_var_ok  = True
            if self.spar_cap_ps_var in self.layer_name:
                spar_cap_ps_var_ok  = True

        # if te_ss_var_ok == False:
        #     print('The layer at the trailing edge suction side is set for Fatigue Analysis, but "%s" does not exist in the input yaml. Please check.'%self.te_ss_var)
        # if te_ps_var_ok == False:
        #     print('The layer at the trailing edge pressure side is set for Fatigue Analysis, but "%s" does not exist in the input yaml. Please check.'%self.te_ps_var)
        if spar_cap_ss_var_ok == False:
            print('The layer at the spar cap suction side is set for Fatigue Analysis, but "%s" does not exist in the input yaml. Please check.'%self.spar_cap_ss_var)
        if spar_cap_ps_var_ok == False:
            print('The layer at the spar cap pressure side is set for Fatigue Analysis, but "%s" does not exist in the input yaml. Please check.'%self.spar_cap_ps_var)
        sys.stdout.flush()

        # Get blade properties at gage locations
        y_tc       = remap2grid(r, inputs['y_tc'], r_gage)
        x_tc       = remap2grid(r, inputs['x_tc'], r_gage)
        chord      = remap2grid(r, inputs['chord'], r_gage)
        rthick     = remap2grid(r, inputs['rthick'], r_gage)
        pitch_axis = remap2grid(r, inputs['pitch_axis'], r_gage)
        EIyy       = remap2grid(r, inputs['beam:EIyy'], r_gage)
        EIxx       = remap2grid(r, inputs['beam:EIxx'], r_gage)

        te_ss_mats = np.floor(remap2grid(r, inputs['te_ss_mats'], r_gage, axis=0)) # materials is section
        te_ps_mats = np.floor(remap2grid(r, inputs['te_ps_mats'], r_gage, axis=0))
        sc_ss_mats = np.floor(remap2grid(r, inputs['sc_ss_mats'], r_gage, axis=0))
        sc_ps_mats = np.floor(remap2grid(r, inputs['sc_ps_mats'], r_gage, axis=0))

        c_TE       = chord*(1.-pitch_axis) + y_tc
        c_SC       = chord*rthick/2. + x_tc #this is overly simplistic, using maximum thickness point, should use the actual profiles
        sys.stdout.flush()

        C_miners_SC_SS_gage = np.zeros((n_gage, self.n_mat, 2))
        C_miners_SC_PS_gage = np.zeros((n_gage, self.n_mat, 2))
        C_miners_TE_SS_gage = np.zeros((n_gage, self.n_mat, 2))
        C_miners_TE_PS_gage = np.zeros((n_gage, self.n_mat, 2))

        # Map channels to output matrix
        chan_map   = {}
        for i_var, var in enumerate(chans):
            # Determine spanwise position
            if 'Root' in var:
                i_span = 0
            elif 'Spn' in var and 'M' in var:
                i_span = int(var.strip('Spn').split('M')[0])
            else:
                # not a spanwise output channel, skip
                print('Fatigue Model: Skipping channel: %s, not a spanwise moment' % var)
                sys.stdout.flush()
                chans.remove(var)
                continue
            # Determine if edgewise of flapwise moment
            if 'M' in var and 'x' in var:
                # Flapwise
                axis = 1
            elif 'M' in var and 'y' in var:
                # Edgewise
                axis = 0
            else:
                # not an edgewise / flapwise moment, skip
                print('Fatigue Model: Skipping channel: "%s", not an edgewise/flapwise moment' % var)
                sys.stdout.flush()
                continue

            chan_map[var] = {}
            chan_map[var]['i_gage'] = i_span
            chan_map[var]['axis']   = axis

        # Map composite sections
        composite_map = [['TE', 'SS', te_ss_var_ok],
                         ['TE', 'PS', te_ps_var_ok],
                         ['SC', 'SS', spar_cap_ss_var_ok],
                         ['SC', 'PS', spar_cap_ps_var_ok]]

        if self.options['modeling_options']['General']['verbosity']:
            print("Running Miner's Rule calculations")
            sys.stdout.flush()

        ########
        # Loop through composite sections, materials, output channels, and simulations (wind speeds * seeds)
        for comp_i in composite_map:

            #skip this composite section?
            if not comp_i[2]:
                continue

            #
            C_miners = np.zeros((n_gage, self.n_mat, 2))
            if comp_i[0]       == 'TE':
                c = c_TE
                if comp_i[1]   == 'SS':
                    mats = te_ss_mats
                elif comp_i[1] == 'PS':
                    mats = te_ps_mats
            elif comp_i[0]     == 'SC':
                c = c_SC
                if comp_i[1]   == 'SS':
                    mats = sc_ss_mats
                elif comp_i[1] == 'PS':
                    mats = sc_ps_mats

            for i_mat in range(self.n_mat):

                for i_var, var in enumerate(chans):
                    i_gage = chan_map[var]['i_gage']
                    axis   = chan_map[var]['axis']

                    # skip if material at this spanwise location is not included in the composite section
                    if mats[i_gage, i_mat] == 0.:
                        continue

                    # Determine if edgewise of flapwise moment
                    pitch_axis_i = pitch_axis[i_gage]
                    chord_i      = chord[i_gage]
                    c_i          = c[i_gage]
                    if axis == 0:
                        EI_i     = EIxx[i_gage]
                    else:
                        EI_i     = EIyy[i_gage]

                    for i_u, u in enumerate(U):
                        for i_s, seed in enumerate(Seeds):
                            M_mean = np.array(rainflow[u][seed][var]['rf_mean']) * 1.e3
                            M_amp  = np.array(rainflow[u][seed][var]['rf_amp']) * 1.e3

                            for M_mean_i, M_amp_i in zip(M_mean, M_amp):
                                n_cycles = 1.
                                eps_mean = M_mean_i*c_i/EI_i 
                                eps_amp  = M_amp_i*c_i/EI_i

                                if eps_amp != 0.:
                                    Nf = ((eps_uts[i_mat] + np.abs(eps_ucs[i_mat]) - np.abs(2.*eps_mean*gamma_m*gamma_f - eps_uts[i_mat] + np.abs(eps_ucs[i_mat]))) / (2.*eps_amp*gamma_m*gamma_f))**m[i_mat]
                                    n  = n_cycles * t_life * pdf[i_u] / (simtime * n_seeds)
                                    C_miners[i_gage, i_mat, axis]  += n/Nf

            # Assign outputs
            if comp_i[0] == 'SC' and comp_i[1] == 'SS':
                outputs['C_miners_SC_SS'] = remap2grid(r_gage, C_miners, r, axis=0)
            elif comp_i[0] == 'SC' and comp_i[1] == 'PS':
                outputs['C_miners_SC_PS'] = remap2grid(r_gage, C_miners, r, axis=0)
            # elif comp_i[0] == 'TE' and comp_i[1] == 'SS':
            #     outputs['C_miners_TE_SS'] = remap2grid(r_gage, C_miners, r, axis=0)
            # elif comp_i[0] == 'TE' and comp_i[1] == 'PS':
            #     outputs['C_miners_TE_PS'] = remap2grid(r_gage, C_miners, r, axis=0)

        return outputs, discrete_outputs

def RayleighCDF(x, xbar=10.):
    return 1.0 - np.exp(-np.pi/4.0*(x/xbar)**2)

class ModesElastoDyn(ExplicitComponent):
    """
    Component that adds a multiplicative factor to axial, torsional, and flap-edge coupling stiffness to mimic ElastoDyn
    
    Parameters
    ----------
    EA : numpy array[n_span], [N]
        1D array of the actual axial stiffness
    EIxy : numpy array[n_span], [Nm2]
        1D array of the actual flap-edge coupling stiffness
    GJ : numpy array[n_span], [Nm2]
        1D array of the actual torsional stiffness
    G  : numpy array[n_mat], [N/m2]
        1D array of the actual shear stiffness of the materials
    
    Returns
    -------
    EA_stiff : numpy array[n_span], [N]
        1D array of the stiff axial stiffness
    EIxy_stiff : numpy array[n_span], [Nm2]
        1D array of the stiff flap-edge coupling stiffness
    GJ_stiff : numpy array[n_span], [Nm2]
        1D array of the stiff torsional stiffness
    G_stiff  : numpy array[n_mat], [N/m2]
        1D array of the stiff shear stiffness of the materials
    
    """    
    def initialize(self):
        self.options.declare('modeling_options')

    def setup(self):
        n_span          = self.options['modeling_options']['blade']['n_span']
        n_mat           = self.options['modeling_options']['materials']['n_mat']

        self.add_input('EA',    val=np.zeros(n_span), units='N',        desc='axial stiffness')
        self.add_input('EIxy',  val=np.zeros(n_span), units='N*m**2',   desc='coupled flap-edge stiffness')
        self.add_input('GJ',    val=np.zeros(n_span), units='N*m**2',   desc='torsional stiffness (about axial z-direction of airfoil aligned coordinate system)')

        self.add_input('G',     val=np.zeros([n_mat, 3]), units='Pa',   desc='2D array of the shear moduli of the materials. Each row represents a material, the three columns represent G12, G13 and G23.')


        self.add_output('EA_stiff',  val=np.zeros(n_span), units='N',        desc='artifically stiff axial stiffness')
        self.add_output('EIxy_zero', val=np.zeros(n_span), units='N*m**2',   desc='artifically stiff coupled flap-edge stiffness')
        self.add_output('GJ_stiff',  val=np.zeros(n_span), units='N*m**2',   desc='artifically stiff torsional stiffness (about axial z-direction of airfoil aligned coordinate system)')
        self.add_output('G_stiff',   val=np.zeros([n_mat, 3]), units='Pa',   desc='artificially stif 2D array of the shear moduli of the materials. Each row represents a material, the three columns represent G12, G13 and G23.')

    def compute(self, inputs, outputs):

        k = 10.

        outputs['EA_stiff']   = inputs['EA']   * k
        outputs['EIxy_zero']  = inputs['EIxy'] * 0.
        outputs['GJ_stiff']   = inputs['GJ']   * k
        outputs['G_stiff']    = inputs['G']    * k<|MERGE_RESOLUTION|>--- conflicted
+++ resolved
@@ -557,15 +557,10 @@
                              "RootMyb3", "RootMzb3", "RootFxc3", "RootFyc3", "RootFzc3", "RootFxb3", "RootFyb3", "RootFzb3", "BldPitch3"]
             channels_out += ["B3N1Fx", "B3N2Fx", "B3N3Fx", "B3N4Fx", "B3N5Fx", "B3N6Fx", "B3N7Fx", "B3N8Fx", "B3N9Fx", "B3N1Fy", "B3N2Fy", "B3N3Fy", "B3N4Fy", "B3N5Fy", "B3N6Fy", "B3N7Fy", "B3N8Fy", "B3N9Fy"]
 
-<<<<<<< HEAD
-=======
-        # Add additional options
-        if ('channels_out',) in self.options['modeling_options']['openfast']['fst_settings']:
-            channels_out += self.options['modeling_options']['openfast']['fst_settings'][('channels_out',)]
+
         if self.n_tab > 1:
             channels_out += ['BLFLAP1', 'BLFLAP2', 'BLFLAP3']
             
->>>>>>> ad31249b
         channels = {}
         for var in channels_out:
             channels[var] = True
