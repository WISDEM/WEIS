import numpy as np
import os, shutil, sys
import matplotlib.pyplot as plt
from matplotlib.backends.backend_pdf import FigureCanvasPdf, PdfPages
from scipy.interpolate                      import PchipInterpolator
from openmdao.api                           import ExplicitComponent
from wisdem.commonse.mpi_tools              import MPI
from wisdem.commonse.vertical_cylinder      import NFREQ
from wisdem.commonse.utilities              import nodal2sectional
from wisdem.towerse.tower                   import get_nfull
from wisdem.rotorse.rotor_power             import eval_unsteady
from wisdem.rotorse.geometry_tools.geometry import remap2grid
from weis.aeroelasticse.FAST_writer       import InputWriter_OpenFAST
from weis.aeroelasticse.runFAST_pywrapper import runFAST_pywrapper, runFAST_pywrapper_batch
from weis.aeroelasticse.FAST_post         import FAST_IO_timeseries
from weis.aeroelasticse.CaseGen_IEC       import CaseGen_General, CaseGen_IEC

from pCrunch import Analysis, pdTools, Processing
from ROSCO_toolbox import utilities as rosco_utilities
import fatpack

if MPI:
    from mpi4py   import MPI
    from petsc4py import PETSc

class FASTLoadCases(ExplicitComponent):
    def initialize(self):
        self.options.declare('modeling_options')
        self.options.declare('opt_options')

    def setup(self):
        rotorse_options = self.options['modeling_options']['WISDEM']['RotorSE']
        openfast_init_options = self.options['modeling_options']['openfast']
        mat_init_options     = self.options['modeling_options']['materials']

        self.n_blades      = self.options['modeling_options']['assembly']['number_of_blades']
        self.n_span        = n_span    = rotorse_options['n_span']
        self.n_pc          = n_pc      = rotorse_options['n_pc']
        n_OF     = len(openfast_init_options['dlc_settings']['Power_Curve']['U'])
        if n_OF == 0 and openfast_init_options['dlc_settings']['run_power_curve']:
            for i in range(len(openfast_init_options['dlc_settings']['IEC'])):
                if openfast_init_options['dlc_settings']['IEC'][i]['DLC'] == 1.1:
                    n_OF = len(openfast_init_options['dlc_settings']['IEC'][i]['U'])
            if n_OF == 0:
                raise ValueError('There is a problem with the initialization of the DLCs to compute the powercurve. Please check modeling_options.yaml')

        self.n_pitch       = n_pitch   = rotorse_options['n_pitch_perf_surfaces']
        self.n_tsr         = n_tsr     = rotorse_options['n_tsr_perf_surfaces']
        self.n_U           = n_U       = rotorse_options['n_U_perf_surfaces']
        self.n_mat         = n_mat    = mat_init_options['n_mat']
        self.n_layers      = n_layers = rotorse_options['n_layers']

        self.n_xy          = n_xy      = rotorse_options['n_xy'] # Number of coordinate points to describe the airfoil geometry
        self.n_aoa         = n_aoa     = rotorse_options['n_aoa']# Number of angle of attacks
        self.n_Re          = n_Re      = rotorse_options['n_Re'] # Number of Reynolds, so far hard set at 1
        self.n_tab         = n_tab     = rotorse_options['n_tab']# Number of tabulated data. For distributed aerodynamic control this could be > 1
        
        self.te_ss_var       = rotorse_options['te_ss']
        self.te_ps_var       = rotorse_options['te_ps']
        self.spar_cap_ss_var = rotorse_options['spar_cap_ss']
        self.spar_cap_ps_var = rotorse_options['spar_cap_ps']

        monopile     = self.options['modeling_options']['flags']['monopile']
        n_height_tow = self.options['modeling_options']['WISDEM']['TowerSE']['n_height_tower']
        n_height_mon = 0 if not monopile else self.options['modeling_options']['WISDEM']['TowerSE']['n_height_monopile']
        n_height     = n_height_tow if n_height_mon==0 else n_height_tow + n_height_mon - 1 # Should have one overlapping point
        nFull        = get_nfull(n_height)
        n_freq_tower = int(NFREQ/2)
        n_freq_blade = int(rotorse_options['n_freq']/2)
        n_pc         = int(rotorse_options['n_pc'])

        FASTpref = self.options['modeling_options']['openfast']
        # self.FatigueFile   = self.options['modeling_options']['rotorse']['FatigueFile']
        
        # ElastoDyn Inputs
        # Assuming the blade modal damping to be unchanged. Cannot directly solve from the Rayleigh Damping without making assumptions. J.Jonkman recommends 2-3% https://wind.nrel.gov/forum/wind/viewtopic.php?t=522
        self.add_input('r',                     val=np.zeros(n_span), units='m', desc='radial positions. r[0] should be the hub location \
            while r[-1] should be the blade tip. Any number \
            of locations can be specified between these in ascending order.')
        self.add_input('le_location',           val=np.zeros(n_span), desc='Leading-edge positions from a reference blade axis (usually blade pitch axis). Locations are normalized by the local chord length. Positive in -x direction for airfoil-aligned coordinate system')
        self.add_input('beam:Tw_iner',          val=np.zeros(n_span), units='m', desc='y-distance to elastic center from point about which above structural properties are computed')
        self.add_input('beam:rhoA',             val=np.zeros(n_span), units='kg/m', desc='mass per unit length')
        self.add_input('beam:EIyy',             val=np.zeros(n_span), units='N*m**2', desc='flatwise stiffness (bending about y-direction of airfoil aligned coordinate system)')
        self.add_input('beam:EIxx',             val=np.zeros(n_span), units='N*m**2', desc='edgewise stiffness (bending about :ref:`x-direction of airfoil aligned coordinate system <blade_airfoil_coord>`)')
        self.add_input('x_tc',                  val=np.zeros(n_span), units='m',      desc='x-distance to the neutral axis (torsion center)')
        self.add_input('y_tc',                  val=np.zeros(n_span), units='m',      desc='y-distance to the neutral axis (torsion center)')
        self.add_input('flap_mode_shapes',      val=np.zeros((n_freq_blade,5)), desc='6-degree polynomial coefficients of mode shapes in the flap direction (x^2..x^6, no linear or constant term)')
        self.add_input('edge_mode_shapes',      val=np.zeros((n_freq_blade,5)), desc='6-degree polynomial coefficients of mode shapes in the edge direction (x^2..x^6, no linear or constant term)')
        self.add_input('gearbox_efficiency',    val=1.0,               desc='Gearbox efficiency')
        self.add_input('gearbox_ratio',         val=1.0,               desc='Gearbox ratio')

        # ServoDyn Inputs
        self.add_input('generator_efficiency',   val=1.0,              desc='Generator efficiency')

        # tower properties
        self.add_input('fore_aft_modes',   val=np.zeros((n_freq_tower,5)),               desc='6-degree polynomial coefficients of mode shapes in the flap direction (x^2..x^6, no linear or constant term)')
        self.add_input('side_side_modes',  val=np.zeros((n_freq_tower,5)),               desc='6-degree polynomial coefficients of mode shapes in the edge direction (x^2..x^6, no linear or constant term)')
        self.add_input('sec_loc',          val=np.zeros(nFull-1),                         desc='normalized sectional location')
        self.add_input('mass_den',         val=np.zeros(nFull-1),         units='kg/m',   desc='sectional mass per unit length')
        self.add_input('foreaft_stff',     val=np.zeros(nFull-1),         units='N*m**2', desc='sectional fore-aft bending stiffness per unit length about the Y_E elastic axis')
        self.add_input('sideside_stff',    val=np.zeros(nFull-1),         units='N*m**2', desc='sectional side-side bending stiffness per unit length about the Y_E elastic axis')
        self.add_input('tower_section_height', val=np.zeros(n_height-1), units='m',      desc='parameterized section heights along cylinder')
        self.add_input('tower_outer_diameter', val=np.zeros(n_height),   units='m',      desc='cylinder diameter at corresponding locations')
        self.add_input('tower_cd',         val=np.zeros(n_height_tow),                   desc='drag coefficients along tower height at corresponding locations')
        # These next ones are needed for SubDyn
        self.add_input('tower_wall_thickness', val=np.zeros(n_height-1), units='m')
        self.add_input('tower_E', val=np.zeros(n_height-1), units='Pa')
        self.add_input('tower_G', val=np.zeros(n_height-1), units='Pa')
        self.add_input('tower_rho', val=np.zeros(n_height-1), units='kg/m**3')
        self.add_input('transition_piece_mass', val=0.0, units='kg')
        self.add_input('transition_piece_I', val=np.zeros(3), units='kg*m**2')
        self.add_input('gravity_foundation_mass', val=0.0, units='kg')
        self.add_input('gravity_foundation_I', val=np.zeros(3), units='kg*m**2')

        # DriveSE quantities
        self.add_input('hub_system_cm',   val=np.zeros(3),             units='m',  desc='center of mass of the hub relative to tower to in yaw-aligned c.s.')
        self.add_input('hub_system_I',    val=np.zeros(6),             units='kg*m**2', desc='mass moments of Inertia of hub [Ixx, Iyy, Izz, Ixy, Ixz, Iyz] around its center of mass in yaw-aligned c.s.')
        self.add_input('hub_system_mass', val=0.0,                     units='kg', desc='mass of hub system')
        self.add_input('above_yaw_mass',  val=0.0, units='kg', desc='Mass of the nacelle above the yaw system')
        self.add_input('yaw_mass',        val=0.0, units='kg', desc='Mass of yaw system')
        self.add_input('nacelle_cm',      val=np.zeros(3), units='m', desc='Center of mass of the component in [x,y,z] for an arbitrary coordinate system')
        self.add_input('nacelle_I',       val=np.zeros(6), units='kg*m**2', desc=' moments of Inertia for the component [Ixx, Iyy, Izz] around its center of mass')
        self.add_input('distance_tt_hub', val=0.0,         units='m',   desc='Vertical distance from tower top plane to hub flange')
        self.add_input('GenIner',         val=0.0,         units='kg*m**2',   desc='Moments of inertia for the generator about high speed shaft')

        # AeroDyn Inputs
        self.add_input('ref_axis_blade',    val=np.zeros((n_span,3)),units='m',   desc='2D array of the coordinates (x,y,z) of the blade reference axis, defined along blade span. The coordinate system is the one of BeamDyn: it is placed at blade root with x pointing the suction side of the blade, y pointing the trailing edge and z along the blade span. A standard configuration will have negative x values (prebend), if swept positive y values, and positive z values.')
        self.add_input('chord',             val=np.zeros(n_span), units='m', desc='chord at airfoil locations')
        self.add_input('theta',             val=np.zeros(n_span), units='deg', desc='twist at airfoil locations')
        self.add_input('rthick',            val=np.zeros(n_span), desc='relative thickness of airfoil distribution')
        self.add_input('pitch_axis',        val=np.zeros(n_span), desc='1D array of the chordwise position of the pitch axis (0-LE, 1-TE), defined along blade span.')
        self.add_input('Rhub',              val=0.0, units='m', desc='dimensional radius of hub')
        self.add_input('Rtip',              val=0.0, units='m', desc='dimensional radius of tip')
        self.add_input('airfoils_cl',       val=np.zeros((n_span, n_aoa, n_Re, n_tab)), desc='lift coefficients, spanwise')
        self.add_input('airfoils_cd',       val=np.zeros((n_span, n_aoa, n_Re, n_tab)), desc='drag coefficients, spanwise')
        self.add_input('airfoils_cm',       val=np.zeros((n_span, n_aoa, n_Re, n_tab)), desc='moment coefficients, spanwise')
        self.add_input('airfoils_aoa',      val=np.zeros((n_aoa)), units='deg', desc='angle of attack grid for polars')
        self.add_input('airfoils_Re',       val=np.zeros((n_Re)), desc='Reynolds numbers of polars')
        self.add_input('airfoils_Re_loc',   val=np.zeros((n_span, n_Re, n_tab)), desc='temporary - matrix of Re numbers')
        self.add_input('airfoils_Ma_loc',   val=np.zeros((n_span, n_Re, n_tab)), desc='temporary - matrix of Ma numbers')
        self.add_input('airfoils_Ctrl',     val=np.zeros((n_span, n_Re, n_tab)), units='deg',desc='Airfoil control paremeter (i.e. flap angle)')
        
        # Airfoil coordinates
        self.add_input('coord_xy_interp',   val=np.zeros((n_span, n_xy, 2)),              desc='3D array of the non-dimensional x and y airfoil coordinates of the airfoils interpolated along span for n_span stations. The leading edge is place at x=0 and y=0.')
        
        # Turbine level inputs
        self.add_discrete_input('rotor_orientation',val='upwind', desc='Rotor orientation, either upwind or downwind.')
        self.add_input('hub_height',                val=0.0, units='m', desc='hub height')
        self.add_input('tower_height',              val=0.0, units='m', desc='tower height from the tower base')
        self.add_input('tower_base_height',         val=0.0, units='m', desc='tower base height from the ground or mean sea level')
        self.add_discrete_input('turbulence_class', val='A', desc='IEC turbulence class')
        self.add_discrete_input('turbine_class',    val='I', desc='IEC turbulence class')
        self.add_input('control_ratedPower',        val=0.,  units='W',    desc='machine power rating')
        self.add_input('control_maxOmega',          val=0.0, units='rpm',  desc='maximum allowed rotor rotation speed')
        self.add_input('control_maxTS',             val=0.0, units='m/s',  desc='maximum allowed blade tip speed')
        self.add_input('cone',             val=0.0, units='deg',   desc='Cone angle of the rotor. It defines the angle between the rotor plane and the blade pitch axis. A standard machine has positive values.')
        self.add_input('tilt',             val=0.0, units='deg',   desc='Nacelle uptilt angle. A standard machine has positive values.')
        self.add_input('overhang',         val=0.0, units='m',     desc='Horizontal distance from tower top to hub center.')

        # Initial conditions
        self.add_input('U_init',        val=np.zeros(n_pc), units='m/s', desc='wind speeds')
        self.add_input('Omega_init',    val=np.zeros(n_pc), units='rpm', desc='rotation speeds to run')
        self.add_input('pitch_init',    val=np.zeros(n_pc), units='deg', desc='pitch angles to run')
        self.add_input('V',             val=np.zeros(n_pc), units='m/s',  desc='wind vector')

        # Cp-Ct-Cq surfaces
        self.add_input('Cp_aero_table', val=np.zeros((n_tsr, n_pitch, n_U)), desc='Table of aero power coefficient')
        self.add_input('Ct_aero_table', val=np.zeros((n_tsr, n_pitch, n_U)), desc='Table of aero thrust coefficient')
        self.add_input('Cq_aero_table', val=np.zeros((n_tsr, n_pitch, n_U)), desc='Table of aero torque coefficient')
        self.add_input('pitch_vector',  val=np.zeros(n_pitch), units='deg',  desc='Pitch vector used')
        self.add_input('tsr_vector',    val=np.zeros(n_tsr),                 desc='TSR vector used')
        self.add_input('U_vector',      val=np.zeros(n_U),     units='m/s',  desc='Wind speed vector used')

        # Environmental conditions 
        self.add_input('Vrated',      val=0.0, units='m/s',      desc='rated wind speed')
        self.add_input('V_R25',       val=0.0, units='m/s',      desc='region 2.5 transition wind speed')
        self.add_input('Vgust',       val=0.0, units='m/s',      desc='gust wind speed')
        self.add_input('V_extreme1',  val=0.0, units='m/s',      desc='IEC extreme wind speed at hub height for a 1-year retunr period')
        self.add_input('V_extreme50', val=0.0, units='m/s',      desc='IEC extreme wind speed at hub height for a 50-year retunr period')
        self.add_input('V_mean_iec',  val=0.0, units='m/s',      desc='IEC mean wind for turbulence class')
        self.add_input('V_cutout',    val=0.0, units='m/s',      desc='Maximum wind speed (cut-out)')
        self.add_input('rho',         val=0.0, units='kg/m**3',  desc='density of air')
        self.add_input('mu',          val=0.0, units='kg/(m*s)', desc='dynamic viscosity of air')
        self.add_input('shearExp',    val=0.0,                   desc='shear exponent')
        self.add_input('speed_sound_air',  val=340.,    units='m/s',        desc='Speed of sound in air.')
<<<<<<< HEAD
        self.add_input('water_depth', val=0.0, units='m', desc='depth of water')
        self.add_input('rho_water',   val=0.0, units='kg/m**3',  desc='density of water')
        self.add_input('mu_water',    val=0.0, units='kg/(m*s)', desc='dynamic viscosity of water')
        self.add_input('beta_wave',    val=0.0, units='deg', desc='Incident wave propagation heading direction')
        self.add_input('Hsig_wave',    val=0.0, units='m', desc='Significant wave height of incident waves')
        self.add_input('Tsig_wave',    val=0.0, units='s', desc='Peak-spectral period of incident waves')

=======
        self.add_input(
                "water_depth", val=0.0, units="m", desc="Water depth for analysis.  Values > 0 mean offshore"
            )
>>>>>>> 2bc8d13d

        # Blade composite material properties (used for fatigue analysis)
        self.add_input('gamma_f',      val=1.35,                             desc='safety factor on loads')
        self.add_input('gamma_m',      val=1.1,                              desc='safety factor on materials')
        self.add_input('E',            val=np.zeros([n_mat, 3]), units='Pa', desc='2D array of the Youngs moduli of the materials. Each row represents a material, the three columns represent E11, E22 and E33.')
        self.add_input('Xt',           val=np.zeros([n_mat, 3]), units='Pa', desc='2D array of the Ultimate Tensile Strength (UTS) of the materials. Each row represents a material, the three columns represent Xt12, Xt13 and Xt23.')
        self.add_input('Xc',           val=np.zeros([n_mat, 3]), units='Pa', desc='2D array of the Ultimate Compressive Strength (UCS) of the materials. Each row represents a material, the three columns represent Xc12, Xc13 and Xc23.')
        self.add_input('m',            val=np.zeros([n_mat]),                desc='2D array of the S-N fatigue slope exponent for the materials') 

        # Blade composit layup info (used for fatigue analysis)
        self.add_input('sc_ss_mats',   val=np.zeros((n_span, n_mat)),        desc="spar cap, suction side,  boolean of materials in each composite layer spanwise, passed as floats for differentiablity, used for Fatigue Analysis")
        self.add_input('sc_ps_mats',   val=np.zeros((n_span, n_mat)),        desc="spar cap, pressure side, boolean of materials in each composite layer spanwise, passed as floats for differentiablity, used for Fatigue Analysis")
        self.add_input('te_ss_mats',   val=np.zeros((n_span, n_mat)),        desc="trailing edge reinforcement, suction side,  boolean of materials in each composite layer spanwise, passed as floats for differentiablity, used for Fatigue Analysis")
        self.add_input('te_ps_mats',   val=np.zeros((n_span, n_mat)),        desc="trailing edge reinforcement, pressure side, boolean of materials in each composite layer spanwise, passed as floats for differentiablity, used for Fatigue Analysis")
        self.add_discrete_input('definition_layer', val=np.zeros(n_layers),  desc='1D array of flags identifying how layers are specified in the yaml. 1) all around (skin, paint, ) 2) offset+rotation twist+width (spar caps) 3) offset+user defined rotation+width 4) midpoint TE+width (TE reinf) 5) midpoint LE+width (LE reinf) 6) layer position fixed to other layer (core fillers) 7) start and width 8) end and width 9) start and end nd 10) web layer')
        # self.add_discrete_input('layer_name',       val=n_layers * [''],     desc='1D array of the names of the layers modeled in the blade structure.')
        # self.add_discrete_input('layer_web',        val=n_layers * [''],     desc='1D array of the names of the webs the layer is associated to. If the layer is on the outer profile this entry can simply stay empty.')
        # self.add_discrete_input('layer_mat',        val=n_layers * [''],     desc='1D array of the names of the materials of each layer modeled in the blade structure.')
        self.layer_name = rotorse_options['layer_name']

        # MoorDyn inputs
        mooropt = self.options['modeling_options']["mooring"]
        if self.options["modeling_options"]["flags"]["mooring"]:
            n_line_types = mooropt["n_line_types"]
            n_nodes = mooropt["n_nodes"]
            n_lines = mooropt["n_lines"]
            self.add_discrete_input("line_type_names", val=[""] * n_line_types)
            self.add_input("line_diameter", val=np.zeros(n_line_types), units="m")
            self.add_input("line_mass_density", val=np.zeros(n_line_types), units="kg/m")
            self.add_input("line_stiffness", val=np.zeros(n_line_types), units="N")
            self.add_input("line_transverse_added_mass", val=np.zeros(n_line_types), units="kg/m")
            self.add_input("line_tangential_added_mass", val=np.zeros(n_line_types), units="kg/m")
            self.add_input("line_transverse_drag", val=np.zeros(n_line_types))
            self.add_input("line_tangential_drag", val=np.zeros(n_line_types))
            self.add_input("nodes_location_full", val=np.zeros((n_nodes, 3)), units="m")
            self.add_input("nodes_mass", val=np.zeros(n_nodes), units="kg")
            self.add_input("nodes_volume", val=np.zeros(n_nodes), units="m**3")
            self.add_input("nodes_added_mass", val=np.zeros(n_nodes))
            self.add_input("nodes_drag_area", val=np.zeros(n_nodes), units="m**2")
            self.add_input("unstretched_length", val=np.zeros(n_lines), units="m")
            self.add_discrete_input("node_names", val=[""] * n_nodes)
        
        # FAST run preferences
        self.FASTpref            = FASTpref 
        self.Analysis_Level      = FASTpref['analysis_settings']['Analysis_Level']
        self.debug_level         = FASTpref['analysis_settings']['debug_level']
        self.FAST_ver            = 'OpenFAST'
        if FASTpref['file_management']['FAST_exe'] != 'none':
            if os.path.isabs(FASTpref['file_management']['FAST_exe']):
                self.FAST_exe = FASTpref['file_management']['FAST_exe']
            else:
                self.FAST_exe = os.path.join(os.path.dirname(self.options['modeling_options']['fname_input_modeling']), FASTpref['file_management']['FAST_exe'])
        if os.path.isabs(FASTpref['file_management']['FAST_directory']):
            self.FAST_directory = FASTpref['file_management']['FAST_directory']
        else:
            self.FAST_directory = os.path.join(os.path.dirname(self.options['modeling_options']['fname_input_modeling']), FASTpref['file_management']['FAST_directory'])
        
        if FASTpref['file_management']['Turbsim_exe'] != 'none':
            if os.path.isabs(FASTpref['file_management']['Turbsim_exe']):
                self.Turbsim_exe = FASTpref['file_management']['Turbsim_exe']
            else:
                self.Turbsim_exe = os.path.join(os.path.dirname(self.options['modeling_options']['fname_input_modeling']), FASTpref['file_management']['Turbsim_exe'])
        self.FAST_InputFile      = FASTpref['file_management']['FAST_InputFile']
        if MPI:
            rank    = MPI.COMM_WORLD.Get_rank()
            self.FAST_runDirectory = os.path.join(FASTpref['file_management']['FAST_runDirectory'],'rank_%000d'%int(rank))
            self.FAST_namingOut  = FASTpref['file_management']['FAST_namingOut']+'_%000d'%int(rank)
        else:
            self.FAST_runDirectory = FASTpref['file_management']['FAST_runDirectory']
            self.FAST_namingOut  = FASTpref['file_management']['FAST_namingOut']
        self.cores               = FASTpref['analysis_settings']['cores']
        self.case                = {}
        self.channels            = {}

        self.clean_FAST_directory = False
        if 'clean_FAST_directory' in FASTpref.keys():
            self.clean_FAST_directory = FASTpref['clean_FAST_directory']

        self.mpi_run             = False
        if 'mpi_run' in FASTpref['analysis_settings'].keys():
            self.mpi_run         = FASTpref['analysis_settings']['mpi_run']
            if self.mpi_run:
                self.mpi_comm_map_down   = FASTpref['analysis_settings']['mpi_comm_map_down']
        

        self.add_output('My_std',      val=0.0,            units='N*m',  desc='standard deviation of blade root flap bending moment in out-of-plane direction')
        self.add_output('DEL_RootMyb', val=0.0,            units='N*m',  desc='damage equivalent load of blade root flap bending moment in out-of-plane direction')
        self.add_output('DEL_TwrBsMyt',val=0.0,            units='N*m',  desc='damage equivalent load of tower base bending moment in fore-aft direction')
        self.add_output('flp1_std',    val=0.0,            units='deg',  desc='standard deviation of trailing-edge flap angle')

        self.add_output('V_out',       val=np.zeros(n_OF), units='m/s',  desc='wind vector')
        self.add_output('P_out',       val=np.zeros(n_OF), units='W',    desc='rotor electrical power')
        self.add_output('Cp_out',      val=np.zeros(n_OF),               desc='rotor aero power coefficient')
        self.add_output('Omega_out',   val=np.zeros(n_OF), units='rpm',  desc='rotation speeds to run')
        self.add_output('pitch_out',   val=np.zeros(n_OF), units='deg',  desc='pitch angles to run')

        self.add_output('rated_V',     val=0.0,            units='m/s',  desc='rated wind speed')
        self.add_output('rated_Omega', val=0.0,            units='rpm',  desc='rotor rotation speed at rated')
        self.add_output('rated_pitch', val=0.0,            units='deg',  desc='pitch setting at rated')
        self.add_output('rated_T',     val=0.0,            units='N',    desc='rotor aerodynamic thrust at rated')
        self.add_output('rated_Q',     val=0.0,            units='N*m',  desc='rotor aerodynamic torque at rated')
        self.add_output('AEP',         val=0.0,            units='kW*h', desc='annual energy production')

        self.add_output('loads_r',      val=np.zeros(n_span), units='m', desc='radial positions along blade going toward tip')
        self.add_output('loads_Px',     val=np.zeros(n_span), units='N/m', desc='distributed loads in blade-aligned x-direction')
        self.add_output('loads_Py',     val=np.zeros(n_span), units='N/m', desc='distributed loads in blade-aligned y-direction')
        self.add_output('loads_Pz',     val=np.zeros(n_span), units='N/m', desc='distributed loads in blade-aligned z-direction')
        self.add_output('loads_Omega',  val=0.0, units='rpm', desc='rotor rotation speed')
        self.add_output('loads_pitch',  val=0.0, units='deg', desc='pitch angle')
        self.add_output('loads_azimuth', val=0.0, units='deg', desc='azimuthal angle')
        
        self.add_output('Fxyz',        val=np.zeros(3),    units='kN',   desc = 'Maximum hub forces in the non rotating frame')
        self.add_output('Mxyz',        val=np.zeros(3),    units='kN*m', desc = 'Maximum hub moments in the non rotating frame')
        self.add_output('max_RootMyb', val=0.0,            units='kN*m', desc = 'Maximum of the signals RootMyb1, RootMyb2, ... across all n blades representing the maximum blade root flapwise moment')
        self.add_output('max_RootMyc', val=0.0,            units='kN*m', desc = 'Maximum of the signals RootMyb1, RootMyb2, ... across all n blades representing the maximum blade root out of plane moment')

        self.add_output('C_miners_SC_SS',           val=np.zeros((n_span, n_mat, 2)),    desc="Miner's rule cummulative damage to Spar Cap, suction side")
        self.add_output('C_miners_SC_PS',           val=np.zeros((n_span, n_mat, 2)),    desc="Miner's rule cummulative damage to Spar Cap, pressure side")
        # self.add_output('C_miners_TE_SS',           val=np.zeros((n_span, n_mat, 2)),    desc="Miner's rule cummulative damage to Trailing-Edge reinforcement, suction side")
        # self.add_output('C_miners_TE_PS',           val=np.zeros((n_span, n_mat, 2)),    desc="Miner's rule cummulative damage to Trailing-Edge reinforcement, pressure side")
        self.add_output('max_aoa',    val=np.zeros(n_span), units='deg', desc='distributed angles of attack - max')
        self.add_output('std_aoa',    val=np.zeros(n_span), units='deg', desc='distributed angles of attack - std')
        self.add_output('mean_aoa',   val=np.zeros(n_span), units='deg', desc='distributed angles of attack - mean')

        self.add_output('rotor_overspeed',  val=0.0, desc='Maximum percent overspeed of the rotor during an OpenFAST simulation')
        self.add_discrete_output('fst_vt_out', val={})

        # Iteration counter for openfast calls. Initialize at -1 so 0 after first call
        self.of_inumber = -1
        
    def compute(self, inputs, outputs, discrete_inputs, discrete_outputs):
        #print(impl.world_comm().rank, 'Rotor_fast','start')
        sys.stdout.flush()

        fst_vt = self.init_FAST_model()
        fst_vt = self.update_FAST_model(fst_vt, inputs, discrete_inputs)
        
        if self.Analysis_Level == 2:
            # Run FAST with ElastoDyn

            FAST_Output, case_list, dlc_list  = self.run_FAST(inputs, discrete_inputs, fst_vt)
            self.post_process(FAST_Output, case_list, dlc_list, inputs, discrete_inputs, outputs, discrete_outputs)

            # list_cases, list_casenames, required_channels, case_keys = self.DLC_creation(inputs, discrete_inputs, fst_vt)
            # FAST_Output = self.run_FAST(fst_vt, list_cases, list_casenames, required_channels)

        elif self.Analysis_Level == 1:
            # Write FAST files, do not run
            self.write_FAST(fst_vt, discrete_outputs)

        discrete_outputs['fst_vt_out'] = fst_vt

        # delete run directory. not recommended for most cases, use for large parallelization problems where disk storage will otherwise fill up
        if self.clean_FAST_directory:
            try:
                shutil.rmtree(self.FAST_runDirectory)
            except:
                print('Failed to delete directory: %s'%self.FAST_runDirectory)

    def init_FAST_model(self):

        fst_vt = self.options['modeling_options']['openfast']['fst_vt']
        modeling_options = self.options['modeling_options']
        
        # Main .fst file`
        fst_vt['Fst']               = {}
        fst_vt['ElastoDyn']         = {}
        fst_vt['ElastoDynBlade']    = {}
        fst_vt['ElastoDynTower']    = {}
        fst_vt['AeroDyn15']         = {}
        fst_vt['AeroDynBlade']      = {}
        fst_vt['ServoDyn']          = {}
        fst_vt['InflowWind']        = {}
        fst_vt['SubDyn']            = {}
        fst_vt['HydroDyn']          = {}
        fst_vt['MoorDyn']           = {}

        for key in modeling_options['Level3']['simulation']:
            fst_vt['Fst'][key] = modeling_options['Level3']['simulation'][key]
            
        for key in modeling_options['Level3']['ElastoDyn']:
            fst_vt['ElastoDyn'][key] = modeling_options['Level3']['ElastoDyn'][key]
            
        for key in modeling_options['Level3']['ElastoDynBlade']:
            fst_vt['ElastoDynBlade'][key] = modeling_options['Level3']['ElastoDynBlade'][key]
            
        for key in modeling_options['Level3']['ElastoDynTower']:
            fst_vt['ElastoDynTower'][key] = modeling_options['Level3']['ElastoDynTower'][key]
            
        for key in modeling_options['Level3']['AeroDyn']:
            fst_vt['AeroDyn15'][key] = modeling_options['Level3']['AeroDyn'][key]
            
        for key in modeling_options['Level3']['InflowWind']:
            fst_vt['InflowWind'][key] = modeling_options['Level3']['InflowWind'][key]
            
        for key in modeling_options['Level3']['ServoDyn']:
            fst_vt['ServoDyn'][key] = modeling_options['Level3']['ServoDyn'][key]
            
        for key in modeling_options['Level3']['SubDyn']:
            fst_vt['SubDyn'][key] = modeling_options['Level3']['SubDyn'][key]
            
        for key in modeling_options['Level3']['HydroDyn']:
            fst_vt['HydroDyn'][key] = modeling_options['Level3']['HydroDyn'][key]
            
        for key in modeling_options['Level3']['MoorDyn']:
            fst_vt['MoorDyn'][key] = modeling_options['Level3']['MoorDyn'][key]

        fst_vt['ServoDyn']['DLL_FileName'] = modeling_options['openfast']['file_management']['path2dll']

        if fst_vt['AeroDyn15']['IndToler'] == 0.:
            fst_vt['AeroDyn15']['IndToler'] = 'default'
        if fst_vt['AeroDyn15']['DTAero'] == 0.:
            fst_vt['AeroDyn15']['DTAero'] = 'default'
        if fst_vt['ElastoDyn']['DT'] == 0.:
            fst_vt['ElastoDyn']['DT'] = 'default'

        return fst_vt

    
    def update_FAST_model(self, fst_vt, inputs, discrete_inputs):
        
        modeling_options = self.options['modeling_options']

        # Update fst_vt nested dictionary with data coming from WISDEM

        # Update ElastoDyn
        fst_vt['ElastoDyn']['NumBl']  = self.n_blades
        fst_vt['ElastoDyn']['TipRad'] = inputs['Rtip'][0]
        fst_vt['ElastoDyn']['HubRad'] = inputs['Rhub'][0]
        if discrete_inputs['rotor_orientation'] == 'upwind':
            k = -1.
        else:
            k = 1
        fst_vt['ElastoDyn']['PreCone(1)'] = k*inputs['cone'][0]
        fst_vt['ElastoDyn']['PreCone(2)'] = k*inputs['cone'][0]
        fst_vt['ElastoDyn']['PreCone(3)'] = k*inputs['cone'][0]
        fst_vt['ElastoDyn']['ShftTilt']   = k*inputs['tilt'][0]
        fst_vt['ElastoDyn']['OverHang']   = k*inputs['overhang'][0]
        fst_vt['ElastoDyn']['GBoxEff']    = inputs['gearbox_efficiency'][0] * 100.
        fst_vt['ElastoDyn']['GBRatio']    = inputs['gearbox_ratio'][0]

        # Update ServoDyn
        fst_vt['ServoDyn']['GenEff']      = float(inputs['generator_efficiency']/inputs['gearbox_efficiency']) * 100.

        # Masses and inertias from DriveSE
        fst_vt['ElastoDyn']['HubMass']   = inputs['hub_system_mass'][0]
        fst_vt['ElastoDyn']['HubIner']   = inputs['hub_system_I'][0]
        fst_vt['ElastoDyn']['HubCM']     = inputs['hub_system_cm'][0] # k*inputs['overhang'][0] - inputs['hub_system_cm'][0], but we need to solve the circular dependency in DriveSE first
        fst_vt['ElastoDyn']['NacMass']   = inputs['above_yaw_mass'][0]
        fst_vt['ElastoDyn']['YawBrMass'] = inputs['yaw_mass'][0]
        fst_vt['ElastoDyn']['NacYIner']  = inputs['nacelle_I'][2]
        fst_vt['ElastoDyn']['NacCMxn']   = -k*inputs['nacelle_cm'][0]
        fst_vt['ElastoDyn']['NacCMyn']   = inputs['nacelle_cm'][1]
        fst_vt['ElastoDyn']['NacCMzn']   = inputs['nacelle_cm'][2]
        fst_vt['ElastoDyn']['Twr2Shft']  = float(inputs['distance_tt_hub'])
        fst_vt['ElastoDyn']['GenIner']   = float(inputs['GenIner'])

        # Platform inputs
        fst_vt['ElastoDyn']['PtfmCMxt'] = 0.
        fst_vt['ElastoDyn']['PtfmCMyt'] = 0.
        fst_vt['ElastoDyn']['PtfmCMzt'] = float(inputs['tower_base_height'])

        # Mass and inertia inputs
        fst_vt['ElastoDyn']['TipMass(1)'] = 0.
        fst_vt['ElastoDyn']['TipMass(2)'] = 0.
        fst_vt['ElastoDyn']['TipMass(3)'] = 0.
        fst_vt['ElastoDyn']['PtfmMass'] = 0.
        fst_vt['ElastoDyn']['PtfmRIner'] = 0.
        fst_vt['ElastoDyn']['PtfmPIner'] = 0.
        fst_vt['ElastoDyn']['PtfmYIner'] = 0.

        # Drivetrain inputs
        fst_vt['ElastoDyn']['DTTorSpr'] = 0.
        fst_vt['ElastoDyn']['DTTorDmp'] = 0.

        # TODO: there are issues here
        #   - running the 15MW caused 120 tower points, some where nonunique heights
        tower_base_height = max(inputs['tower_base_height'][0], fst_vt['ElastoDyn']['PtfmCMzt'])
        fst_vt['ElastoDyn']['TowerBsHt'] = tower_base_height # Height of tower base above ground level [onshore] or MSL [offshore] (meters)
        fst_vt['ElastoDyn']['PtfmRefzt'] = tower_base_height # Vertical distance from the ground level [onshore] or MSL [offshore] to the platform reference point (meters)
        fst_vt['ElastoDyn']['TowerHt']   = float(inputs['hub_height']) - float(inputs['distance_tt_hub']) # Height of tower above ground level [onshore] or MSL [offshore] (meters)

        # Update Inflowwind
        fst_vt['InflowWind']['RefHt'] = float(inputs['hub_height'])
        fst_vt['InflowWind']['PLexp'] = float(inputs['shearExp'])
        if fst_vt['InflowWind']['NWindVel'] == 1:
            fst_vt['InflowWind']['WindVxiList'] = 0.
            fst_vt['InflowWind']['WindVyiList'] = 0.
            fst_vt['InflowWind']['WindVziList'] = float(inputs['hub_height'])
        else:
            raise Exception('The code only supports InflowWind NWindVel == 1')

        # Update ElastoDyn Tower Input File
        fst_vt['ElastoDynTower']['NTwInpSt'] = len(inputs['sec_loc'])
        fst_vt['ElastoDynTower']['HtFract']  = inputs['sec_loc']
        fst_vt['ElastoDynTower']['TMassDen'] = inputs['mass_den']
        fst_vt['ElastoDynTower']['TwFAStif'] = inputs['foreaft_stff']
        fst_vt['ElastoDynTower']['TwSSStif'] = inputs['sideside_stff']
        fst_vt['ElastoDynTower']['TwFAM1Sh'] = inputs['fore_aft_modes'][0, :]  / sum(inputs['fore_aft_modes'][0, :])
        fst_vt['ElastoDynTower']['TwFAM2Sh'] = inputs['fore_aft_modes'][1, :]  / sum(inputs['fore_aft_modes'][1, :])
        fst_vt['ElastoDynTower']['TwSSM1Sh'] = inputs['side_side_modes'][0, :] / sum(inputs['side_side_modes'][0, :])
        fst_vt['ElastoDynTower']['TwSSM2Sh'] = inputs['side_side_modes'][1, :] / sum(inputs['side_side_modes'][1, :])
<<<<<<< HEAD

        twr_z_start = -float(inputs['water_depth']) if self.options['modeling_options']['flags']['monopile'] else tower_base_height
        twr_elev  = np.r_[0.0, np.cumsum(inputs['tower_section_height'])] + twr_z_start
        #tip_height= twr_elev[-1]-inputs['Rtip']
        twr_index = np.argmin(abs(twr_elev - tower_base_height))
        #if twr_elev[twr_index] > tip_height:
        #    twr_index -= 1

=======
        
        twr_z_start = -float(inputs['water_depth']) if self.options['modeling_options']['flags']['monopile'] else tower_base_height
        twr_elev  = np.r_[0.0, np.cumsum(inputs['tower_section_height'])] + twr_z_start
        if tower_base_height > 1.:
            twr_index = np.argmin(abs(twr_elev - tower_base_height))
        else:
            twr_index = np.argmin(abs(twr_elev - 1.)) # wind grid starts at 1 meter height, see pyIECWind.py, so take the first node above that
            if twr_elev[twr_index] <= 1.:
                twr_index += 1
        
>>>>>>> 2bc8d13d
        fst_vt['AeroDyn15']['NumTwrNds'] = len(inputs['tower_outer_diameter'][twr_index:])
        fst_vt['AeroDyn15']['TwrElev']   = twr_elev[twr_index:]
        fst_vt['AeroDyn15']['TwrDiam']   = inputs['tower_outer_diameter'][twr_index:]
        fst_vt['AeroDyn15']['TwrCd']     = inputs['tower_cd'][0:]

        # Update ElastoDyn Blade Input File
        fst_vt['ElastoDynBlade']['NBlInpSt']   = len(inputs['r'])
        fst_vt['ElastoDynBlade']['BlFract']    = (inputs['r']-inputs['Rhub'])/(inputs['Rtip']-inputs['Rhub'])
        fst_vt['ElastoDynBlade']['BlFract'][0] = 0.
        fst_vt['ElastoDynBlade']['BlFract'][-1]= 1.
        fst_vt['ElastoDynBlade']['PitchAxis']  = inputs['le_location']
        fst_vt['ElastoDynBlade']['StrcTwst']   = inputs['theta'] # to do: structural twist is not nessessarily (nor likely to be) the same as aero twist
        fst_vt['ElastoDynBlade']['BMassDen']   = inputs['beam:rhoA']
        fst_vt['ElastoDynBlade']['FlpStff']    = inputs['beam:EIyy']
        fst_vt['ElastoDynBlade']['EdgStff']    = inputs['beam:EIxx']
        fst_vt['ElastoDynBlade']['BldFl1Sh']   = np.zeros(5)
        fst_vt['ElastoDynBlade']['BldFl2Sh']   = np.zeros(5)
        fst_vt['ElastoDynBlade']['BldEdgSh']   = np.zeros(5)
        for i in range(5):
            fst_vt['ElastoDynBlade']['BldFl1Sh'][i] = inputs['flap_mode_shapes'][0,i] / sum(inputs['flap_mode_shapes'][0,:])
            fst_vt['ElastoDynBlade']['BldFl2Sh'][i] = inputs['flap_mode_shapes'][1,i] / sum(inputs['flap_mode_shapes'][1,:])
            fst_vt['ElastoDynBlade']['BldEdgSh'][i] = inputs['edge_mode_shapes'][0,i] / sum(inputs['edge_mode_shapes'][0,:])
        
        # Update AeroDyn15
        fst_vt['AeroDyn15']['AirDens']   = float(inputs['rho'])
        fst_vt['AeroDyn15']['KinVisc']   = inputs['mu'][0] / inputs['rho'][0]
        fst_vt['AeroDyn15']['SpdSound']  = float(inputs['speed_sound_air'])


        # Update AeroDyn15 Blade Input File
        r = (inputs['r']-inputs['Rhub'])
        r[0]  = 0.
        r[-1] = inputs['Rtip']-inputs['Rhub']
        fst_vt['AeroDynBlade']['NumBlNds'] = self.n_span
        fst_vt['AeroDynBlade']['BlSpn']    = r
        fst_vt['AeroDynBlade']['BlCrvAC']  = inputs['ref_axis_blade'][:,0]
        fst_vt['AeroDynBlade']['BlSwpAC']  = inputs['ref_axis_blade'][:,1]
        fst_vt['AeroDynBlade']['BlCrvAng'] = np.degrees(np.arcsin(np.gradient(inputs['ref_axis_blade'][:,0])/np.gradient(r)))
        fst_vt['AeroDynBlade']['BlTwist']  = inputs['theta']
        fst_vt['AeroDynBlade']['BlChord']  = inputs['chord']
        fst_vt['AeroDynBlade']['BlAFID']   = np.asarray(range(1,self.n_span+1))

        # Update AeroDyn15 Airfoile Input Files
        # airfoils = inputs['airfoils']
        fst_vt['AeroDyn15']['NumAFfiles'] = self.n_span
        # fst_vt['AeroDyn15']['af_data'] = [{}]*len(airfoils)
        fst_vt['AeroDyn15']['af_data'] = []

        if self.n_tab > 1:
            fst_vt['AeroDyn15']['AFTabMod'] = 3

        for i in range(self.n_span): # No of blade radial stations
        
            fst_vt['AeroDyn15']['af_data'].append([])
            

            for j in range(self.n_tab): # No of tabs; if there are no flaps at this blade station
                unsteady = eval_unsteady(inputs['airfoils_aoa'], inputs['airfoils_cl'][i,:,0,j], inputs['airfoils_cd'][i,:,0,j], inputs['airfoils_cm'][i,:,0,j])
                fst_vt['AeroDyn15']['af_data'][i].append({})


                fst_vt['AeroDyn15']['af_data'][i][j]['InterpOrd'] = "DEFAULT"
                fst_vt['AeroDyn15']['af_data'][i][j]['NonDimArea']= 1
                if modeling_options['openfast']['analysis_settings']['generate_af_coords']:
                    fst_vt['AeroDyn15']['af_data'][i][j]['NumCoords'] = '@"AF{:02d}_Coords.txt"'.format(i)
                else:
                    fst_vt['AeroDyn15']['af_data'][i][j]['NumCoords'] = 0
                fst_vt['AeroDyn15']['af_data'][i][j]['NumTabs']   = self.n_tab
                if inputs['airfoils_Re_loc'][i][0][j] == 0:  # check if Re ws locally determined (e.g. for trailing edge flaps)
                    fst_vt['AeroDyn15']['af_data'][i][j]['Re']        =  0.75       # TODO: functionality for multiple Re tables
                else:
                    fst_vt['AeroDyn15']['af_data'][i][j]['Re'] = inputs['airfoils_Re_loc'][i,0,j]/1000000  # give in millions
                fst_vt['AeroDyn15']['af_data'][i][j]['Ctrl'] = inputs['airfoils_Ctrl'][i,0,j]  # unsteady['Ctrl'] # added to unsteady function for variable flap controls at airfoils

                fst_vt['AeroDyn15']['af_data'][i][j]['InclUAdata']= "True"
                fst_vt['AeroDyn15']['af_data'][i][j]['alpha0']    = unsteady['alpha0']
                fst_vt['AeroDyn15']['af_data'][i][j]['alpha1']    = unsteady['alpha1']
                fst_vt['AeroDyn15']['af_data'][i][j]['alpha2']    = unsteady['alpha2']
                fst_vt['AeroDyn15']['af_data'][i][j]['eta_e']     = unsteady['eta_e']
                fst_vt['AeroDyn15']['af_data'][i][j]['C_nalpha']  = unsteady['C_nalpha']
                fst_vt['AeroDyn15']['af_data'][i][j]['T_f0']      = unsteady['T_f0']
                fst_vt['AeroDyn15']['af_data'][i][j]['T_V0']      = unsteady['T_V0']
                fst_vt['AeroDyn15']['af_data'][i][j]['T_p']       = unsteady['T_p']
                fst_vt['AeroDyn15']['af_data'][i][j]['T_VL']      = unsteady['T_VL']
                fst_vt['AeroDyn15']['af_data'][i][j]['b1']        = unsteady['b1']
                fst_vt['AeroDyn15']['af_data'][i][j]['b2']        = unsteady['b2']
                fst_vt['AeroDyn15']['af_data'][i][j]['b5']        = unsteady['b5']
                fst_vt['AeroDyn15']['af_data'][i][j]['A1']        = unsteady['A1']
                fst_vt['AeroDyn15']['af_data'][i][j]['A2']        = unsteady['A2']
                fst_vt['AeroDyn15']['af_data'][i][j]['A5']        = unsteady['A5']
                fst_vt['AeroDyn15']['af_data'][i][j]['S1']        = unsteady['S1']
                fst_vt['AeroDyn15']['af_data'][i][j]['S2']        = unsteady['S2']
                fst_vt['AeroDyn15']['af_data'][i][j]['S3']        = unsteady['S3']
                fst_vt['AeroDyn15']['af_data'][i][j]['S4']        = unsteady['S4']
                fst_vt['AeroDyn15']['af_data'][i][j]['Cn1']       = unsteady['Cn1']
                fst_vt['AeroDyn15']['af_data'][i][j]['Cn2']       = unsteady['Cn2']
                fst_vt['AeroDyn15']['af_data'][i][j]['St_sh']     = unsteady['St_sh']
                fst_vt['AeroDyn15']['af_data'][i][j]['Cd0']       = unsteady['Cd0']
                fst_vt['AeroDyn15']['af_data'][i][j]['Cm0']       = unsteady['Cm0']
                fst_vt['AeroDyn15']['af_data'][i][j]['k0']        = unsteady['k0']
                fst_vt['AeroDyn15']['af_data'][i][j]['k1']        = unsteady['k1']
                fst_vt['AeroDyn15']['af_data'][i][j]['k2']        = unsteady['k2']
                fst_vt['AeroDyn15']['af_data'][i][j]['k3']        = unsteady['k3']
                fst_vt['AeroDyn15']['af_data'][i][j]['k1_hat']    = unsteady['k1_hat']
                fst_vt['AeroDyn15']['af_data'][i][j]['x_cp_bar']  = unsteady['x_cp_bar']
                fst_vt['AeroDyn15']['af_data'][i][j]['UACutout']  = unsteady['UACutout']
                fst_vt['AeroDyn15']['af_data'][i][j]['filtCutOff']= unsteady['filtCutOff']
                fst_vt['AeroDyn15']['af_data'][i][j]['NumAlf']    = len(unsteady['Alpha'])
                fst_vt['AeroDyn15']['af_data'][i][j]['Alpha']     = np.array(unsteady['Alpha'])
                fst_vt['AeroDyn15']['af_data'][i][j]['Cl']        = np.array(unsteady['Cl'])
                fst_vt['AeroDyn15']['af_data'][i][j]['Cd']        = np.array(unsteady['Cd'])
                fst_vt['AeroDyn15']['af_data'][i][j]['Cm']        = np.array(unsteady['Cm'])
                fst_vt['AeroDyn15']['af_data'][i][j]['Cpmin']     = np.zeros_like(unsteady['Cm'])        
        
        fst_vt['AeroDyn15']['af_coord'] = []
        fst_vt['AeroDyn15']['rthick']   = np.zeros(self.n_span)
        for i in range(self.n_span):
            fst_vt['AeroDyn15']['af_coord'].append({})
            fst_vt['AeroDyn15']['af_coord'][i]['x']  = inputs['coord_xy_interp'][i,:,0]
            fst_vt['AeroDyn15']['af_coord'][i]['y']  = inputs['coord_xy_interp'][i,:,1]
            fst_vt['AeroDyn15']['rthick'][i]         = inputs['rthick'][i]
                
        # AeroDyn spanwise output positions
        r = r/r[-1]
        r_out_target  = [0.1, 0.20, 0.30, 0.4, 0.5, 0.6, 0.7, 0.8, 0.9]
        idx_out       = [np.argmin(abs(r-ri)) for ri in r_out_target]
        self.R_out_AD = [fst_vt['AeroDynBlade']['BlSpn'][i] for i in idx_out]

        if len(self.R_out_AD) != len(np.unique(self.R_out_AD)):
            raise Exception('ERROR: the spanwise resolution is too coarse and does not support 9 channels along blade span. Please increase it in the modeling_options.yaml.')
        
        fst_vt['AeroDyn15']['BlOutNd']  = [str(idx+1) for idx in idx_out]
        fst_vt['AeroDyn15']['NBlOuts']  = len(idx_out)

        nBldNodes     = fst_vt['ElastoDyn']['BldNodes']
        bld_fract     = np.arange(1./nBldNodes/2., 1, 1./nBldNodes)
        idx_out       = [np.argmin(abs(bld_fract-ri)) for ri in r_out_target]
        r_nodes       = bld_fract*(fst_vt['ElastoDyn']['TipRad']-fst_vt['ElastoDyn']['HubRad'])
        self.R_out_ED = [r_nodes[i] for i in idx_out]
        if len(self.R_out_ED) != len(np.unique(self.R_out_ED)):
            raise Exception('ERROR: the spanwise resolution is too coarse and does not support 9 channels along blade span. Please increase it in the modeling_options.yaml.')
        fst_vt['ElastoDyn']['BldGagNd'] = [idx+1 for idx in idx_out]
        fst_vt['ElastoDyn']['NBlGages'] = len(idx_out)

        fst_vt['ElastoDyn']['NTwGages'] = 0
        fst_vt['ElastoDyn']['TwrGagNd'] = 0
        fst_vt['AeroDyn15']['NTwOuts']  = 0

        # SubDyn inputs
        if self.options['modeling_options']['flags']['monopile']:
            mono_index = twr_index+1 # Duplicate intersection point
            n_joints = len(inputs['tower_outer_diameter'][:mono_index])
            fst_vt['SubDyn']['JDampings'] = [str(m) for m in fst_vt['SubDyn']['JDampings']]
            fst_vt['SubDyn']['NJoints'] = n_joints
            fst_vt['SubDyn']['JointID'] = np.arange( n_joints, dtype=np.int_) + 1
            fst_vt['SubDyn']['JointXss'] = np.zeros( n_joints )
            fst_vt['SubDyn']['JointYss'] = np.zeros( n_joints )
            fst_vt['SubDyn']['JointZss'] = twr_elev[:mono_index]
            fst_vt['SubDyn']['NReact'] = 1
            fst_vt['SubDyn']['RJointID'] = [1]
            fst_vt['SubDyn']['RctTDXss'] = fst_vt['SubDyn']['RctTDYss'] = fst_vt['SubDyn']['RctTDZss'] = [1]
            fst_vt['SubDyn']['RctRDXss'] = fst_vt['SubDyn']['RctRDYss'] = fst_vt['SubDyn']['RctRDZss'] = [1]
            fst_vt['SubDyn']['Rct_SoilFile'] = ['']
            fst_vt['SubDyn']['IJointID'] = [1]
            fst_vt['SubDyn']['ItfTDXss'] = fst_vt['SubDyn']['ItfTDYss'] = fst_vt['SubDyn']['ItfTDZss'] = [1]
            fst_vt['SubDyn']['ItfRDXss'] = fst_vt['SubDyn']['ItfRDYss'] = fst_vt['SubDyn']['ItfRDZss'] = [1]
            fst_vt['SubDyn']['NMembers'] = n_joints-1
            fst_vt['SubDyn']['MemberID'] = np.arange( n_joints-1, dtype=np.int_ ) + 1
            fst_vt['SubDyn']['MJointID1'] = np.arange( n_joints-1, dtype=np.int_ ) + 1
            fst_vt['SubDyn']['MJointID2'] = np.arange( n_joints-1, dtype=np.int_ ) + 2
            fst_vt['SubDyn']['MPropSetID1'] = fst_vt['SubDyn']['MPropSetID2'] = np.arange( n_joints-1, dtype=np.int_ ) + 1
            fst_vt['SubDyn']['NPropSets'] = n_joints-1
            fst_vt['SubDyn']['PropSetID1'] = np.arange( n_joints-1, dtype=np.int_ ) + 1
            fst_vt['SubDyn']['YoungE1'] = inputs['tower_E'][:mono_index]
            fst_vt['SubDyn']['ShearG1'] = inputs['tower_G'][:mono_index]
            fst_vt['SubDyn']['MatDens1'] = inputs['tower_rho'][:mono_index]
            fst_vt['SubDyn']['XsecD'] = nodal2sectional(inputs['tower_outer_diameter'][:mono_index])[0]
            fst_vt['SubDyn']['XsecT'] = inputs['tower_wall_thickness'][:mono_index]
            fst_vt['SubDyn']['NXPropSets'] = 0
            fst_vt['SubDyn']['NCOSMs'] = 0
            fst_vt['SubDyn']['NCmass'] = 2 if inputs['gravity_foundation_mass'] > 0.0 else 1
            fst_vt['SubDyn']['CMJointID'] = np.arange( fst_vt['SubDyn']['NCmass'] ) + 1
            fst_vt['SubDyn']['JMass'] = [float(inputs['transition_piece_mass'])]
            fst_vt['SubDyn']['JMXX'] = [inputs['transition_piece_I'][0]]
            fst_vt['SubDyn']['JMYY'] = [inputs['transition_piece_I'][1]]
            fst_vt['SubDyn']['JMZZ'] = [inputs['transition_piece_I'][2]]
            if inputs['gravity_foundation_mass'] > 0.0:
                fst_vt['SubDyn']['JMass'] += [float(inputs['gravity_foundation_mass'])]
                fst_vt['SubDyn']['JMXX'] += [inputs['gravity_foundation_I'][0]]
                fst_vt['SubDyn']['JMYY'] += [inputs['gravity_foundation_I'][1]]
                fst_vt['SubDyn']['JMZZ'] += [inputs['gravity_foundation_I'][2]]

            # HydroDyn inputs
            fst_vt['HydroDyn']['WtrDens'] = float(inputs['rho_water'])
            fst_vt['HydroDyn']['WtrDpth'] = float(inputs['water_depth'])
            fst_vt['HydroDyn']['MSL2SWL'] = 0
            fst_vt['HydroDyn']['WaveHs'] = float(inputs['Hsig_wave'])
            fst_vt['HydroDyn']['WaveTp'] = float(inputs['Tsig_wave'])
            if fst_vt['HydroDyn']['WavePkShp']<=-999.0: fst_vt['HydroDyn']['WavePkShp'] = "DEFAULT"
            fst_vt['HydroDyn']['WaveDir'] = float(inputs['beta_wave'])
            fst_vt['HydroDyn']['WaveDirRange'] = np.rad2deg(fst_vt['HydroDyn']['WaveDirRange'])
            fst_vt['HydroDyn']['WaveElevxi'] = [str(m) for m in fst_vt['HydroDyn']['WaveElevxi']]
            fst_vt['HydroDyn']['WaveElevyi'] = [str(m) for m in fst_vt['HydroDyn']['WaveElevyi']]
            fst_vt['HydroDyn']['CurrSSDir'] = "DEFAULT" if fst_vt['HydroDyn']['CurrSSDir']<=-999.0 else np.rad2deg(fst_vt['HydroDyn']['CurrSSDir']) 
            fst_vt['HydroDyn']['AddF0'] = np.array( fst_vt['HydroDyn']['AddF0'] )
            fst_vt['HydroDyn']['AddCLin'] = np.vstack( tuple([fst_vt['HydroDyn']['AddCLin'+str(m+1)] for m in range(6)]) )
            fst_vt['HydroDyn']['AddBLin'] = np.vstack( tuple([fst_vt['HydroDyn']['AddBLin'+str(m+1)] for m in range(6)]) )
            fst_vt['HydroDyn']['AddBQuad'] = np.vstack( tuple([fst_vt['HydroDyn']['AddBQuad'+str(m+1)] for m in range(6)]) )
            fst_vt['HydroDyn']['NAxCoef'] = 1
            fst_vt['HydroDyn']['AxCoefID'] = 1 + np.arange( fst_vt['HydroDyn']['NAxCoef'], dtype=np.int_)
            fst_vt['HydroDyn']['AxCd'] = np.zeros( fst_vt['HydroDyn']['NAxCoef'] )
            fst_vt['HydroDyn']['AxCa'] = np.zeros( fst_vt['HydroDyn']['NAxCoef'] )
            fst_vt['HydroDyn']['AxCp'] = np.ones( fst_vt['HydroDyn']['NAxCoef'] )
            fst_vt['HydroDyn']['NJoints'] = fst_vt['SubDyn']['NJoints']
            fst_vt['HydroDyn']['JointID'] = fst_vt['SubDyn']['JointID']
            fst_vt['HydroDyn']['Jointxi'] = fst_vt['SubDyn']['JointXss']
            fst_vt['HydroDyn']['Jointyi'] = fst_vt['SubDyn']['JointYss']
            fst_vt['HydroDyn']['Jointzi'] = fst_vt['SubDyn']['JointZss']
            fst_vt['HydroDyn']['JointAxID'] = np.ones( fst_vt['HydroDyn']['NJoints'], dtype=np.int_)
            fst_vt['HydroDyn']['JointOvrlp'] = np.zeros( fst_vt['HydroDyn']['NJoints'], dtype=np.int_)
            fst_vt['HydroDyn']['NPropSets'] = fst_vt['SubDyn']['NPropSets']
            fst_vt['HydroDyn']['PropSetID'] = fst_vt['SubDyn']['PropSetID1']
            fst_vt['HydroDyn']['PropD'] = fst_vt['SubDyn']['XsecD']
            fst_vt['HydroDyn']['PropThck'] = fst_vt['SubDyn']['XsecT']
            fst_vt['HydroDyn']['SimplCd'] = 1.0
            fst_vt['HydroDyn']['SimplCdMG'] = 1.0
            fst_vt['HydroDyn']['SimplCa'] = 1.0
            fst_vt['HydroDyn']['SimplCaMG'] = 1.0
            fst_vt['HydroDyn']['SimplCp'] = 1.0
            fst_vt['HydroDyn']['SimplCpMG'] = 1.0
            fst_vt['HydroDyn']['SimplAxCa'] = 1.0
            fst_vt['HydroDyn']['SimplAxCaMG'] = 1.0
            fst_vt['HydroDyn']['SimplAxCp'] = 1.0
            fst_vt['HydroDyn']['SimplAxCpMG'] = 1.0
            fst_vt['HydroDyn']['NCoefDpth'] = 0
            fst_vt['HydroDyn']['NCoefMembers'] = 0
            fst_vt['HydroDyn']['NMembers'] = fst_vt['SubDyn']['NMembers']
            fst_vt['HydroDyn']['MemberID'] = fst_vt['SubDyn']['MemberID']
            fst_vt['HydroDyn']['MJointID1'] = fst_vt['SubDyn']['MJointID1']
            fst_vt['HydroDyn']['MJointID2'] = fst_vt['SubDyn']['MJointID2']
            fst_vt['HydroDyn']['MPropSetID1'] = fst_vt['SubDyn']['MPropSetID1']
            fst_vt['HydroDyn']['MPropSetID2'] = fst_vt['SubDyn']['MPropSetID2']
            fst_vt['HydroDyn']['MDivSize'] = 0.5*np.ones( fst_vt['HydroDyn']['NMembers'] )
            fst_vt['HydroDyn']['MCoefMod'] = np.ones( fst_vt['HydroDyn']['NMembers'], dtype=np.int_)
            fst_vt['HydroDyn']['PropPot'] = ['FALSE']* fst_vt['HydroDyn']['NMembers']
            fst_vt['HydroDyn']['NFillGroups'] = 0
            fst_vt['HydroDyn']['NMGDepths'] = 0
            
        # Moodyn inputs
        if modeling_options["flags"]["mooring"]:
            n_line_types = modeling_options["mooring"]["n_line_types"]
            fst_vt['MoorDyn']['NTypes'] = n_line_types
            fst_vt['MoorDyn']['Name'] = modeling_options["mooring"]["line_type_name"][:]
            fst_vt['MoorDyn']['Diam'] = inputs["line_diameter"]
            fst_vt['MoorDyn']['MassDen'] = inputs["line_mass_density"]
            fst_vt['MoorDyn']['EA'] = inputs["line_stiffness"]
            fst_vt['MoorDyn']['BA_zeta'] = -1*np.ones( n_line_types, dtype=np.int64)
            fst_vt['MoorDyn']['Can'] = inputs["line_transverse_added_mass"]
            fst_vt['MoorDyn']['Cat'] = inputs["line_tangential_added_mass"]
            fst_vt['MoorDyn']['Cdn'] = inputs["line_transverse_drag"]
            fst_vt['MoorDyn']['Cdn'] = inputs["line_tangential_drag"]

            n_nodes = modeling_options["mooring"]["n_nodes"]
            fst_vt['MoorDyn']['NConnects'] = n_nodes
            fst_vt['MoorDyn']['Node'] = np.arange(n_nodes)+1
            fst_vt['MoorDyn']['Type'] = modeling_options["mooring"]["node_type"][:]
            fst_vt['MoorDyn']['X'] = inputs['nodes_location_full'][:,0]
            fst_vt['MoorDyn']['Y'] = inputs['nodes_location_full'][:,1]
            fst_vt['MoorDyn']['Z'] = inputs['nodes_location_full'][:,2]
            fst_vt['MoorDyn']['M'] = inputs['nodes_mass']
            fst_vt['MoorDyn']['V'] = inputs['nodes_volume']
            fst_vt['MoorDyn']['FX'] = np.zeros( n_nodes )
            fst_vt['MoorDyn']['FY'] = np.zeros( n_nodes )
            fst_vt['MoorDyn']['FZ'] = np.zeros( n_nodes )
            fst_vt['MoorDyn']['CdA'] = inputs['nodes_drag_area']
            fst_vt['MoorDyn']['CA'] = inputs['nodes_added_mass']

            n_lines = modeling_options["mooring"]["n_lines"]
            fst_vt['MoorDyn']['NLines'] = n_lines
            fst_vt['MoorDyn']['Line'] = np.arange(n_lines)+1
            fst_vt['MoorDyn']['LineType'] = modeling_options["mooring"]["line_type"][:]
            fst_vt['MoorDyn']['UnstrLen'] = inputs['unstretched_length']
            fst_vt['MoorDyn']['NumSegs'] = 50*np.ones( n_line_types, dtype=np.int64)
            fst_vt['MoorDyn']['NodeAnch'] = np.zeros(n_lines, dtype=np.int64)
            fst_vt['MoorDyn']['NodeFair'] = np.zeros(n_lines, dtype=np.int64)
            fst_vt['MoorDyn']['Flags_Outputs'] = ['-'] * n_lines
            for k in range(n_lines):
                id1 = discrete_inputs['node_names'].index( modeling_options["mooring"]["node1"][k] )
                id2 = discrete_inputs['node_names'].index( modeling_options["mooring"]["node2"][k] )
                if (fst_vt['MoorDyn']['Type'][id1].lower() == 'vessel' and
                    fst_vt['MoorDyn']['Type'][id2].lower() == 'fixed'):
                    fst_vt['MoorDyn']['NodeFair'][k] = id1+1
                    fst_vt['MoorDyn']['NodeAnch'][k] = id2+1
                if (fst_vt['MoorDyn']['Type'][id2].lower() == 'vessel' and
                    fst_vt['MoorDyn']['Type'][id1].lower() == 'fixed'):
                    fst_vt['MoorDyn']['NodeFair'][k] = id2+1
                    fst_vt['MoorDyn']['NodeAnch'][k] = id1+1
                else:
                    print(discrete_inputs['node_names'])
                    print(modeling_options["mooring"]["node1"][k], modeling_options["mooring"]["node2"][k])
                    print(fst_vt['MoorDyn']['Type'][id1], fst_vt['MoorDyn']['Type'][id2])
                    raise ValueError('Mooring line seems to be between unknown endpoint types?')
            
        return fst_vt


    def run_FAST(self, inputs, discrete_inputs, fst_vt):

        case_list      = []
        case_name_list = []
        dlc_list       = []

        if self.FASTpref['dlc_settings']['run_IEC'] or self.FASTpref['dlc_settings']['run_blade_fatigue']:
            case_list_IEC, case_name_list_IEC, dlc_list_IEC = self.DLC_creation_IEC(inputs, discrete_inputs, fst_vt)
            case_list      += case_list_IEC
            case_name_list += case_name_list_IEC
            dlc_list       += dlc_list_IEC

        if self.FASTpref['dlc_settings']['run_power_curve']:
            case_list_pc, case_name_list_pc, dlc_list_pc = self.DLC_creation_powercurve(inputs, discrete_inputs, fst_vt)
            case_list      += case_list_pc
            case_name_list += case_name_list_pc
            dlc_list       += dlc_list_pc

        # Mandatory output channels to include 
        # TODO: what else is needed here?
        channels_out  = ["TipDxc1", "TipDyc1", "TipDzc1", "TipDxc2", "TipDyc2", "TipDzc2"]
        channels_out += ["RootMxc1", "RootMyc1", "RootMzc1", "RootMxc2", "RootMyc2", "RootMzc2"]
        channels_out += ["TipDxb1", "TipDyb1", "TipDzb1", "TipDxb2", "TipDyb2", "TipDzb2"]
        channels_out += ["RootMxb1", "RootMyb1", "RootMzb1", "RootMxb2", "RootMyb2", "RootMzb2"]
        channels_out += ["RootFxc1", "RootFyc1", "RootFzc1", "RootFxc2", "RootFyc2", "RootFzc2"]
        channels_out += ["RootFxb1", "RootFyb1", "RootFzb1", "RootFxb2", "RootFyb2", "RootFzb2"]
        channels_out += ["RtAeroCp", "RtAeroCt", "RotSpeed", "NacYaw",  "GenPwr", "GenTq", "BldPitch1", "BldPitch2", "Azimuth"]
        channels_out += ["Wind1VelX", "Wind1VelY", "Wind1VelZ"]
        channels_out += ["TwrBsMxt",  "TwrBsMyt", "TwrBsMzt"]
        channels_out += ["B1N1Fx", "B1N2Fx", "B1N3Fx", "B1N4Fx", "B1N5Fx", "B1N6Fx", "B1N7Fx", "B1N8Fx", "B1N9Fx", "B1N1Fy", "B1N2Fy", "B1N3Fy", "B1N4Fy", "B1N5Fy", "B1N6Fy", "B1N7Fy", "B1N8Fy", "B1N9Fy"]
        channels_out += ["B2N1Fx", "B2N2Fx", "B2N3Fx", "B2N4Fx", "B2N5Fx", "B2N6Fx", "B2N7Fx", "B2N8Fx", "B2N9Fx", "B2N1Fy", "B2N2Fy", "B2N3Fy", "B2N4Fy", "B2N5Fy", "B2N6Fy", "B2N7Fy", "B2N8Fy", "B2N9Fy"]
        channels_out += ["Spn1MLxb1", "Spn2MLxb1", "Spn3MLxb1", "Spn4MLxb1", "Spn5MLxb1", "Spn6MLxb1", "Spn7MLxb1", "Spn8MLxb1", "Spn9MLxb1"]
        channels_out += ["Spn1MLyb1", "Spn2MLyb1", "Spn3MLyb1", "Spn4MLyb1", "Spn5MLyb1", "Spn6MLyb1", "Spn7MLyb1", "Spn8MLyb1", "Spn9MLyb1"]
        channels_out += ["RtAeroFxh", "RtAeroFyh", "RtAeroFzh"]
        channels_out += ["RotThrust", "LSShftFys", "LSShftFzs", "RotTorq", "LSSTipMys", "LSSTipMzs"]
        channels_out += ["B1N1Alpha", "B1N2Alpha", "B1N3Alpha", "B1N4Alpha", "B1N5Alpha", "B1N6Alpha", "B1N7Alpha", "B1N8Alpha", "B1N9Alpha", "B2N1Alpha", "B2N2Alpha", "B2N3Alpha", "B2N4Alpha", "B2N5Alpha", "B2N6Alpha", "B2N7Alpha", "B2N8Alpha","B2N9Alpha"]
        if self.n_blades > 2:
            channels_out += ["TipDxc3", "TipDyc3", "TipDzc3", "RootMxc3", "RootMyc3", "RootMzc3", "TipDxb3", "TipDyb3", "TipDzb3", "RootMxb3",
                             "RootMyb3", "RootMzb3", "RootFxc3", "RootFyc3", "RootFzc3", "RootFxb3", "RootFyb3", "RootFzb3", "BldPitch3"]
            channels_out += ["B3N1Fx", "B3N2Fx", "B3N3Fx", "B3N4Fx", "B3N5Fx", "B3N6Fx", "B3N7Fx", "B3N8Fx", "B3N9Fx", "B3N1Fy", "B3N2Fy", "B3N3Fy", "B3N4Fy", "B3N5Fy", "B3N6Fy", "B3N7Fy", "B3N8Fy", "B3N9Fy"]
            channels_out += ["B3N1Alpha", "B3N2Alpha", "B3N3Alpha", "B3N4Alpha", "B3N5Alpha", "B3N6Alpha", "B3N7Alpha", "B3N8Alpha", "B3N9Alpha"]


        if self.n_tab > 1:
            channels_out += ['BLFLAP1', 'BLFLAP2', 'BLFLAP3']
            
        channels = {}
        for var in channels_out:
            channels[var] = True

        # FAST wrapper setup
        fastBatch = runFAST_pywrapper_batch(FAST_ver=self.FAST_ver)
        fastBatch.channels = channels

        if self.FASTpref['file_management']['FAST_exe'] != 'none':
            fastBatch.FAST_exe          = self.FAST_exe
        fastBatch.FAST_runDirectory = self.FAST_runDirectory
        fastBatch.FAST_InputFile    = self.FAST_InputFile
        fastBatch.FAST_directory    = self.FAST_directory
        fastBatch.debug_level       = self.debug_level
        fastBatch.fst_vt            = fst_vt
        fastBatch.post              = FAST_IO_timeseries

        fastBatch.case_list         = case_list
        fastBatch.case_name_list    = case_name_list
        fastBatch.channels          = channels

        fastBatch.overwrite_outfiles = True  #<--- Debugging only, set to False to prevent OpenFAST from running if the .outb already exists

        # Run FAST
        if self.mpi_run:
            FAST_Output = fastBatch.run_mpi(self.mpi_comm_map_down)
        else:
            if self.cores == 1:
                FAST_Output = fastBatch.run_serial()
            else:
                FAST_Output = fastBatch.run_multi(self.cores)

        self.fst_vt = fst_vt
        self.of_inumber = self.of_inumber + 1
        sys.stdout.flush()
        return FAST_Output, case_list, dlc_list

    def DLC_creation_IEC(self, inputs, discrete_inputs, fst_vt, powercurve=False):

        iec = CaseGen_IEC()

        # Turbine Data
        iec.Turbine_Class    = discrete_inputs['turbine_class']
        iec.Turbulence_Class = discrete_inputs['turbulence_class']
        iec.D                = fst_vt['ElastoDyn']['TipRad']*2. #np.min([fst_vt['InflowWind']['RefHt']*1.9 , fst_vt['ElastoDyn']['TipRad']*2.5])
        iec.z_hub            = fst_vt['InflowWind']['RefHt']

        # Turbine initial conditions
        iec.init_cond = {} # can leave as {} if data not available
        iec.init_cond[("ElastoDyn","RotSpeed")]        = {'U':inputs['U_init']}
        iec.init_cond[("ElastoDyn","RotSpeed")]['val'] = inputs['Omega_init']
        iec.init_cond[("ElastoDyn","BlPitch1")]        = {'U':inputs['U_init']}
        iec.init_cond[("ElastoDyn","BlPitch1")]['val'] = inputs['pitch_init']
        iec.init_cond[("ElastoDyn","BlPitch2")]        = iec.init_cond[("ElastoDyn","BlPitch1")]
        iec.init_cond[("ElastoDyn","BlPitch3")]        = iec.init_cond[("ElastoDyn","BlPitch1")]

        # Todo: need a way to handle Metocean conditions for Offshore
        # if offshore:
        #     iec.init_cond[("HydroDyn","WaveHs")]        = {'U':[3, 4, 6, 8, 10, 12, 14, 16, 18, 20, 22, 24, 25, 40, 50]}
        #     iec.init_cond[("HydroDyn","WaveHs")]['val'] = [1.101917033, 1.101917033, 1.179052649, 1.315715154, 1.536867124, 1.835816514, 2.187994638, 2.598127096, 3.061304068, 3.617035443, 4.027470219, 4.51580671, 4.51580671, 6.98, 10.7]
        #     iec.init_cond[("HydroDyn","WaveTp")]        = {'U':[3, 4, 6, 8, 10, 12, 14, 16, 18, 20, 22, 24, 25, 40, 50]}
        #     iec.init_cond[("HydroDyn","WaveTp")]['val'] = [8.515382435, 8.515382435, 8.310063688, 8.006300889, 7.6514231, 7.440581338, 7.460834063, 7.643300307, 8.046899942, 8.521314105, 8.987021024, 9.451641026, 9.451641026, 11.7, 14.2]

        # Setup dlc settings
        iec.dlc_inputs = {}
        iec.dlc_inputs['DLC']   = []
        iec.dlc_inputs['U']     = []
        iec.dlc_inputs['Seeds'] = []
        iec.dlc_inputs['Yaw']   = []

        if powercurve:
            # running turbulent power curve
            iec.dlc_inputs['DLC'].append(1.1)
            iec.dlc_inputs['U'].append(self.FASTpref['dlc_settings']['Power_Curve']['U'])
            iec.dlc_inputs['Seeds'].append(self.FASTpref['dlc_settings']['Power_Curve']['Seeds'])
            iec.dlc_inputs['Yaw'].append([])

        else:

            for dlc in self.FASTpref['dlc_settings']['IEC']:

                if 'DLC' in dlc.keys():
                    iec.dlc_inputs['DLC'].append(dlc['DLC'])
                else:
                    iec.dlc_inputs['DLC'].append([])

                if 'U' in dlc.keys():
                    iec.dlc_inputs['U'].append(dlc['U'])
                else:
                    if dlc['DLC'] == 1.4:
                        iec.dlc_inputs['U'].append([float(inputs['Vrated'])-2., float(inputs['Vrated']), float(inputs['Vrated'])+2.])
                    elif dlc['DLC'] == 5.1:
                        iec.dlc_inputs['U'].append([float(inputs['Vrated'])-2., float(inputs['Vrated'])+2., float(inputs['V_cutout'])])
                    elif dlc['DLC'] == 6.1:
                        iec.dlc_inputs['U'].append([float(inputs['V_extreme50'])])
                    elif dlc['DLC'] == 6.3:
                        iec.dlc_inputs['U'].append([float(inputs['V_extreme1'])])
                    else:
                        iec.dlc_inputs['U'].append([])

                if 'Seeds' in dlc.keys():
                    iec.dlc_inputs['Seeds'].append(dlc['Seeds'])
                else:
                    iec.dlc_inputs['Seeds'].append([])

                if 'Yaw' in dlc.keys():
                    iec.dlc_inputs['Yaw'].append(dlc['Yaw'])
                else:
                    iec.dlc_inputs['Yaw'].append([])

        iec.transient_dir_change        = '-'
        iec.transient_shear_orientation = 'v'
        iec.TMax      = fst_vt['Fst']['TMax']
        T0            = np.max([0. , iec.TMax - 600.])
        iec.TStart    = (iec.TMax-T0)/2. + T0
        self.simtime  = iec.TMax - T0
        self.TMax     = iec.TMax
        self.T0       = T0

        # path management
        iec.wind_dir        = self.FAST_runDirectory
        if self.FASTpref['file_management']['Turbsim_exe'] != 'none':
            iec.Turbsim_exe     = self.Turbsim_exe
        iec.debug_level     = self.debug_level
        iec.overwrite       = False # TODO: elevate these options to analysis input file
        iec.run_dir         = self.FAST_runDirectory

        if self.mpi_run:
            iec.parallel_windfile_gen = True
            iec.mpi_run               = self.FASTpref['analysis_settings']['mpi_run']
            iec.comm_map_down         = self.FASTpref['analysis_settings']['mpi_comm_map_down']
        else:
            iec.parallel_windfile_gen = False

        if powercurve:
            iec.case_name_base  = self.FAST_namingOut + '_powercurve'
        else:
            iec.case_name_base  = self.FAST_namingOut + '_IEC'

        # Run case setup, generate wind inputs
        case_list, case_name_list, dlc_list = iec.execute()


        return case_list, case_name_list, dlc_list

    def DLC_creation_powercurve(self, inputs, discrete_inputs, fst_vt):

        if len(self.FASTpref['dlc_settings']['Power_Curve']['U']) > 0: # todo: need a warning if no powercurve wind speeds are specified and DLC 1.1 is not set
        
            if self.FASTpref['dlc_settings']['Power_Curve']['turbulent_power_curve']:

                case_list, case_name, dlc_list_IEC = self.DLC_creation_IEC(inputs, discrete_inputs, fst_vt, powercurve=True)

            else:
                U     = self.FASTpref['dlc_settings']['Power_Curve']['U']
                omega = np.interp(U, inputs['U_init'], inputs['Omega_init'])
                pitch = np.interp(U, inputs['U_init'], inputs['pitch_init'])

                # wind speeds
                case_inputs = {}
                case_inputs[("InflowWind","WindType")]   = {'vals':[1], 'group':0}
                case_inputs[("InflowWind","HWindSpeed")] = {'vals':U, 'group':1}
                case_inputs[("ElastoDyn","RotSpeed")]    = {'vals':omega, 'group':1}
                case_inputs[("ElastoDyn","BlPitch1")]    = {'vals':pitch, 'group':1}
                case_inputs[("ElastoDyn","BlPitch2")]    = case_inputs[("ElastoDyn","BlPitch1")]
                case_inputs[("ElastoDyn","BlPitch3")]    = case_inputs[("ElastoDyn","BlPitch1")]

                # User defined simulation settings
                if ("InflowWind","WindType") in case_inputs:
                    print('WARNING: You have defined ("InflowWind","WindType"} in the openfast settings.'
                            'This will overwrite the default powercurve settings')
                if ("InflowWind","HWindSpeed") in case_inputs:
                    print('WARNING: You have defined ("InflowWind","HWindSpeed"} in the openfast settings.'
                            'This will overwrite the default powercurve settings')

                case_list, case_name = CaseGen_General(case_inputs, self.FAST_runDirectory, self.FAST_namingOut + '_powercurve')

            dlc_list = [0.]*len(case_name)

            return case_list, case_name, dlc_list

        else:
            return [], [], []

    def post_process(self, FAST_Output, case_list, dlc_list, inputs, discrete_inputs, outputs, discrete_outputs):
        
        # Load pCrunch Analysis
        loads_analysis         = Analysis.Loads_Analysis()
        loads_analysis.verbose = self.options['modeling_options']['General']['verbosity']

        # Initial time
        loads_analysis.t0 = np.max([0. , self.fst_vt['Fst']['TMax'] - 600.])
        
        # Calc summary stats on the magnitude of a vector
        loads_analysis.channels_magnitude = {'LSShftF':["RotThrust", "LSShftFys", "LSShftFzs"], 
                                             'LSShftM':["RotTorq", "LSSTipMys", "LSSTipMzs"]}
                                             # 'RootMc1': ["RootMxc1", "RootMyc1", "RootMzc1"],
                                             # 'RootMc2': ["RootMxc2", "RootMyc2", "RootMzc2"],
                                             # 'RootMc3': ["RootMxc3", "RootMyc3", "RootMzc3"]}
                                             # 'TipDc1':['TipDxc1', 'TipDyc1', 'TipDzc1'],
                                             # 'TipDc2':['TipDxc2', 'TipDyc2', 'TipDzc2'],
                                             # 'TipDc3':['TipDxc3', 'TipDyc3', 'TipDzc3']}

        # extreme event tables, return the value of these channels where over variables are at a maximum
        loads_analysis.channels_extreme_table  = ["B1N1Fx", "B1N2Fx", "B1N3Fx", "B1N4Fx", "B1N5Fx", "B1N6Fx", "B1N7Fx", "B1N8Fx", "B1N9Fx", "B1N1Fy", "B1N2Fy", "B1N3Fy", "B1N4Fy", "B1N5Fy", "B1N6Fy", "B1N7Fy", "B1N8Fy", "B1N9Fy"]
        loads_analysis.channels_extreme_table += ["B2N1Fx", "B2N2Fx", "B2N3Fx", "B2N4Fx", "B2N5Fx", "B2N6Fx", "B2N7Fx", "B2N8Fx", "B2N9Fx", "B2N1Fy", "B2N2Fy", "B2N3Fy", "B2N4Fy", "B2N5Fy", "B2N6Fy", "B2N7Fy", "B2N8Fy", "B2N9Fy"]
        loads_analysis.channels_extreme_table += ['RotSpeed', 'BldPitch1', 'BldPitch2', 'Azimuth']
        loads_analysis.channels_extreme_table += ["RootMxc1", "RootMyc1", "RootMzc1", "RootMxc2", "RootMyc2", "RootMzc2"]
        loads_analysis.channels_extreme_table += ["RotThrust", "LSShftFys", "LSShftFzs", "RotTorq", "LSSTipMys", "LSSTipMzs"]
        if self.n_blades > 2:
            loads_analysis.channels_extreme_table += ["B3N1Fx", "B3N2Fx", "B3N3Fx", "B3N4Fx", "B3N5Fx", "B3N6Fx", "B3N7Fx", "B3N8Fx", "B3N9Fx", "B3N1Fy",
                                                      "B3N2Fy", "B3N3Fy", "B3N4Fy", "B3N5Fy", "B3N6Fy", "B3N7Fy", "B3N8Fy", "B3N9Fy",
                                                      'BldPitch3', "RootMxc3", "RootMyc3", "RootMzc3"]

        # DEL info
        if self.FASTpref['dlc_settings']['run_IEC']:
            if self.fst_vt['Fst']['TMax'] - loads_analysis.t0 > 60.:
                if self.n_blades == 2:
                    loads_analysis.DEL_info = [('RootMyb1', 10), ('RootMyb2', 10)]
                else:
                    loads_analysis.DEL_info = [('RootMyb1', 10), ('RootMyb2', 10), ('RootMyb3', 10)]
            else:
                print('WARNING: the measurement window of the OpenFAST simulations is shorter than 60 seconds. No DEL can be estimated reliably.')
                loads_analysis.DEL_info = [('RootMyb1', 10), ('RootMyb2', 10), ('RootMyb3', 10)]
            loads_analysis.DEL_info += [('TwrBsMxt', 3), ('TwrBsMyt', 3), ('TwrBsMzt', 3)]
        else:
            print('WARNING: the measurement window of the OpenFAST simulations is shorter than 60 seconds. No DEL can be estimated reliably.')

        # get summary stats
        sum_stats, extreme_table = loads_analysis.summary_stats(FAST_Output)

        # Setup paths for saving of output info
        of_output_folder    =  os.path.join(self.options['opt_options']['general']['folder_output'],'of_outputs')
        stats_output_folder =  os.path.join(of_output_folder, 'stats')
        if not os.path.exists(stats_output_folder):
            os.makedirs(of_output_folder)
            os.makedirs(stats_output_folder)
        # self.of_inumber = len(os.listdir(stats_output_folder))

        # save summary stats
        stats_fname = 'stats_i{}.yaml'.format(self.of_inumber)
        Processing.save_yaml(stats_output_folder, stats_fname, sum_stats)

        # Save output plots
        fast_pl = rosco_utilities.FAST_Plots()

        figs_fname = 'figures_i{}.pdf'.format(self.of_inumber)        
        with PdfPages(os.path.join(of_output_folder,figs_fname)) as pdf:
            for fast_out in FAST_Output:
                plots2make = {'Baseline': ['Wind1VelX', 'GenPwr', 'RotSpeed', 'BldPitch1', 'GenTq'],
                             'Blade': ['TipDxc1', 'RootMyb1']}
                if self.n_tab > 1:
                    plots2make['Baseline'].append('BLFLAP1')

                numplots    = len(plots2make)
                maxchannels = np.max([len(plots2make[key]) for key in plots2make.keys()])
                fig = plt.figure(figsize=(8,6), constrained_layout=True)
                gs_all = fig.add_gridspec(1, numplots)
                for pnum, (gs, pname) in enumerate(zip(gs_all, plots2make.keys())):
                    gs0 = gs.subgridspec(len(plots2make[pname]),1)
                    for cid, channel in enumerate(plots2make[pname]):
                        subplt = fig.add_subplot(gs0[cid])
                        try:
                            subplt.plot(fast_out['Time'], fast_out[channel])
                            unit_idx = fast_out['meta']['channels'].index(channel)
                            subplt.set_ylabel('{:^} \n ({:^})'.format(
                                                channel,
                                                fast_out['meta']['attribute_units'][unit_idx]))
                            subplt.grid(True)
                            subplt.set_xlabel('Time (s)')
                        except:
                            print('Cannot plot {}'.format(channel))
                        if cid == 0:
                            subplt.set_title(pname)
                        if cid != len(plots2make[pname])-1:
                            subplt.axes.get_xaxis().set_visible(False)

                    plt.suptitle(fast_out['meta']['name'])
                pdf.savefig(fig)
                plt.close()

        ## Post process loads
        if self.FASTpref['dlc_settings']['run_IEC']:
            # TODO: support for BeamDyn

            # Determine blade with the maximum deflection magnitude
            if self.n_blades == 2:
                defl_mag = [max(sum_stats['TipDxc1']['max']), max(sum_stats['TipDxc2']['max'])]
            else:
                defl_mag = [max(sum_stats['TipDxc1']['max']), max(sum_stats['TipDxc2']['max']), max(sum_stats['TipDxc3']['max'])]
            if np.argmax(defl_mag) == 0:
                blade_chans_Fx = ["B1N1Fx", "B1N2Fx", "B1N3Fx", "B1N4Fx", "B1N5Fx", "B1N6Fx", "B1N7Fx", "B1N8Fx", "B1N9Fx"]
                blade_chans_Fy = ["B1N1Fy", "B1N2Fy", "B1N3Fy", "B1N4Fy", "B1N5Fy", "B1N6Fy", "B1N7Fy", "B1N8Fy", "B1N9Fy"]
                tip_max_chan   = "TipDxc1"
                bld_pitch_chan = "BldPitch1"
            if np.argmax(defl_mag) == 1:
                blade_chans_Fx = ["B2N1Fx", "B2N2Fx", "B2N3Fx", "B2N4Fx", "B2N5Fx", "B2N6Fx", "B2N7Fx", "B2N8Fx", "B2N9Fx"]
                blade_chans_Fy = ["B2N1Fy", "B2N2Fy", "B2N3Fy", "B2N4Fy", "B2N5Fy", "B2N6Fy", "B2N7Fy", "B2N8Fy", "B2N9Fy"]
                tip_max_chan   = "TipDxc2"
                bld_pitch_chan = "BldPitch2"
            if np.argmax(defl_mag) == 2:            
                blade_chans_Fx = ["B3N1Fx", "B3N2Fx", "B3N3Fx", "B3N4Fx", "B3N5Fx", "B3N6Fx", "B3N7Fx", "B3N8Fx", "B3N9Fx"]
                blade_chans_Fy = ["B3N1Fy", "B3N2Fy", "B3N3Fy", "B3N4Fy", "B3N5Fy", "B3N6Fy", "B3N7Fy", "B3N8Fy", "B3N9Fy"]
                tip_max_chan   = "TipDxc3"
                bld_pitch_chan = "BldPitch3"

            # Return spanwise forces at instance of largest deflection
            Fx = [extreme_table[tip_max_chan][np.argmax(sum_stats[tip_max_chan]['max'])][var]['val'] for var in blade_chans_Fx]
            Fy = [extreme_table[tip_max_chan][np.argmax(sum_stats[tip_max_chan]['max'])][var]['val'] for var in blade_chans_Fy]
            spline_Fx = PchipInterpolator(self.R_out_ED, Fx)
            spline_Fy = PchipInterpolator(self.R_out_ED, Fy)

            r = inputs['r']-inputs['Rhub']
            Fx_out = spline_Fx(r).flatten()
            Fy_out = spline_Fy(r).flatten()
            Fz_out = np.zeros_like(Fx_out)

            outputs['loads_r']       = r
            outputs['loads_Px']      = Fx_out
            outputs['loads_Py']      = Fy_out*-1.
            outputs['loads_Pz']      = Fz_out
            outputs['loads_Omega']   = extreme_table[tip_max_chan][np.argmax(sum_stats[tip_max_chan]['max'])]['RotSpeed']['val']
            outputs['loads_pitch']   = extreme_table[tip_max_chan][np.argmax(sum_stats[tip_max_chan]['max'])]['BldPitch1']['val']
            outputs['loads_azimuth'] = extreme_table[tip_max_chan][np.argmax(sum_stats[tip_max_chan]['max'])]['Azimuth']['val']

            # Determine maximum root moment
            if self.n_blades == 2:
                blade_root_flap_moment = max([max(sum_stats['RootMyb1']['max']), max(sum_stats['RootMyb2']['max'])])
                blade_root_oop_moment  = max([max(sum_stats['RootMyc1']['max']), max(sum_stats['RootMyc2']['max'])])
            else:
                blade_root_flap_moment = max([max(sum_stats['RootMyb1']['max']), max(sum_stats['RootMyb2']['max']), max(sum_stats['RootMyb3']['max'])])
                blade_root_oop_moment  = max([max(sum_stats['RootMyc1']['max']), max(sum_stats['RootMyc2']['max']), max(sum_stats['RootMyc3']['max'])])
            outputs['max_RootMyb'] = blade_root_flap_moment
            outputs['max_RootMyc'] = blade_root_oop_moment

            ## Get hub momements and forces in the non-rotating frame
            outputs['Fxyz'] = np.array([extreme_table['LSShftF'][np.argmax(sum_stats['LSShftF']['max'])]['RotThrust']['val'],
                                        extreme_table['LSShftF'][np.argmax(sum_stats['LSShftF']['max'])]['LSShftFys']['val'],
                                        extreme_table['LSShftF'][np.argmax(sum_stats['LSShftF']['max'])]['LSShftFzs']['val']])*1.e3
            outputs['Mxyz'] = np.array([extreme_table['LSShftM'][np.argmax(sum_stats['LSShftM']['max'])]['RotTorq']['val'],
                                        extreme_table['LSShftM'][np.argmax(sum_stats['LSShftM']['max'])]['LSSTipMys']['val'],
                                        extreme_table['LSShftM'][np.argmax(sum_stats['LSShftM']['max'])]['LSSTipMzs']['val']])*1.e3

            ## Post process aerodynamic data
            # Angles of attack - max, std, mean
            blade1_chans_aoa = ["B1N1Alpha", "B1N2Alpha", "B1N3Alpha", "B1N4Alpha", "B1N5Alpha", "B1N6Alpha", "B1N7Alpha", "B1N8Alpha", "B1N9Alpha"]
            blade2_chans_aoa = ["B2N1Alpha", "B2N2Alpha", "B2N3Alpha", "B2N4Alpha", "B2N5Alpha", "B2N6Alpha", "B2N7Alpha", "B2N8Alpha", "B2N9Alpha"]
            aoa_max_B1  = [np.max(sum_stats[var]['max'])    for var in blade1_chans_aoa]
            aoa_mean_B1 = [np.mean(sum_stats[var]['mean'])  for var in blade1_chans_aoa]
            aoa_std_B1  = [np.mean(sum_stats[var]['std'])   for var in blade1_chans_aoa]
            aoa_max_B2  = [np.max(sum_stats[var]['max'])    for var in blade2_chans_aoa]
            aoa_mean_B2 = [np.mean(sum_stats[var]['mean'])  for var in blade2_chans_aoa]
            aoa_std_B2  = [np.mean(sum_stats[var]['std'])   for var in blade2_chans_aoa]                
            if self.n_blades == 2:
                spline_aoa_max      = PchipInterpolator(self.R_out_AD, np.max([aoa_max_B1, aoa_max_B2], axis=0))
                spline_aoa_std      = PchipInterpolator(self.R_out_AD, np.mean([aoa_std_B1, aoa_std_B2], axis=0))
                spline_aoa_mean     = PchipInterpolator(self.R_out_AD, np.mean([aoa_mean_B1, aoa_mean_B2], axis=0))
            elif self.n_blades == 3:
                blade3_chans_aoa    = ["B3N1Alpha", "B3N2Alpha", "B3N3Alpha", "B3N4Alpha", "B3N5Alpha", "B3N6Alpha", "B3N7Alpha", "B3N8Alpha", "B3N9Alpha"]
                aoa_max_B3          = [np.max(sum_stats[var]['max'])    for var in blade3_chans_aoa]
                aoa_mean_B3         = [np.mean(sum_stats[var]['mean'])  for var in blade3_chans_aoa]
                aoa_std_B3          = [np.mean(sum_stats[var]['std'])   for var in blade3_chans_aoa]
                spline_aoa_max      = PchipInterpolator(self.R_out_AD, np.max([aoa_max_B1, aoa_max_B2, aoa_max_B3], axis=0))
                spline_aoa_std      = PchipInterpolator(self.R_out_AD, np.mean([aoa_max_B1, aoa_std_B2, aoa_std_B3], axis=0))
                spline_aoa_mean     = PchipInterpolator(self.R_out_AD, np.mean([aoa_mean_B1, aoa_mean_B2, aoa_mean_B3], axis=0))
            else:
                raise Exception('The calculations only support 2 or 3 bladed rotors')
            outputs['max_aoa']  = spline_aoa_max(r)
            outputs['std_aoa']  = spline_aoa_std(r)
            outputs['mean_aoa'] = spline_aoa_mean(r)

        if self.FASTpref['dlc_settings']['run_blade_fatigue']:

            # determine which dlc will be used for fatigue calculations, checks for dlc 1.2, then dlc 1.1
            idx_fat_12 = [i for i, dlc in enumerate(dlc_list) if dlc==1.2]
            idx_fat_11 = [i for i, dlc in enumerate(dlc_list) if dlc==1.1]
            if len(idx_fat_12) > 0:
                idx_fat = idx_fat_12
            elif len(idx_fat_11) > 0:
                idx_fat = idx_fat_11
            else:
                print('Warning: User turned on "run_blade_fatigue", but IEC DLC 1.1 or 1.2 are not being run. Fatigue analysis will not be run.')
                sys.stdout.flush()

            if len(idx_fat) > 0:
                outputs, discrete_outputs = self.BladeFatigue(FAST_Output, case_list, dlc_list, inputs, outputs, discrete_inputs, discrete_outputs)


        ## Get AEP and power curve
        if self.FASTpref['dlc_settings']['run_power_curve']:

            # determine which dlc will be used for the powercurve calculations, allows using dlc 1.1 if specific power curve calculations were not run
            idx_pwrcrv    = [i for i, dlc in enumerate(dlc_list) if dlc==0.]
            idx_pwrcrv_11 = [i for i, dlc in enumerate(dlc_list) if dlc==1.1]
            if len(idx_pwrcrv) == 0 and len(idx_pwrcrv_11) > 0:
                idx_pwrcrv = idx_pwrcrv_11

            # sort out power curve stats
            stats_pwrcrv = {}
            for var in sum_stats.keys():
                if var != 'meta':
                    stats_pwrcrv[var] = {}
                    for stat in sum_stats[var].keys():
                        stats_pwrcrv[var][stat] = [x for i, x in enumerate(sum_stats[var][stat]) if i in idx_pwrcrv]

            stats_pwrcrv['meta'] = sum_stats['meta']

            # get wind speed 
            if self.FASTpref['dlc_settings']['Power_Curve']['turbulent_power_curve']:
                U = []
                for fname in [case[('InflowWind', 'TurbSimFilename')] for i, case in enumerate(case_list) if i in idx_pwrcrv]:
                    fname = os.path.split(fname)[-1]
                    ntm      = fname.split('NTM')[-1].split('_')
                    ntm_U    = float(".".join(ntm[1].strip("U").split('.')[:-1]))
                    ntm_Seed = float(".".join(ntm[2].strip("Seed").split('.')[:-1]))
                    U.append(ntm_U)
            else:
                U = [float(case[('InflowWind', 'HWindSpeed')]) for i, case in enumerate(case_list) if i in idx_pwrcrv]

            # calc AEP
            
            if len(U) > 1 and self.fst_vt['Fst']['CompServo'] == 1:
                pp               = Analysis.Power_Production()
                pp.windspeeds    = U
                pp.turbine_class = discrete_inputs['turbine_class']
                pwr_curve_vars   = ["GenPwr", "RtAeroCp", "RotSpeed", "BldPitch1"]
                AEP, perf_data   = pp.AEP(stats_pwrcrv, U, pwr_curve_vars=pwr_curve_vars)
                outputs['P_out']       = perf_data['GenPwr']['mean'] * 1.e3
                outputs['Cp_out']      = perf_data['RtAeroCp']['mean']
                outputs['Omega_out']   = perf_data['RotSpeed']['mean']
                outputs['pitch_out']   = perf_data['BldPitch1']['mean']
                outputs['AEP']         = AEP
            else:
                outputs['Cp_out']      = stats_pwrcrv['RtAeroCp']['mean']
                outputs['AEP']         = 0.0
                outputs['Omega_out']   = stats_pwrcrv['RotSpeed']['mean']
                outputs['pitch_out']   = stats_pwrcrv['BldPitch1']['mean']
                if self.fst_vt['Fst']['CompServo'] == 1:
                    outputs['P_out']       = stats_pwrcrv['GenPwr']['mean'][0] * 1.e3
                print('WARNING: OpenFAST is run at a single wind speed. AEP cannot be estimated.')

            

            outputs['V_out']       = np.unique(U)

            ## TODO: solve for V rated with the power curve data
            ## Maybe fit a least squares linear line above input rated wind speed, least squares quadratic to below rate, find intersection
            # outputs['rated_V']     = 
            # outputs['rated_Omega'] = 
            # outputs['rated_pitch'] = 
            # outputs['rated_T']     = 
            # outputs['rated_Q']     = 



        # Get DELS from OpenFAST data
        if self.fst_vt['Fst']['TMax'] - loads_analysis.t0 > 60.:
            if self.options['opt_options']['merit_figure'] == 'DEL_RootMyb':
                try:
                    isinstance(pp,object)
                except(NameError):
                    pp               = Analysis.Power_Production()
                    pp.turbine_class = discrete_inputs['turbine_class']
                
                try:
                    pp.windspeeds = U
                except(NameError):
                    if self.FASTpref['dlc_settings']['run_IEC']:
                        U = []
                        for dlc in self.FASTpref['dlc_settings']['IEC']:
                            U_set = dlc['U']
                            num_seeds = len(dlc['Seeds'])
                            U_all = [U_set]*num_seeds
                            U_dlc = [u for uset in U_all for u in uset]
                        U.extend(U_dlc)
                    elif self.FASTpref['dlc_settings']['run_power_curve']:
                        U_set = self.FASTpref['dlc_settings']['Power_Curve']['U']
                        num_seeds = len(self.FASTpref['dlc_settings']['Power_Curve']['seeds'])
                        U_all = [U_set]*num_seeds
                        U = [u for uset in U_all for u in uset]
                        U = U.sort()
                    else:
                        exit('DLC settings do not support DEL_RootMyb optimization')
                    pp.windspeeds = U.sort()
                
                # get pdf of windspeeds
                ws_prob = pp.prob_WindDist(U, disttype='pdf')
                # maximum sum of weighted DELS
                if self.n_blades == 2:
                    outputs['DEL_RootMyb'] = np.max([np.sum(ws_prob*sum_stats['RootMyb1']['DEL']), 
                                                    np.sum(ws_prob*sum_stats['RootMyb2']['DEL'])])
                else:
                    outputs['DEL_RootMyb'] = np.max([np.sum(ws_prob*sum_stats['RootMyb1']['DEL']), 
                                                    np.sum(ws_prob*sum_stats['RootMyb2']['DEL']),
                                                    np.sum(ws_prob*sum_stats['RootMyb3']['DEL'])])
                if self.n_blades == 2:
                    outputs['My_std']       = np.max([np.max(sum_stats['RootMyb1']['std']), np.max(sum_stats['RootMyb2']['std'])])
                else:
                    outputs['My_std']       = np.max([np.max(sum_stats['RootMyb1']['std']), np.max(sum_stats['RootMyb2']['std']), np.max(sum_stats['RootMyb3']['std'])])

            if self.options['opt_options']['merit_figure'] == 'DEL_TwrBsMyt':
                try:
                    isinstance(pp,object)
                except(NameError):
                    pp               = Analysis.Power_Production()
                    pp.turbine_class = discrete_inputs['turbine_class']
                
                try: 
                    pp.windspeeds = U
                except(NameError):
                    if self.FASTpref['dlc_settings']['run_IEC']:
                        U = []
                        for dlc in self.FASTpref['dlc_settings']['IEC']:
                            U_set       = dlc['U']
                            num_seeds   = len(dlc['Seeds'])
                            U_all       = [U_set]*num_seeds
                            U_dlc = [u for uset in U_all for u in uset]
                        U.extend(U_dlc)
                    elif self.FASTpref['dlc_settings']['run_power_curve']:
                        U_set       = self.FASTpref['dlc_settings']['Power_Curve']['U']
                        num_seeds   = len(self.FASTpref['dlc_settings']['Power_Curve']['seeds'])
                        U_all       = [U_set]*num_seeds
                        U = [u for uset in U_all for u in uset]
                        U = U.sort()
                    else:
                        exit('DLC settings do not support DEL_TwrBsMyt optimization')
                    pp.windspeeds = U.sort()
                
                # get pdf of windspeeds
                ws_prob = pp.prob_WindDist(U, disttype='pdf')
                # maximum sum of weighted DELS
                outputs['DEL_TwrBsMyt'] = np.sum(ws_prob*sum_stats['TwrBsMyt']['DEL'])

            if self.options['opt_options']['constraints']['control']['rotor_overspeed']['flag']:
                outputs['rotor_overspeed'] = ( self.fst_vt['DISCON_in']['PC_RefSpd'] / np.max(sum_stats['RotSpeed']['max']) * 30./np.pi ) - 1.0

    def write_FAST(self, fst_vt, discrete_outputs):
        writer                   = InputWriter_OpenFAST(FAST_ver=self.FAST_ver)
        writer.fst_vt            = fst_vt
        writer.FAST_runDirectory = self.FAST_runDirectory
        writer.FAST_namingOut    = self.FAST_namingOut
        writer.execute()

        if self.debug_level > 0:
            print('RAN UPDATE: ', self.FAST_runDirectory, self.FAST_namingOut)



    def writeCpsurfaces(self, inputs):
        
        FASTpref  = self.options['modeling_options']['openfast']['FASTpref']
        file_name = os.path.join(FASTpref['file_management']['FAST_runDirectory'], FASTpref['file_management']['FAST_namingOut'] + '_Cp_Ct_Cq.dat')
        
        # Write Cp-Ct-Cq-TSR tables file
        n_pitch = len(inputs['pitch_vector'])
        n_tsr   = len(inputs['tsr_vector'])
        n_U     = len(inputs['U_vector'])
        
        file = open(file_name,'w')
        file.write('# ------- Rotor performance tables ------- \n')
        file.write('# ------------ Written using AeroElasticSE with data from CCBlade ------------\n')
        file.write('\n')
        file.write('# Pitch angle vector - x axis (matrix columns) (deg)\n')
        for i in range(n_pitch):
            file.write('%.2f   ' % inputs['pitch_vector'][i])
        file.write('\n# TSR vector - y axis (matrix rows) (-)\n')
        for i in range(n_tsr):
            file.write('%.2f   ' % inputs['tsr_vector'][i])
        file.write('\n# Wind speed vector - z axis (m/s)\n')
        for i in range(n_U):
            file.write('%.2f   ' % inputs['U_vector'][i])
        file.write('\n')
        
        file.write('\n# Power coefficient\n\n')
        
        for i in range(n_U):
            for j in range(n_tsr):
                for k in range(n_pitch):
                    file.write('%.5f   ' % inputs['Cp_aero_table'][j,k,i])
                file.write('\n')
            file.write('\n')
        
        file.write('\n#  Thrust coefficient\n\n')
        for i in range(n_U):
            for j in range(n_tsr):
                for k in range(n_pitch):
                    file.write('%.5f   ' % inputs['Ct_aero_table'][j,k,i])
                file.write('\n')
            file.write('\n')
        
        file.write('\n# Torque coefficient\n\n')
        for i in range(n_U):
            for j in range(n_tsr):
                for k in range(n_pitch):
                    file.write('%.5f   ' % inputs['Cq_aero_table'][j,k,i])
                file.write('\n')
            file.write('\n')
            
        file.close()


        return file_name


    def BladeFatigue(self, FAST_Output, case_list, dlc_list, inputs, outputs, discrete_inputs, discrete_outputs):

        # Perform rainflow counting
        if self.options['modeling_options']['General']['verbosity']:
            print('Running Rainflow Counting')
            sys.stdout.flush()

        rainflow = {}
        var_rainflow = ["RootMxb1", "Spn1MLxb1", "Spn2MLxb1", "Spn3MLxb1", "Spn4MLxb1", "Spn5MLxb1", "Spn6MLxb1", "Spn7MLxb1", "Spn8MLxb1", "Spn9MLxb1", "RootMyb1", "Spn1MLyb1", "Spn2MLyb1", "Spn3MLyb1", "Spn4MLyb1", "Spn5MLyb1", "Spn6MLyb1", "Spn7MLyb1", "Spn8MLyb1", "Spn9MLyb1"]
        for i, (datai, casei, dlci) in enumerate(zip(FAST_Output, case_list, dlc_list)):
            if dlci in [1.1, 1.2]:
            
                # Get wind speed and seed of output file
                ntm  = casei[('InflowWind', 'TurbSimFilename')].split('NTM')[-1].split('_')
                U    = float(".".join(ntm[1].strip("U").split('.')[:-1]))
                Seed = float(".".join(ntm[2].strip("Seed").split('.')[:-1]))

                if U not in list(rainflow.keys()):
                    rainflow[U]       = {}
                if Seed not in list(rainflow[U].keys()):
                    rainflow[U][Seed] = {}
                
                # Rainflow counting by var
                if len(var_rainflow) == 0:
                    var_rainflow = list(datai.keys())


                # index for start/end of time series
                idx_s = np.argmax(datai["Time"] >= self.T0)
                idx_e = np.argmax(datai["Time"] >= self.TMax) + 1

                for var in var_rainflow:
                    ranges, means = fatpack.find_rainflow_ranges(datai[var][idx_s:idx_e], return_means=True)

                    rainflow[U][Seed][var] = {}
                    rainflow[U][Seed][var]['rf_amp']  = ranges.tolist()
                    rainflow[U][Seed][var]['rf_mean'] = means.tolist()
                    rainflow[U][Seed][var]['mean']    = float(np.mean(datai[var]))

        # save_yaml(self.FAST_resultsDirectory, 'rainflow.yaml', rainflow)
        # rainflow = load_yaml(self.FatigueFile, package=1)

        # Setup fatigue calculations
        U       = list(rainflow.keys())
        Seeds   = list(rainflow[U[0]].keys())
        chans   = list(rainflow[U[0]][Seeds[0]].keys())
        r_gage  = np.r_[0., self.R_out_ED]
        r_gage /= r_gage[-1]
        simtime = self.simtime
        n_seeds = float(len(Seeds))
        n_gage  = len(r_gage)

        r       = (inputs['r']-inputs['r'][0])/(inputs['r'][-1]-inputs['r'][0])
        m_default = 8. # assume default m=10  (8 or 12 also reasonable)
        m       = [mi if mi > 0. else m_default for mi in inputs['m']]  # Assumption: if no S-N slope is given for a material, use default value TODO: input['m'] is not connected, only using the default currently

        eps_uts = inputs['Xt'][:,0]/inputs['E'][:,0]
        eps_ucs = inputs['Xc'][:,0]/inputs['E'][:,0]
        gamma_m = 1.#inputs['gamma_m']
        gamma_f = 1.#inputs['gamma_f']
        yrs     = 20.  # TODO
        t_life  = 60.*60.*24*365.24*yrs
        U_bar   = inputs['V_mean_iec']

        # pdf of wind speeds
        binwidth = np.diff(U)
        U_bins   = np.r_[[U[0] - binwidth[0]/2.], [np.mean([U[i-1], U[i]]) for i in range(1,len(U))], [U[-1] + binwidth[-1]/2.]]
        pdf = np.diff(RayleighCDF(U_bins, xbar=U_bar))
        if sum(pdf) < 0.9:
            print('Warning: Cummulative probability of wind speeds in rotor_loads_defl_strains.BladeFatigue is low, sum of weights: %f' % sum(pdf))
            print('Mean winds speed: %f' % U_bar)
            print('Simulated wind speeds: ', U)
            sys.stdout.flush()

        # Materials of analysis layers
        te_ss_var_ok       = False
        te_ps_var_ok       = False
        spar_cap_ss_var_ok = False
        spar_cap_ps_var_ok = False
        for i_layer in range(self.n_layers):
            if self.te_ss_var in self.layer_name:
                te_ss_var_ok        = True
            if self.te_ps_var in self.layer_name:
                te_ps_var_ok        = True
            if self.spar_cap_ss_var in self.layer_name:
                spar_cap_ss_var_ok  = True
            if self.spar_cap_ps_var in self.layer_name:
                spar_cap_ps_var_ok  = True

        # if te_ss_var_ok == False:
        #     print('The layer at the trailing edge suction side is set for Fatigue Analysis, but "%s" does not exist in the input yaml. Please check.'%self.te_ss_var)
        # if te_ps_var_ok == False:
        #     print('The layer at the trailing edge pressure side is set for Fatigue Analysis, but "%s" does not exist in the input yaml. Please check.'%self.te_ps_var)
        if spar_cap_ss_var_ok == False:
            print('The layer at the spar cap suction side is set for Fatigue Analysis, but "%s" does not exist in the input yaml. Please check.'%self.spar_cap_ss_var)
        if spar_cap_ps_var_ok == False:
            print('The layer at the spar cap pressure side is set for Fatigue Analysis, but "%s" does not exist in the input yaml. Please check.'%self.spar_cap_ps_var)
        sys.stdout.flush()

        # Get blade properties at gage locations
        y_tc       = remap2grid(r, inputs['y_tc'], r_gage)
        x_tc       = remap2grid(r, inputs['x_tc'], r_gage)
        chord      = remap2grid(r, inputs['chord'], r_gage)
        rthick     = remap2grid(r, inputs['rthick'], r_gage)
        pitch_axis = remap2grid(r, inputs['pitch_axis'], r_gage)
        EIyy       = remap2grid(r, inputs['beam:EIyy'], r_gage)
        EIxx       = remap2grid(r, inputs['beam:EIxx'], r_gage)

        te_ss_mats = np.floor(remap2grid(r, inputs['te_ss_mats'], r_gage, axis=0)) # materials is section
        te_ps_mats = np.floor(remap2grid(r, inputs['te_ps_mats'], r_gage, axis=0))
        sc_ss_mats = np.floor(remap2grid(r, inputs['sc_ss_mats'], r_gage, axis=0))
        sc_ps_mats = np.floor(remap2grid(r, inputs['sc_ps_mats'], r_gage, axis=0))

        c_TE       = chord*(1.-pitch_axis) + y_tc
        c_SC       = chord*rthick/2. + x_tc #this is overly simplistic, using maximum thickness point, should use the actual profiles
        sys.stdout.flush()

        C_miners_SC_SS_gage = np.zeros((n_gage, self.n_mat, 2))
        C_miners_SC_PS_gage = np.zeros((n_gage, self.n_mat, 2))
        C_miners_TE_SS_gage = np.zeros((n_gage, self.n_mat, 2))
        C_miners_TE_PS_gage = np.zeros((n_gage, self.n_mat, 2))

        # Map channels to output matrix
        chan_map   = {}
        for i_var, var in enumerate(chans):
            # Determine spanwise position
            if 'Root' in var:
                i_span = 0
            elif 'Spn' in var and 'M' in var:
                i_span = int(var.strip('Spn').split('M')[0])
            else:
                # not a spanwise output channel, skip
                print('Fatigue Model: Skipping channel: %s, not a spanwise moment' % var)
                sys.stdout.flush()
                chans.remove(var)
                continue
            # Determine if edgewise of flapwise moment
            if 'M' in var and 'x' in var:
                # Flapwise
                axis = 1
            elif 'M' in var and 'y' in var:
                # Edgewise
                axis = 0
            else:
                # not an edgewise / flapwise moment, skip
                print('Fatigue Model: Skipping channel: "%s", not an edgewise/flapwise moment' % var)
                sys.stdout.flush()
                continue

            chan_map[var] = {}
            chan_map[var]['i_gage'] = i_span
            chan_map[var]['axis']   = axis

        # Map composite sections
        composite_map = [['TE', 'SS', te_ss_var_ok],
                         ['TE', 'PS', te_ps_var_ok],
                         ['SC', 'SS', spar_cap_ss_var_ok],
                         ['SC', 'PS', spar_cap_ps_var_ok]]

        if self.options['modeling_options']['General']['verbosity']:
            print("Running Miner's Rule calculations")
            sys.stdout.flush()

        ########
        # Loop through composite sections, materials, output channels, and simulations (wind speeds * seeds)
        for comp_i in composite_map:

            #skip this composite section?
            if not comp_i[2]:
                continue

            #
            C_miners = np.zeros((n_gage, self.n_mat, 2))
            if comp_i[0]       == 'TE':
                c = c_TE
                if comp_i[1]   == 'SS':
                    mats = te_ss_mats
                elif comp_i[1] == 'PS':
                    mats = te_ps_mats
            elif comp_i[0]     == 'SC':
                c = c_SC
                if comp_i[1]   == 'SS':
                    mats = sc_ss_mats
                elif comp_i[1] == 'PS':
                    mats = sc_ps_mats

            for i_mat in range(self.n_mat):

                for i_var, var in enumerate(chans):
                    i_gage = chan_map[var]['i_gage']
                    axis   = chan_map[var]['axis']

                    # skip if material at this spanwise location is not included in the composite section
                    if mats[i_gage, i_mat] == 0.:
                        continue

                    # Determine if edgewise of flapwise moment
                    pitch_axis_i = pitch_axis[i_gage]
                    chord_i      = chord[i_gage]
                    c_i          = c[i_gage]
                    if axis == 0:
                        EI_i     = EIxx[i_gage]
                    else:
                        EI_i     = EIyy[i_gage]

                    for i_u, u in enumerate(U):
                        for i_s, seed in enumerate(Seeds):
                            M_mean = np.array(rainflow[u][seed][var]['rf_mean']) * 1.e3
                            M_amp  = np.array(rainflow[u][seed][var]['rf_amp']) * 1.e3

                            for M_mean_i, M_amp_i in zip(M_mean, M_amp):
                                n_cycles = 1.
                                eps_mean = M_mean_i*c_i/EI_i 
                                eps_amp  = M_amp_i*c_i/EI_i

                                if eps_amp != 0.:
                                    Nf = ((eps_uts[i_mat] + np.abs(eps_ucs[i_mat]) - np.abs(2.*eps_mean*gamma_m*gamma_f - eps_uts[i_mat] + np.abs(eps_ucs[i_mat]))) / (2.*eps_amp*gamma_m*gamma_f))**m[i_mat]
                                    n  = n_cycles * t_life * pdf[i_u] / (simtime * n_seeds)
                                    C_miners[i_gage, i_mat, axis]  += n/Nf

            # Assign outputs
            if comp_i[0] == 'SC' and comp_i[1] == 'SS':
                outputs['C_miners_SC_SS'] = remap2grid(r_gage, C_miners, r, axis=0)
            elif comp_i[0] == 'SC' and comp_i[1] == 'PS':
                outputs['C_miners_SC_PS'] = remap2grid(r_gage, C_miners, r, axis=0)
            # elif comp_i[0] == 'TE' and comp_i[1] == 'SS':
            #     outputs['C_miners_TE_SS'] = remap2grid(r_gage, C_miners, r, axis=0)
            # elif comp_i[0] == 'TE' and comp_i[1] == 'PS':
            #     outputs['C_miners_TE_PS'] = remap2grid(r_gage, C_miners, r, axis=0)

        return outputs, discrete_outputs

def RayleighCDF(x, xbar=10.):
    return 1.0 - np.exp(-np.pi/4.0*(x/xbar)**2)

class ModesElastoDyn(ExplicitComponent):
    """
    Component that adds a multiplicative factor to axial, torsional, and flap-edge coupling stiffness to mimic ElastoDyn
    
    Parameters
    ----------
    EA : numpy array[n_span], [N]
        1D array of the actual axial stiffness
    EIxy : numpy array[n_span], [Nm2]
        1D array of the actual flap-edge coupling stiffness
    GJ : numpy array[n_span], [Nm2]
        1D array of the actual torsional stiffness
    G  : numpy array[n_mat], [N/m2]
        1D array of the actual shear stiffness of the materials
    
    Returns
    -------
    EA_stiff : numpy array[n_span], [N]
        1D array of the stiff axial stiffness
    EIxy_stiff : numpy array[n_span], [Nm2]
        1D array of the stiff flap-edge coupling stiffness
    GJ_stiff : numpy array[n_span], [Nm2]
        1D array of the stiff torsional stiffness
    G_stiff  : numpy array[n_mat], [N/m2]
        1D array of the stiff shear stiffness of the materials
    
    """    
    def initialize(self):
        self.options.declare('modeling_options')

    def setup(self):
        n_span          = self.options['modeling_options']['WISDEM']['RotorSE']['n_span']
        n_mat           = self.options['modeling_options']['materials']['n_mat']

        self.add_input('EA',    val=np.zeros(n_span), units='N',        desc='axial stiffness')
        self.add_input('EIxy',  val=np.zeros(n_span), units='N*m**2',   desc='coupled flap-edge stiffness')
        self.add_input('GJ',    val=np.zeros(n_span), units='N*m**2',   desc='torsional stiffness (about axial z-direction of airfoil aligned coordinate system)')

        self.add_input('G',     val=np.zeros([n_mat, 3]), units='Pa',   desc='2D array of the shear moduli of the materials. Each row represents a material, the three columns represent G12, G13 and G23.')


        self.add_output('EA_stiff',  val=np.zeros(n_span), units='N',        desc='artifically stiff axial stiffness')
        self.add_output('EIxy_zero', val=np.zeros(n_span), units='N*m**2',   desc='artifically stiff coupled flap-edge stiffness')
        self.add_output('GJ_stiff',  val=np.zeros(n_span), units='N*m**2',   desc='artifically stiff torsional stiffness (about axial z-direction of airfoil aligned coordinate system)')
        self.add_output('G_stiff',   val=np.zeros([n_mat, 3]), units='Pa',   desc='artificially stif 2D array of the shear moduli of the materials. Each row represents a material, the three columns represent G12, G13 and G23.')

    def compute(self, inputs, outputs):

        k = 10.

        outputs['EA_stiff']   = inputs['EA']   * k
        outputs['EIxy_zero']  = inputs['EIxy'] * 0.
        outputs['GJ_stiff']   = inputs['GJ']   * k
        outputs['G_stiff']    = inputs['G']    * k<|MERGE_RESOLUTION|>--- conflicted
+++ resolved
@@ -101,7 +101,11 @@
         self.add_input('sideside_stff',    val=np.zeros(nFull-1),         units='N*m**2', desc='sectional side-side bending stiffness per unit length about the Y_E elastic axis')
         self.add_input('tower_section_height', val=np.zeros(n_height-1), units='m',      desc='parameterized section heights along cylinder')
         self.add_input('tower_outer_diameter', val=np.zeros(n_height),   units='m',      desc='cylinder diameter at corresponding locations')
+        self.add_input('tower_monopile_z', val=np.zeros(n_height),   units='m',      desc='z-coordinates of tower and monopile used in TowerSE')
+        self.add_input('tower_height',              val=0.0, units='m', desc='tower height from the tower base')
+        self.add_input('tower_base_height',         val=0.0, units='m', desc='tower base height from the ground or mean sea level')
         self.add_input('tower_cd',         val=np.zeros(n_height_tow),                   desc='drag coefficients along tower height at corresponding locations')
+        
         # These next ones are needed for SubDyn
         self.add_input('tower_wall_thickness', val=np.zeros(n_height-1), units='m')
         self.add_input('tower_E', val=np.zeros(n_height-1), units='Pa')
@@ -146,8 +150,6 @@
         # Turbine level inputs
         self.add_discrete_input('rotor_orientation',val='upwind', desc='Rotor orientation, either upwind or downwind.')
         self.add_input('hub_height',                val=0.0, units='m', desc='hub height')
-        self.add_input('tower_height',              val=0.0, units='m', desc='tower height from the tower base')
-        self.add_input('tower_base_height',         val=0.0, units='m', desc='tower base height from the ground or mean sea level')
         self.add_discrete_input('turbulence_class', val='A', desc='IEC turbulence class')
         self.add_discrete_input('turbine_class',    val='I', desc='IEC turbulence class')
         self.add_input('control_ratedPower',        val=0.,  units='W',    desc='machine power rating')
@@ -183,19 +185,14 @@
         self.add_input('mu',          val=0.0, units='kg/(m*s)', desc='dynamic viscosity of air')
         self.add_input('shearExp',    val=0.0,                   desc='shear exponent')
         self.add_input('speed_sound_air',  val=340.,    units='m/s',        desc='Speed of sound in air.')
-<<<<<<< HEAD
-        self.add_input('water_depth', val=0.0, units='m', desc='depth of water')
+        self.add_input(
+                "water_depth", val=0.0, units="m", desc="Water depth for analysis.  Values > 0 mean offshore"
+            )
         self.add_input('rho_water',   val=0.0, units='kg/m**3',  desc='density of water')
         self.add_input('mu_water',    val=0.0, units='kg/(m*s)', desc='dynamic viscosity of water')
         self.add_input('beta_wave',    val=0.0, units='deg', desc='Incident wave propagation heading direction')
         self.add_input('Hsig_wave',    val=0.0, units='m', desc='Significant wave height of incident waves')
         self.add_input('Tsig_wave',    val=0.0, units='s', desc='Peak-spectral period of incident waves')
-
-=======
-        self.add_input(
-                "water_depth", val=0.0, units="m", desc="Water depth for analysis.  Values > 0 mean offshore"
-            )
->>>>>>> 2bc8d13d
 
         # Blade composite material properties (used for fatigue analysis)
         self.add_input('gamma_f',      val=1.35,                             desc='safety factor on loads')
@@ -498,31 +495,17 @@
         fst_vt['ElastoDynTower']['TwFAM2Sh'] = inputs['fore_aft_modes'][1, :]  / sum(inputs['fore_aft_modes'][1, :])
         fst_vt['ElastoDynTower']['TwSSM1Sh'] = inputs['side_side_modes'][0, :] / sum(inputs['side_side_modes'][0, :])
         fst_vt['ElastoDynTower']['TwSSM2Sh'] = inputs['side_side_modes'][1, :] / sum(inputs['side_side_modes'][1, :])
-<<<<<<< HEAD
-
-        twr_z_start = -float(inputs['water_depth']) if self.options['modeling_options']['flags']['monopile'] else tower_base_height
-        twr_elev  = np.r_[0.0, np.cumsum(inputs['tower_section_height'])] + twr_z_start
-        #tip_height= twr_elev[-1]-inputs['Rtip']
-        twr_index = np.argmin(abs(twr_elev - tower_base_height))
-        #if twr_elev[twr_index] > tip_height:
-        #    twr_index -= 1
-
-=======
-        
-        twr_z_start = -float(inputs['water_depth']) if self.options['modeling_options']['flags']['monopile'] else tower_base_height
-        twr_elev  = np.r_[0.0, np.cumsum(inputs['tower_section_height'])] + twr_z_start
-        if tower_base_height > 1.:
-            twr_index = np.argmin(abs(twr_elev - tower_base_height))
-        else:
-            twr_index = np.argmin(abs(twr_elev - 1.)) # wind grid starts at 1 meter height, see pyIECWind.py, so take the first node above that
-            if twr_elev[twr_index] <= 1.:
-                twr_index += 1
-        
->>>>>>> 2bc8d13d
-        fst_vt['AeroDyn15']['NumTwrNds'] = len(inputs['tower_outer_diameter'][twr_index:])
+        
+        twr_elev  = inputs['tower_monopile_z']
+        twr_index = np.argmin(abs(twr_elev - np.maximum(1.0, tower_base_height)))
+        cd_index  = 0
+        if twr_elev[twr_index] <= 1.:
+            twr_index += 1
+            cd_index  += 1
+        fst_vt['AeroDyn15']['NumTwrNds'] = len(twr_elev[twr_index:])
         fst_vt['AeroDyn15']['TwrElev']   = twr_elev[twr_index:]
         fst_vt['AeroDyn15']['TwrDiam']   = inputs['tower_outer_diameter'][twr_index:]
-        fst_vt['AeroDyn15']['TwrCd']     = inputs['tower_cd'][0:]
+        fst_vt['AeroDyn15']['TwrCd']     = inputs['tower_cd'][cd_index:]
 
         # Update ElastoDyn Blade Input File
         fst_vt['ElastoDynBlade']['NBlInpSt']   = len(inputs['r'])
@@ -670,19 +653,20 @@
         # SubDyn inputs
         if self.options['modeling_options']['flags']['monopile']:
             mono_index = twr_index+1 # Duplicate intersection point
-            n_joints = len(inputs['tower_outer_diameter'][:mono_index])
+            n_joints = len(inputs['tower_outer_diameter'][1:mono_index]) # Omit submerged pile
+            if fst_vt['SubDyn']['SDdeltaT']<=-999.0: fst_vt['SubDyn']['SDdeltaT'] = "DEFAULT"
             fst_vt['SubDyn']['JDampings'] = [str(m) for m in fst_vt['SubDyn']['JDampings']]
             fst_vt['SubDyn']['NJoints'] = n_joints
             fst_vt['SubDyn']['JointID'] = np.arange( n_joints, dtype=np.int_) + 1
             fst_vt['SubDyn']['JointXss'] = np.zeros( n_joints )
             fst_vt['SubDyn']['JointYss'] = np.zeros( n_joints )
-            fst_vt['SubDyn']['JointZss'] = twr_elev[:mono_index]
+            fst_vt['SubDyn']['JointZss'] = twr_elev[1:mono_index]
             fst_vt['SubDyn']['NReact'] = 1
             fst_vt['SubDyn']['RJointID'] = [1]
             fst_vt['SubDyn']['RctTDXss'] = fst_vt['SubDyn']['RctTDYss'] = fst_vt['SubDyn']['RctTDZss'] = [1]
             fst_vt['SubDyn']['RctRDXss'] = fst_vt['SubDyn']['RctRDYss'] = fst_vt['SubDyn']['RctRDZss'] = [1]
             fst_vt['SubDyn']['Rct_SoilFile'] = ['']
-            fst_vt['SubDyn']['IJointID'] = [1]
+            fst_vt['SubDyn']['IJointID'] = [n_joints]
             fst_vt['SubDyn']['ItfTDXss'] = fst_vt['SubDyn']['ItfTDYss'] = fst_vt['SubDyn']['ItfTDZss'] = [1]
             fst_vt['SubDyn']['ItfRDXss'] = fst_vt['SubDyn']['ItfRDYss'] = fst_vt['SubDyn']['ItfRDZss'] = [1]
             fst_vt['SubDyn']['NMembers'] = n_joints-1
@@ -692,11 +676,11 @@
             fst_vt['SubDyn']['MPropSetID1'] = fst_vt['SubDyn']['MPropSetID2'] = np.arange( n_joints-1, dtype=np.int_ ) + 1
             fst_vt['SubDyn']['NPropSets'] = n_joints-1
             fst_vt['SubDyn']['PropSetID1'] = np.arange( n_joints-1, dtype=np.int_ ) + 1
-            fst_vt['SubDyn']['YoungE1'] = inputs['tower_E'][:mono_index]
-            fst_vt['SubDyn']['ShearG1'] = inputs['tower_G'][:mono_index]
-            fst_vt['SubDyn']['MatDens1'] = inputs['tower_rho'][:mono_index]
-            fst_vt['SubDyn']['XsecD'] = nodal2sectional(inputs['tower_outer_diameter'][:mono_index])[0]
-            fst_vt['SubDyn']['XsecT'] = inputs['tower_wall_thickness'][:mono_index]
+            fst_vt['SubDyn']['YoungE1'] = inputs['tower_E'][1:mono_index]
+            fst_vt['SubDyn']['ShearG1'] = inputs['tower_G'][1:mono_index]
+            fst_vt['SubDyn']['MatDens1'] = inputs['tower_rho'][1:mono_index]
+            fst_vt['SubDyn']['XsecD'] = nodal2sectional(inputs['tower_outer_diameter'][1:mono_index])[0]
+            fst_vt['SubDyn']['XsecT'] = inputs['tower_wall_thickness'][1:mono_index]
             fst_vt['SubDyn']['NXPropSets'] = 0
             fst_vt['SubDyn']['NCOSMs'] = 0
             fst_vt['SubDyn']['NCmass'] = 2 if inputs['gravity_foundation_mass'] > 0.0 else 1
