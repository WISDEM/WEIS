import numpy as np
import pandas as pd
import os
import shutil
import sys
import copy
import glob
import logging
import pickle
from pathlib import Path
from scipy.interpolate                      import PchipInterpolator
import scipy.signal as sig
from openmdao.api                           import ExplicitComponent
from openmdao.utils.mpi import MPI
from wisdem.commonse import NFREQ
from wisdem.commonse.cylinder_member import get_nfull
import wisdem.commonse.utilities              as util
from wisdem.rotorse.rotor_power             import eval_unsteady
from openfast_io.FAST_writer         import InputWriter_OpenFAST
from openfast_io.FAST_reader         import InputReader_OpenFAST
import weis.aeroelasticse.runFAST_pywrapper as fastwrap
from openfast_io.FAST_post         import FAST_IO_timeseries
from wisdem.floatingse.floating_frame import NULL, NNODES_MAX, NELEM_MAX
from weis.dlc_driver.dlc_generator    import DLCGenerator
from weis.aeroelasticse.CaseGen_General import CaseGen_General
from functools import partial
from weis.aeroelasticse.LinearFAST import LinearFAST
from weis.control.LinearModel import LinearTurbineModel #, LinearControlModel
from openfast_io import FileTools
from openfast_io.turbsim_file   import TurbSimFile
from weis.aeroelasticse.utils import OLAFParams, generate_wind_files
from rosco.toolbox import control_interface as ROSCO_ci
from pCrunch import AeroelasticOutput, FatigueParams
from weis.control.dtqp_wrapper          import dtqp_wrapper
from openfast_io.StC_defaults        import default_StC_vt
from weis.aeroelasticse.CaseGen_General import case_naming
from wisdem.inputs import load_yaml, write_yaml


logger = logging.getLogger("wisdem/weis")

def make_coarse_grid(s_grid, diam):

    s_coarse = [s_grid[0]]
    slope = np.diff(diam) / np.diff(s_grid)
    for k in range(slope.size-1):
        if np.abs(slope[k]-slope[k+1]) > 1e-2:
            s_coarse.append(s_grid[k+1])
    s_coarse.append(s_grid[-1])
    return np.array(s_coarse)

    
class FASTLoadCases(ExplicitComponent):
    def initialize(self):
        self.options.declare('modeling_options')
        self.options.declare('opt_options')

    def setup(self):
        modopt = self.options['modeling_options']
        rotorse_options  = modopt['WISDEM']['RotorSE']
        mat_init_options = modopt['materials']

        self.modopt_dir = os.path.dirname(self.options['modeling_options']['fname_input_modeling'])

        self.n_blades      = modopt['assembly']['number_of_blades']
        self.n_span        = n_span    = rotorse_options['n_span']
        self.n_pc          = n_pc      = rotorse_options['n_pc']

        # Environmental Conditions needed regardless of where model comes from
        self.add_input('V_cutin',     val=0.0, units='m/s',      desc='Minimum wind speed where turbine operates (cut-in)')
        self.add_input('V_cutout',    val=0.0, units='m/s',      desc='Maximum wind speed where turbine operates (cut-out)')
        self.add_input('Vrated',      val=0.0, units='m/s',      desc='rated wind speed')
        self.add_input('hub_height',                val=0.0, units='m', desc='hub height')
        self.add_discrete_input('turbulence_class', val='A', desc='IEC turbulence class')
        self.add_discrete_input('turbine_class',    val='I', desc='IEC turbine class')
        self.add_input('Rtip',              val=0.0, units='m', desc='dimensional radius of tip')
        self.add_input('shearExp',    val=0.0,                   desc='shear exponent')
        self.add_input('lifetime', val=25.0, units='yr', desc='Turbine design lifetime')

        if not self.options['modeling_options']['OpenFAST']['from_openfast']:
            self.n_pitch       = n_pitch   = rotorse_options['n_pitch_perf_surfaces']
            self.n_tsr         = n_tsr     = rotorse_options['n_tsr_perf_surfaces']
            self.n_U           = n_U       = rotorse_options['n_U_perf_surfaces']
            self.n_mat         = n_mat    = mat_init_options['n_mat']
            self.n_layers      = n_layers = rotorse_options['n_layers']

            self.n_xy          = n_xy      = rotorse_options['n_xy'] # Number of coordinate points to describe the airfoil geometry
            self.n_aoa         = n_aoa     = rotorse_options['n_aoa']# Number of angle of attacks
            self.n_Re          = n_Re      = rotorse_options['n_Re'] # Number of Reynolds, so far hard set at 1
            self.n_tab         = n_tab     = rotorse_options['n_tab']# Number of tabulated data. For distributed aerodynamic control this could be > 1
            
            self.te_ss_var       = rotorse_options['te_ss']
            self.te_ps_var       = rotorse_options['te_ps']
            self.spar_cap_ss_var = rotorse_options['spar_cap_ss']
            self.spar_cap_ps_var = rotorse_options['spar_cap_ps']

            n_freq_blade = int(rotorse_options['n_freq']/2)
            n_pc         = int(rotorse_options['n_pc'])

            self.n_xy          = n_xy      = rotorse_options['n_xy'] # Number of coordinate points to describe the airfoil geometry
            self.n_aoa         = n_aoa     = rotorse_options['n_aoa']# Number of angle of attacks
            self.n_Re          = n_Re      = rotorse_options['n_Re'] # Number of Reynolds, so far hard set at 1
            self.n_tab         = n_tab     = rotorse_options['n_tab']# Number of tabulated data. For distributed aerodynamic control this could be > 1

            self.te_ss_var       = rotorse_options['te_ss']
            self.te_ps_var       = rotorse_options['te_ps']
            self.spar_cap_ss_var = rotorse_options['spar_cap_ss']
            self.spar_cap_ps_var = rotorse_options['spar_cap_ps']

            # ElastoDyn and BeamDyn Inputs
            self.add_input(
                'r', 
                val=np.zeros(n_span), 
                units='m', 
                desc='radial positions. r[0] should be the hub location \
                while r[-1] should be the blade tip. Any number \
                of locations can be specified between these in ascending order.',
            )
            self.add_input(
                'le_location', 
                val=np.zeros(n_span), 
                desc='Leading-edge positions from a reference blade axis \
                usually blade pitch axis). Locations are normalized by the \
                local chord length. Positive in -x direction for airfoil-aligned coordinate system',
            )
            self.add_input(
                "blade:EIxx",
                val=np.zeros(n_span),
                units="N*m**2",
                desc="Section lag (edgewise) bending stiffness about the XE axis, using the convention of WISDEM solver PreComp.",
            )
            self.add_input("blade:EIyy",
                val=np.zeros(n_span),
                units="N*m**2",
                desc="Section flap bending stiffness about the YE axis, using the convention of WISDEM solver PreComp.",
            )
            self.add_input(
                "blade:rhoA", 
                val=np.zeros(n_span), 
                units="kg/m", 
                desc="Section mass per unit length, using the convention of WISDEM solver PreComp.",
            )
            self.add_input(
                "blade:K",
                val=np.zeros((n_span,6,6)), 
                desc="Stiffness matrix at the center of the windIO reference axes."
            )
            self.add_input(
                "blade:I",
                val=np.zeros((n_span,6,6)), 
                desc="Inertia matrix at the center of the windIO reference axes."
            )
            self.add_input(
                'blade:flap_mode_shapes', 
                val=np.zeros((n_freq_blade,5)), 
                desc='6-degree polynomial coefficients of mode shapes in the flap direction (x^2..x^6, no linear or constant term)',
            )
            self.add_input(
                'blade:edge_mode_shapes', 
                val=np.zeros((n_freq_blade,5)), 
                desc='6-degree polynomial coefficients of mode shapes in the edge direction (x^2..x^6, no linear or constant term)',
            )
            
            self.add_input('gearbox_efficiency', val=1.0, desc='Gearbox efficiency')
            self.add_input('gearbox_ratio', val=1.0, desc='Gearbox ratio')
            self.add_input('platform_displacement', val=1.0, desc='Volumetric platform displacement', units='m**3')

            # ServoDyn Inputs
            self.add_input('generator_efficiency',   val=1.0,              desc='Generator efficiency')
            self.add_input('max_pitch_rate',         val=0.0,        units='deg/s',          desc='Maximum allowed blade pitch rate')

            # StC or TMD inputs; structural control and tuned mass dampers

            # tower properties
            n_height_tow = modopt['WISDEM']['TowerSE']['n_height']
            n_full_tow   = get_nfull(n_height_tow, nref=modopt['WISDEM']['TowerSE']['n_refine'])
            n_freq_tower = int(NFREQ/2)
            self.add_input('fore_aft_modes',   val=np.zeros((n_freq_tower,5)),               desc='6-degree polynomial coefficients of mode shapes in the flap direction (x^2..x^6, no linear or constant term)')
            self.add_input('side_side_modes',  val=np.zeros((n_freq_tower,5)),               desc='6-degree polynomial coefficients of mode shapes in the edge direction (x^2..x^6, no linear or constant term)')
            self.add_input('mass_den',         val=np.zeros(n_height_tow-1),         units='kg/m',   desc='sectional mass per unit length')
            self.add_input('foreaft_stff',     val=np.zeros(n_height_tow-1),         units='N*m**2', desc='sectional fore-aft bending stiffness per unit length about the Y_E elastic axis')
            self.add_input('sideside_stff',    val=np.zeros(n_height_tow-1),         units='N*m**2', desc='sectional side-side bending stiffness per unit length about the Y_E elastic axis')
            self.add_input('tor_stff',    val=np.zeros(n_height_tow-1),         units='N*m**2', desc='torsional stiffness per unit length about the Y_E elastic axis')
            self.add_input('tor_freq',    val=0.0,         units='Hz', desc='First tower torsional frequency')
            self.add_input('tower_outer_diameter', val=np.zeros(n_height_tow),   units='m',      desc='cylinder diameter at corresponding locations')
            self.add_input('tower_z', val=np.zeros(n_height_tow),   units='m',      desc='z-coordinates of tower and monopile used in TowerSE')
            self.add_input('tower_z_full', val=np.zeros(n_full_tow),   units='m',      desc='z-coordinates of tower and monopile used in TowerSE')
            self.add_input('tower_height',              val=0.0, units='m', desc='tower height from the tower base')
            self.add_input('tower_base_height',         val=0.0, units='m', desc='tower base height from the ground or mean sea level')
            self.add_input('tower_cd',         val=np.zeros(n_height_tow),                   desc='drag coefficients along tower height at corresponding locations')
            self.add_input("tower_I_base", np.zeros(6), units="kg*m**2", desc="tower moments of inertia at the tower base")

            # These next ones are needed for SubDyn
            n_height_mon = n_full_mon = 0
            if modopt['flags']['offshore']:
                self.add_input('transition_piece_mass', val=0.0, units='kg')
                self.add_input('transition_piece_I', val=np.zeros(3), units='kg*m**2')
                
                if modopt['flags']['monopile']:
                    n_height_mon = modopt['WISDEM']['FixedBottomSE']['n_height']
                    n_full_mon   = get_nfull(n_height_mon, nref=modopt['WISDEM']['FixedBottomSE']['n_refine'])
                    self.add_input('monopile_z', val=np.zeros(n_height_mon),   units='m',      desc='z-coordinates of tower and monopile used in TowerSE')
                    self.add_input('monopile_z_full', val=np.zeros(n_full_mon),   units='m',      desc='z-coordinates of tower and monopile used in TowerSE')
                    self.add_input('monopile_outer_diameter', val=np.zeros(n_height_mon),   units='m',      desc='cylinder diameter at corresponding locations')
                    self.add_input('monopile_wall_thickness', val=np.zeros(n_height_mon-1), units='m')
                    self.add_input('monopile_E', val=np.zeros(n_height_mon-1), units='Pa')
                    self.add_input('monopile_G', val=np.zeros(n_height_mon-1), units='Pa')
                    self.add_input('monopile_rho', val=np.zeros(n_height_mon-1), units='kg/m**3')
                    self.add_input('gravity_foundation_mass', val=0.0, units='kg')
                    self.add_input('gravity_foundation_I', val=np.zeros(3), units='kg*m**2')
            monlen = max(0, n_height_mon-1)
            monlen_full = max(0, n_full_mon-1)

            # DriveSE quantities
            self.add_input('hub_system_cm',   val=np.zeros(3),             units='m',  desc='center of mass of the hub relative to tower to in yaw-aligned c.s.')
            self.add_input('hub_system_I',    val=np.zeros(6),             units='kg*m**2', desc='mass moments of Inertia of hub [Ixx, Iyy, Izz, Ixy, Ixz, Iyz] around its center of mass in yaw-aligned c.s.')
            self.add_input('hub_system_mass', val=0.0,                     units='kg', desc='mass of hub system')
            self.add_input('above_yaw_mass',  val=0.0, units='kg', desc='Mass of the nacelle above the yaw system')
            self.add_input('yaw_mass',        val=0.0, units='kg', desc='Mass of yaw system')
            self.add_input('nacelle_cm',      val=np.zeros(3), units='m', desc='Center of mass of the component in [x,y,z] for an arbitrary coordinate system')
            self.add_input('nacelle_I_TT',       val=np.zeros(6), units='kg*m**2', desc=' moments of Inertia for the nacelle [Ixx, Iyy, Izz, Ixy, Ixz, Iyz] about the tower top')
            self.add_input('distance_tt_hub', val=0.0,         units='m',   desc='Vertical distance from tower top plane to hub flange')
            self.add_input('twr2shaft',       val=0.0,         units='m',   desc='Vertical distance from tower top plane to shaft start')
            self.add_input('GenIner',         val=0.0,         units='kg*m**2',   desc='Moments of inertia for the generator about high speed shaft')
            self.add_input('drivetrain_spring_constant',         val=0.0,         units='N*m/rad',   desc='Moments of inertia for the generator about high speed shaft')
            self.add_input("drivetrain_damping_coefficient", 0.0, units="N*m*s/rad", desc='Equivalent damping coefficient for the drivetrain system')

            # AeroDyn Inputs
            self.add_input('ref_axis_blade',    val=np.zeros((n_span,3)),units='m',   desc='2D array of the coordinates (x,y,z) of the blade reference axis, defined along blade span. The coordinate system is the one of BeamDyn: it is placed at blade root with x pointing the suction side of the blade, y pointing the trailing edge and z along the blade span. A standard configuration will have negative x values (prebend), if swept positive y values, and positive z values.')
            self.add_input('chord',             val=np.zeros(n_span), units='m', desc='chord at airfoil locations')
            self.add_input('theta',             val=np.zeros(n_span), units='deg', desc='twist at airfoil locations')
            self.add_input('rthick',            val=np.zeros(n_span), desc='relative thickness of airfoil distribution')
            self.add_input('ac',                val=np.zeros(n_span), desc='aerodynamic center of airfoil distribution')
            self.add_input('pitch_axis',        val=np.zeros(n_span), desc='1D array of the chordwise position of the pitch axis (0-LE, 1-TE), defined along blade span.')
            self.add_input('Rhub',              val=0.0, units='m', desc='dimensional radius of hub')
            self.add_input('airfoils_cl',       val=np.zeros((n_span, n_aoa, n_Re, n_tab)), desc='lift coefficients, spanwise')
            self.add_input('airfoils_cd',       val=np.zeros((n_span, n_aoa, n_Re, n_tab)), desc='drag coefficients, spanwise')
            self.add_input('airfoils_cm',       val=np.zeros((n_span, n_aoa, n_Re, n_tab)), desc='moment coefficients, spanwise')
            self.add_input('airfoils_aoa',      val=np.zeros((n_aoa)), units='deg', desc='angle of attack grid for polars')
            self.add_input('airfoils_Re',       val=np.zeros((n_Re)), desc='Reynolds numbers of polars')
            self.add_input('airfoils_UserProp',     val=np.zeros((n_span, n_Re, n_tab)), units='deg',desc='Airfoil control paremeter (i.e. flap angle)')

            # Airfoil coordinates
            self.add_input('coord_xy_interp',   val=np.zeros((n_span, n_xy, 2)),              desc='3D array of the non-dimensional x and y airfoil coordinates of the airfoils interpolated along span for n_span stations. The leading edge is place at x=0 and y=0.')

            # Floating platform inputs
            self.add_input("transition_node", np.zeros(3), units="m")
            self.add_input("platform_nodes", NULL * np.ones((NNODES_MAX, 3)), units="m")
            self.add_input("platform_elem_n1", NULL * np.ones(NELEM_MAX, dtype=np.int_))
            self.add_input("platform_elem_n2", NULL * np.ones(NELEM_MAX, dtype=np.int_))
            self.add_input("platform_elem_D", NULL * np.ones(NELEM_MAX), units="m")
            self.add_input("platform_elem_t", NULL * np.ones(NELEM_MAX), units="m")
            self.add_input("platform_elem_rho", NULL * np.ones(NELEM_MAX), units="kg/m**3")
            self.add_input("platform_elem_E", NULL * np.ones(NELEM_MAX), units="Pa")
            self.add_input("platform_elem_G", NULL * np.ones(NELEM_MAX), units="Pa")
            self.add_input("platform_total_center_of_mass", np.zeros(3), units="m")
            self.add_input("platform_mass", 0.0, units="kg")
            self.add_input("platform_I_total", np.zeros(6), units="kg*m**2")

            if modopt['flags']["floating"]:
                n_member = modopt["floating"]["members"]["n_members"]
                for k in range(n_member):
                    n_height_mem = modopt["floating"]["members"]["n_height"][k]
                    self.add_input(f"member{k}:joint1", np.zeros(3), units="m")
                    self.add_input(f"member{k}:joint2", np.zeros(3), units="m")
                    self.add_input(f"member{k}:s", np.zeros(n_height_mem))
                    self.add_input(f"member{k}:s_ghost1", 0.0)
                    self.add_input(f"member{k}:s_ghost2", 0.0)
                    self.add_input(f"member{k}:wall_thickness", np.zeros(n_height_mem-1), units="m")

                    if modopt["floating"]["members"]["outer_shape"][k] == "circular":
                        self.add_input(f"member{k}:outer_diameter", val=np.zeros(n_height_mem), units="m")
                        self.add_input(f"member{k}:Ca", val=np.zeros(n_height_mem))
                        self.add_input(f"member{k}:Cd", val=np.zeros(n_height_mem))
                        self.add_output(f"platform_member{k+1}_d", val=np.zeros(n_height_mem), units="m")
                    elif modopt["floating"]["members"]["outer_shape"][k] == "rectangular":
                        raise Exception('Rectangular members are not yet supported in OpenFAST')
                        self.add_input(f"member{k}:side_length_a", val=np.zeros(n_height_mem), units="m")
                        self.add_input(f"member{k}:side_length_b", val=np.zeros(n_height_mem), units="m")
                        self.add_input(f"member{k}:Ca", val=np.zeros(n_height_mem))
                        self.add_input(f"member{k}:Cd", val=np.zeros(n_height_mem))
                        self.add_input(f"member{k}:Cay", val=np.zeros(n_height_mem))
                        self.add_input(f"member{k}:Cdy", val=np.zeros(n_height_mem))

            # Turbine level inputs
            self.add_discrete_input('rotor_orientation',val='upwind', desc='Rotor orientation, either upwind or downwind.')
            self.add_input('control_ratedPower',        val=0.,  units='W',    desc='machine power rating')
            self.add_input('control_maxOmega',          val=0.0, units='rpm',  desc='maximum allowed rotor rotation speed')
            self.add_input('control_maxTS',             val=0.0, units='m/s',  desc='maximum allowed blade tip speed')
            self.add_input('cone',             val=0.0, units='deg',   desc='Cone angle of the rotor. It defines the angle between the rotor plane and the blade pitch axis. A standard machine has positive values.')
            self.add_input('tilt',             val=0.0, units='deg',   desc='Nacelle uptilt angle. A standard machine has positive values.')
            self.add_input('overhang',         val=0.0, units='m',     desc='Horizontal distance from tower top to hub center.')

            # Initial conditions
            self.add_input('U', val=np.zeros(n_pc), units='m/s', desc='wind speeds')
            self.add_input('Omega', val=np.zeros(n_pc), units='rpm', desc='rotation speeds to run')
            self.add_input('pitch', val=np.zeros(n_pc), units='deg', desc='pitch angles to run')
            self.add_input("Ct_aero", val=np.zeros(n_pc), desc="rotor aerodynamic thrust coefficient")

            # Cp-Ct-Cq surfaces
            self.add_input('Cp_aero_table', val=np.zeros((n_tsr, n_pitch, n_U)), desc='Table of aero power coefficient')
            self.add_input('Ct_aero_table', val=np.zeros((n_tsr, n_pitch, n_U)), desc='Table of aero thrust coefficient')
            self.add_input('Cq_aero_table', val=np.zeros((n_tsr, n_pitch, n_U)), desc='Table of aero torque coefficient')
            self.add_input('pitch_vector',  val=np.zeros(n_pitch), units='deg',  desc='Pitch vector used')
            self.add_input('tsr_vector',    val=np.zeros(n_tsr),                 desc='TSR vector used')
            self.add_input('U_vector',      val=np.zeros(n_U),     units='m/s',  desc='Wind speed vector used')

            # Environmental conditions
            self.add_input('V_R25',       val=0.0, units='m/s',      desc='region 2.5 transition wind speed')
            self.add_input('Vgust',       val=0.0, units='m/s',      desc='gust wind speed')
            self.add_input('V_extreme1',  val=0.0, units='m/s',      desc='IEC extreme wind speed at hub height for a 1-year retunr period')
            self.add_input('V_extreme50', val=0.0, units='m/s',      desc='IEC extreme wind speed at hub height for a 50-year retunr period')
            self.add_input('V_mean_iec',  val=0.0, units='m/s',      desc='IEC mean wind for turbulence class')
            
            self.add_input('rho',         val=0.0, units='kg/m**3',  desc='density of air')
            self.add_input('mu',          val=0.0, units='kg/(m*s)', desc='dynamic viscosity of air')
            self.add_input('speed_sound_air',  val=340.,    units='m/s',        desc='Speed of sound in air.')
            self.add_input(
                    "water_depth", val=0.0, units="m", desc="Water depth for analysis.  Values > 0 mean offshore"
                )
            self.add_input('rho_water',   val=0.0, units='kg/m**3',  desc='density of water')
            self.add_input('mu_water',    val=0.0, units='kg/(m*s)', desc='dynamic viscosity of water')
            self.add_input('beta_wave',    val=0.0, units='deg', desc='Incident wave propagation heading direction')
            self.add_input('Hsig_wave',    val=0.0, units='m', desc='Significant wave height of incident waves')
            self.add_input('Tsig_wave',    val=0.0, units='s', desc='Peak-spectral period of incident waves')

            # Blade composite material properties (used for fatigue analysis)
            self.add_input('gamma_f',      val=1.35,                             desc='safety factor on loads')
            self.add_input('gamma_m',      val=1.1,                              desc='safety factor on materials')
            self.add_input('E',            val=np.zeros([n_mat, 3]), units='Pa', desc='2D array of the Youngs moduli of the materials. Each row represents a material, the three columns represent E11, E22 and E33.')
            self.add_input('Xt',           val=np.zeros([n_mat, 3]), units='Pa', desc='2D array of the Ultimate Tensile Strength (UTS) of the materials. Each row represents a material, the three columns represent Xt12, Xt13 and Xt23.')
            self.add_input('Xc',           val=np.zeros([n_mat, 3]), units='Pa', desc='2D array of the Ultimate Compressive Strength (UCS) of the materials. Each row represents a material, the three columns represent Xc12, Xc13 and Xc23.')
            self.add_input('m',            val=np.zeros([n_mat]),                desc='2D array of the S-N fatigue slope exponent for the materials')

            # Blade composit layup info (used for fatigue analysis)
            self.add_input('sc_ss_mats',   val=np.zeros((n_span, n_mat)),        desc="spar cap, suction side,  boolean of materials in each composite layer spanwise, passed as floats for differentiablity, used for Fatigue Analysis")
            self.add_input('sc_ps_mats',   val=np.zeros((n_span, n_mat)),        desc="spar cap, pressure side, boolean of materials in each composite layer spanwise, passed as floats for differentiablity, used for Fatigue Analysis")
            self.add_input('te_ss_mats',   val=np.zeros((n_span, n_mat)),        desc="trailing edge reinforcement, suction side,  boolean of materials in each composite layer spanwise, passed as floats for differentiablity, used for Fatigue Analysis")
            self.add_input('te_ps_mats',   val=np.zeros((n_span, n_mat)),        desc="trailing edge reinforcement, pressure side, boolean of materials in each composite layer spanwise, passed as floats for differentiablity, used for Fatigue Analysis")
            self.add_discrete_input('definition_layer', val=np.zeros(n_layers),  desc='1D array of flags identifying how layers are specified in the yaml. 1) all around (skin, paint, ) 2) offset+rotation twist+width (spar caps) 3) offset+user defined rotation+width 4) midpoint TE+width (TE reinf) 5) midpoint LE+width (LE reinf) 6) layer position fixed to other layer (core fillers) 7) start and width 8) end and width 9) start and end nd 10) web layer')
            # self.add_discrete_input('layer_name',       val=n_layers * [''],     desc='1D array of the names of the layers modeled in the blade structure.')
            # self.add_discrete_input('layer_web',        val=n_layers * [''],     desc='1D array of the names of the webs the layer is associated to. If the layer is on the outer profile this entry can simply stay empty.')
            # self.add_discrete_input('layer_mat',        val=n_layers * [''],     desc='1D array of the names of the materials of each layer modeled in the blade structure.')
            self.layer_name = rotorse_options['layer_name']

            # MoorDyn inputs
            mooropt = modopt["mooring"]
            if modopt["flags"]["mooring"]:
                n_nodes = mooropt["n_nodes"]
                n_lines = mooropt["n_lines"]
                self.add_input("line_diameter", val=np.zeros(n_lines), units="m")
                self.add_input("line_mass_density", val=np.zeros(n_lines), units="kg/m")
                self.add_input("line_stiffness", val=np.zeros(n_lines), units="N")
                self.add_input("line_transverse_added_mass", val=np.zeros(n_lines), units="kg/m")
                self.add_input("line_tangential_added_mass", val=np.zeros(n_lines), units="kg/m")
                self.add_input("line_transverse_drag", val=np.zeros(n_lines))
                self.add_input("line_tangential_drag", val=np.zeros(n_lines))
                self.add_input("nodes_location_full", val=np.zeros((n_nodes, 3)), units="m")
                self.add_input("nodes_mass", val=np.zeros(n_nodes), units="kg")
                self.add_input("nodes_volume", val=np.zeros(n_nodes), units="m**3")
                self.add_input("nodes_added_mass", val=np.zeros(n_nodes))
                self.add_input("nodes_drag_area", val=np.zeros(n_nodes), units="m**2")
                self.add_input("unstretched_length", val=np.zeros(n_lines), units="m")
                self.add_discrete_input("node_names", val=[""] * n_nodes)

            # Inputs required for fatigue processing
            self.add_input('blade_sparU_wohlerexp',   val=1.0,   desc='Blade root Wohler exponent, m, in S/N curve S=A*N^-(1/m)')
            self.add_input('blade_sparU_wohlerA',   val=1.0, units="Pa",   desc='Blade root parameter, A, in S/N curve S=A*N^-(1/m)')
            self.add_input('blade_sparU_ultstress',   val=1.0, units="Pa",   desc='Blade root ultimate stress for material')
            self.add_input('blade_sparL_wohlerexp',   val=1.0,   desc='Blade root Wohler exponent, m, in S/N curve S=A*N^-(1/m)')
            self.add_input('blade_sparL_wohlerA',   val=1.0, units="Pa",   desc='Blade root parameter, A, in S/N curve S=A*N^-(1/m)')
            self.add_input('blade_sparL_ultstress',   val=1.0, units="Pa",   desc='Blade root ultimate stress for material')
            self.add_input('blade_teU_wohlerexp',   val=1.0,   desc='Blade root Wohler exponent, m, in S/N curve S=A*N^-(1/m)')
            self.add_input('blade_teU_wohlerA',   val=1.0, units="Pa",   desc='Blade root parameter, A, in S/N curve S=A*N^-(1/m)')
            self.add_input('blade_teU_ultstress',   val=1.0, units="Pa",   desc='Blade root ultimate stress for material')
            self.add_input('blade_teL_wohlerexp',   val=1.0,   desc='Blade root Wohler exponent, m, in S/N curve S=A*N^-(1/m)')
            self.add_input('blade_teL_wohlerA',   val=1.0, units="Pa",   desc='Blade root parameter, A, in S/N curve S=A*N^-(1/m)')
            self.add_input('blade_teL_ultstress',   val=1.0, units="Pa",   desc='Blade root ultimate stress for material')
            self.add_input('blade_root_sparU_load2stress',   val=np.ones(6), units="m**2",  desc='Blade root upper spar cap coefficient between axial load and stress S=C^T [Fx-z;Mx-z]')
            self.add_input('blade_root_sparL_load2stress',   val=np.ones(6), units="m**2",  desc='Blade root lower spar cap coefficient between axial load and stress S=C^T [Fx-z;Mx-z]')
            self.add_input('blade_maxc_teU_load2stress',   val=np.ones(6), units="m**2",  desc='Blade max chord upper trailing edge coefficient between axial load and stress S=C^T [Fx-z;Mx-z]')
            self.add_input('blade_maxc_teL_load2stress',   val=np.ones(6), units="m**2",  desc='Blade max chord lower trailing edge coefficient between axial load and stress S=C^T [Fx-z;Mx-z]')
            self.add_input('lss_wohlerexp',   val=1.0,   desc='Low speed shaft Wohler exponent, m, in S/N curve S=A*N^-(1/m)')
            self.add_input('lss_wohlerA',     val=1.0,   desc='Low speed shaft parameter, A, in S/N curve S=A*N^-(1/m)')
            self.add_input('lss_ultstress',   val=1.0, units="Pa",   desc='Low speed shaft Ultimate stress for material')
            self.add_input('lss_axial_load2stress',   val=np.ones(6), units="m**2",  desc='Low speed shaft coefficient between axial load and stress S=C^T [Fx-z;Mx-z]')
            self.add_input('lss_shear_load2stress',   val=np.ones(6), units="m**2",  desc='Low speed shaft coefficient between shear load and stress S=C^T [Fx-z;Mx-z]')
            self.add_input('tower_wohlerexp',   val=np.ones(n_height_tow-1),   desc='Tower Wohler exponent, m, in S/N curve S=A*N^-(1/m)')
            self.add_input('tower_wohlerA',     val=np.ones(n_height_tow-1),   desc='Tower parameter, A, in S/N curve S=A*N^-(1/m)')
            self.add_input('tower_ultstress',   val=np.ones(n_height_tow-1), units="Pa",   desc='Tower ultimate stress for material')
            self.add_input('tower_axial_load2stress',   val=np.ones([n_height_tow-1,6]), units="m**2",  desc='Tower coefficient between axial load and stress S=C^T [Fx-z;Mx-z]')
            self.add_input('tower_shear_load2stress',   val=np.ones([n_height_tow-1,6]), units="m**2",  desc='Tower coefficient between shear load and stress S=C^T [Fx-z;Mx-z]')
            self.add_input('monopile_wohlerexp',   val=np.ones(monlen),   desc='Tower Wohler exponent, m, in S/N curve S=A*N^-(1/m)')
            self.add_input('monopile_wohlerA',     val=np.ones(monlen),   desc='Tower parameter, A, in S/N curve S=A*N^-(1/m)')
            self.add_input('monopile_ultstress',   val=np.ones(monlen), units="Pa",   desc='Tower ultimate stress for material')
            self.add_input('monopile_axial_load2stress',   val=np.ones([monlen,6]), units="m**2",  desc='Tower coefficient between axial load and stress S=C^T [Fx-z;Mx-z]')
            self.add_input('monopile_shear_load2stress',   val=np.ones([monlen,6]), units="m**2",  desc='Tower coefficient between shear load and stress S=C^T [Fx-z;Mx-z]')
        

        # TMD params
        if self.options['modeling_options']['flags']['TMDs']:
            n_TMDs = self.options['modeling_options']['TMDs']['n_TMDs']
            self.add_input('TMD_mass',         val=np.zeros(n_TMDs), units='kg',         desc='TMD Mass')
            self.add_input('TMD_stiffness',    val=np.zeros(n_TMDs), units='N/m',        desc='TMD Stiffnes')
            self.add_input('TMD_damping',      val=np.zeros(n_TMDs), units='N/(m/s)',    desc='TMD Damping')

        # DLC options
        n_ws_aep = np.max([1,modopt['DLC_driver']['n_ws_aep']])

        # OpenFAST options
        OFmgmt = modopt['General']['openfast_configuration']
        self.model_only = OFmgmt['model_only']
        FAST_directory_base = OFmgmt['OF_run_dir']
        # If the path is relative, make it an absolute path to modeling options file
        if not os.path.isabs(FAST_directory_base):
            FAST_directory_base = os.path.join(os.path.dirname(modopt['fname_input_modeling']), FAST_directory_base)
        # Flag to clear OpenFAST run folder. Use it only if disk space is an issue
        self.clean_FAST_directory = False
        self.FAST_InputFile = OFmgmt['OF_run_fst']
        # File naming changes whether in MPI or not
        if MPI:
            rank    = MPI.COMM_WORLD.Get_rank()
            self.FAST_runDirectory = os.path.join(FAST_directory_base,'rank_%000d'%int(rank))
            self.FAST_namingOut = self.FAST_InputFile+'_%000d'%int(rank)
        else:
            self.FAST_runDirectory = FAST_directory_base
            self.FAST_namingOut = self.FAST_InputFile
        self.wind_directory = os.path.join(self.FAST_runDirectory, 'wind')
        if not os.path.exists(self.FAST_runDirectory):
            os.makedirs(self.FAST_runDirectory, exist_ok=True)
        if not os.path.exists(self.wind_directory):
            os.makedirs(self.wind_directory, exist_ok=True)
        # Number of cores used outside of MPI. If larger than 1, the multiprocessing module is called
        self.cores = OFmgmt['cores']
        self.case = {}
        self.channels = {}
        self.mpi_run = False
        if 'mpi_run' in OFmgmt.keys():
            self.mpi_run         = OFmgmt['mpi_run']
            if self.mpi_run:
                self.mpi_comm_map_down   = OFmgmt['mpi_comm_map_down']

        # User-defined FAST library/executable
        if OFmgmt['FAST_exe'] != 'none':
            if os.path.isabs(OFmgmt['FAST_exe']):
                self.FAST_exe_user = OFmgmt['FAST_exe']
            else:
                self.FAST_exe_user = os.path.join(os.path.dirname(self.options['modeling_options']['fname_input_modeling']),
                                             OFmgmt['FAST_exe'])
        else:
            self.FAST_exe_user = None

        if OFmgmt['FAST_lib'] != 'none':
            if os.path.isabs(OFmgmt['FAST_lib']):
                self.FAST_lib_user = OFmgmt['FAST_lib']
            else:
                self.FAST_lib_user = os.path.join(os.path.dirname(self.options['modeling_options']['fname_input_modeling']),
                                             OFmgmt['FAST_lib'])
        else:
            self.FAST_lib_user = None

        if OFmgmt['turbsim_exe'] != 'none':
            if os.path.isabs(OFmgmt['turbsim_exe']):
                self.turbsim_exe = OFmgmt['turbsim_exe']
            else:
                self.turbsim_exe = os.path.join(os.path.dirname(self.options['modeling_options']['fname_input_modeling']),
                                             OFmgmt['turbsim_exe'])
        else:
            self.turbsim_exe = shutil.which('turbsim')
        

        # Rotor power outputs
        self.add_output('V_out', val=np.zeros(n_ws_aep), units='m/s', desc='wind speed vector from the OF simulations')
        self.add_output('P_out', val=np.zeros(n_ws_aep), units='W', desc='rotor electrical power')
        self.add_output('Cp_out', val=np.zeros(n_ws_aep), desc='rotor aero power coefficient')
        self.add_output('Ct_out', val=np.zeros(n_ws_aep), desc='rotor aero thrust coefficient')
        self.add_output('Omega_out', val=np.zeros(n_ws_aep), units='rpm', desc='rotation speeds to run')
        self.add_output('pitch_out', val=np.zeros(n_ws_aep), units='deg', desc='pitch angles to run')
        self.add_output('AEP', val=0.0, units='kW*h', desc='annual energy production reconstructed from the openfast simulations')

        self.add_output('My_std',      val=0.0,            units='N*m',  desc='standard deviation of blade root flap bending moment in out-of-plane direction')
        self.add_output('flp1_std',    val=0.0,            units='deg',  desc='standard deviation of trailing-edge flap angle')

        self.add_output('rated_V',     val=0.0,            units='m/s',  desc='rated wind speed')
        self.add_output('rated_Omega', val=0.0,            units='rpm',  desc='rotor rotation speed at rated')
        self.add_output('rated_pitch', val=0.0,            units='deg',  desc='pitch setting at rated')
        self.add_output('rated_T',     val=0.0,            units='N',    desc='rotor aerodynamic thrust at rated')
        self.add_output('rated_Q',     val=0.0,            units='N*m',  desc='rotor aerodynamic torque at rated')

        self.add_output('loads_r',      val=np.zeros(n_span), units='m', desc='radial positions along blade going toward tip')
        self.add_output('loads_Px',     val=np.zeros(n_span), units='N/m', desc='distributed loads in blade-aligned x-direction')
        self.add_output('loads_Py',     val=np.zeros(n_span), units='N/m', desc='distributed loads in blade-aligned y-direction')
        self.add_output('loads_Pz',     val=np.zeros(n_span), units='N/m', desc='distributed loads in blade-aligned z-direction')
        self.add_output('loads_Omega',  val=0.0, units='rpm', desc='rotor rotation speed')
        self.add_output('loads_pitch',  val=0.0, units='deg', desc='pitch angle')
        self.add_output('loads_azimuth', val=0.0, units='deg', desc='azimuthal angle')

        # Control outputs
        self.add_output('rotor_overspeed',  val=0.0, desc='Maximum percent overspeed of the rotor during all OpenFAST simulations')  # is this over a set of sims?
        self.add_output('max_nac_accel',    val=0.0, units='m/s**2', desc='Maximum nacelle acceleration magnitude all OpenFAST simulations')  # is this over a set of sims?
        self.add_output('avg_pitch_travel',    val=0.0, units='deg/s', desc='Average pitch travel')  # is this over a set of sims?
        self.add_output('pitch_duty_cycle',    val=0.0, units='deg/s', desc='Number of pitch direction changes')  # is this over a set of sims?
        self.add_output('max_pitch_rate_sim',    val=0.0, units='deg/s', desc='Maximum pitch command rate over all simulations')  # is this over a set of sims?

        # Blade outputs
        self.add_output('max_TipDxc', val=0.0, units='m', desc='Maximum of channel TipDxc, i.e. out of plane tip deflection. For upwind rotors, the max value is tower the tower')
        self.add_output('max_RootMyb', val=0.0, units='kN*m', desc='Maximum of the signals RootMyb1, RootMyb2, ... across all n blades representing the maximum blade root flapwise moment')
        self.add_output('max_RootMyc', val=0.0, units='kN*m', desc='Maximum of the signals RootMyb1, RootMyb2, ... across all n blades representing the maximum blade root out of plane moment')
        self.add_output('max_RootMzb', val=0.0, units='kN*m', desc='Maximum of the signals RootMzb1, RootMzb2, ... across all n blades representing the maximum blade root torsional moment')
        self.add_output('DEL_RootMyb', val=0.0, units='kN*m', desc='damage equivalent load of blade root flap bending moment in out-of-plane direction')
        self.add_output('max_aoa', val=np.zeros(n_span), units='deg', desc='maxima of the angles of attack distributed along blade span')
        self.add_output('std_aoa', val=np.zeros(n_span), units='deg', desc='standard deviation of the angles of attack distributed along blade span')
        self.add_output('mean_aoa', val=np.zeros(n_span), units='deg', desc='mean of the angles of attack distributed along blade span')
        # Blade loads corresponding to maximum blade tip deflection
        self.add_output('blade_maxTD_Mx', val=np.zeros(n_span), units='kN*m', desc='distributed moment around blade-aligned x-axis corresponding to maximum blade tip deflection')
        self.add_output('blade_maxTD_My', val=np.zeros(n_span), units='kN*m', desc='distributed moment around blade-aligned y-axis corresponding to maximum blade tip deflection')
        self.add_output('blade_maxTD_Fz', val=np.zeros(n_span), units='kN', desc='distributed force in blade-aligned z-direction corresponding to maximum blade tip deflection')

        # Hub outputs
        self.add_output('hub_Fxyz', val=np.zeros(3), units='kN', desc = 'Maximum hub forces in the non rotating frame')
        self.add_output('hub_Mxyz', val=np.zeros(3), units='kN*m', desc = 'Maximum hub moments in the non rotating frame')
        self.add_output('hub_Fxyz_aero', val=np.zeros(3), units='N', desc = 'Aero-only maximum hub forces in the non rotating frame')
        self.add_output('hub_Mxyz_aero', val=np.zeros(3), units='N*m', desc = 'Aero-only maximum hub moments in the non rotating frame')

        self.add_output('max_TwrBsMyt',val=0.0, units='kN*m', desc='maximum of tower base bending moment in fore-aft direction')
        self.add_output('max_TwrBsMyt_ratio',val=0.0,  desc='ratio of maximum of tower base bending moment in fore-aft direction to maximum allowable bending moment')
        self.add_output('DEL_TwrBsMyt',val=0.0, units='kN*m', desc='damage equivalent load of tower base bending moment in fore-aft direction')
        self.add_output('DEL_TwrBsMyt_ratio',val=0.0, desc='ratio of damage equivalent load of tower base bending moment in fore-aft direction to maximum allowable bending moment')
        
        # Tower outputs
        if not self.options['modeling_options']['OpenFAST']['from_openfast']:
            self.add_output('tower_maxMy_Fx', val=np.zeros(n_full_tow-1), units='kN', desc='distributed force in tower-aligned x-direction corresponding to maximum fore-aft moment at tower base')
            self.add_output('tower_maxMy_Fy', val=np.zeros(n_full_tow-1), units='kN', desc='distributed force in tower-aligned y-direction corresponding to maximum fore-aft moment at tower base')
            self.add_output('tower_maxMy_Fz', val=np.zeros(n_full_tow-1), units='kN', desc='distributed force in tower-aligned z-direction corresponding to maximum fore-aft moment at tower base')
            self.add_output('tower_maxMy_Mx', val=np.zeros(n_full_tow-1), units='kN*m', desc='distributed moment around tower-aligned x-axis corresponding to maximum fore-aft moment at tower base')
            self.add_output('tower_maxMy_My', val=np.zeros(n_full_tow-1), units='kN*m', desc='distributed moment around tower-aligned x-axis corresponding to maximum fore-aft moment at tower base')
            self.add_output('tower_maxMy_Mz', val=np.zeros(n_full_tow-1), units='kN*m', desc='distributed moment around tower-aligned x-axis corresponding to maximum fore-aft moment at tower base')

            # Monopile outputs
            self.add_output('max_M1N1MKye',val=0.0, units='kN*m', desc='maximum of My moment of member 1 at node 1 (base of the monopile)')
            self.add_output('monopile_maxMy_Fx', val=np.zeros(monlen_full), units='kN', desc='distributed force in monopile-aligned x-direction corresponding to max_M1N1MKye')
            self.add_output('monopile_maxMy_Fy', val=np.zeros(monlen_full), units='kN', desc='distributed force in monopile-aligned y-direction corresponding to max_M1N1MKye')
            self.add_output('monopile_maxMy_Fz', val=np.zeros(monlen_full), units='kN', desc='distributed force in monopile-aligned z-direction corresponding to max_M1N1MKye')
            self.add_output('monopile_maxMy_Mx', val=np.zeros(monlen_full), units='kN*m', desc='distributed moment around tower-aligned x-axis corresponding to max_M1N1MKye')
            self.add_output('monopile_maxMy_My', val=np.zeros(monlen_full), units='kN*m', desc='distributed moment around tower-aligned x-axis corresponding to max_M1N1MKye')
            self.add_output('monopile_maxMy_Mz', val=np.zeros(monlen_full), units='kN*m', desc='distributed moment around tower-aligned x-axis corresponding to max_M1N1MKye')

        # Floating outputs
        self.add_output('Max_PtfmPitch', val=0.0, desc='Maximum platform pitch angle over a set of OpenFAST simulations')
        self.add_output('Std_PtfmPitch', val=0.0, units='deg', desc='standard deviation of platform pitch angle')
        self.add_output('Max_Offset', val=0.0, units='m', desc='Maximum distance in surge/sway direction')

        # Fatigue output
        self.add_output('damage_blade_root_sparU', val=0.0, desc="Miner's rule cumulative damage to upper spar cap at blade root")
        self.add_output('damage_blade_root_sparL', val=0.0, desc="Miner's rule cumulative damage to lower spar cap at blade root")
        self.add_output('damage_blade_maxc_teU', val=0.0, desc="Miner's rule cumulative damage to upper trailing edge at blade max chord")
        self.add_output('damage_blade_maxc_teL', val=0.0, desc="Miner's rule cumulative damage to lower trailing edge at blade max chord")
        self.add_output('damage_lss', val=0.0, desc="Miner's rule cumulative damage to low speed shaft at hub attachment")
        self.add_output('damage_tower_base', val=0.0, desc="Miner's rule cumulative damage at tower base")
        self.add_output('damage_monopile_base', val=0.0, desc="Miner's rule cumulative damage at monopile base")

        self.add_discrete_output('signal_periods', val = {}, desc = "Time period of signals (used with freedecay DLCs)")

        # Simulation output
        self.add_output('openfast_failed', val=0.0, desc="Numerical value for whether any openfast runs failed. 0 if false, 2 if true")
        
        # Open loop to closed loop error
        if self.options['modeling_options']['OL2CL']['flag']:
            self.add_output('OL2CL_pitch', val=0.0, desc="Open loop to closed loop avarege error")

        self.add_discrete_output('fst_vt_out', val={})
        self.add_discrete_output('ts_out_dir', val={})

        # Iteration counter for openfast calls. Initialize at -1 so 0 after first call
        self.of_inumber = -1
        self.sim_idx = -1

        if modopt['OpenFAST_Linear']['flag']:
            if MPI:
                rank = MPI.COMM_WORLD.Get_rank()
                lin_pkl_dir = os.path.join(self.options['opt_options']['general']['folder_output'], 'lin', 'rank_{}'.format(rank))
                if not os.path.exists(lin_pkl_dir):
                    os.makedirs(lin_pkl_dir, exist_ok=True)
                self.lin_pkl_file_name = os.path.join(lin_pkl_dir, 'ABCD_matrices.pkl')
            else:
                lin_pkl_dir = os.path.join(self.options['opt_options']['general']['folder_output'], 'lin')
                self.lin_pkl_file_name = os.path.join(lin_pkl_dir, 'ABCD_matrices.pkl')

            self.ABCD_list = []
            path = '.'.join(self.lin_pkl_file_name.split('.')[:-1])
            os.makedirs(path, exist_ok=True)

            with open(self.lin_pkl_file_name, 'wb') as handle:
                pickle.dump(self.ABCD_list, handle)
            
            self.lin_idx = 0

    def compute(self, inputs, outputs, discrete_inputs, discrete_outputs):
        modopt = self.options['modeling_options']
        sys.stdout.flush()

        if modopt['OpenFAST_Linear']['flag']:
            self.sim_idx += 1
            ABCD = {
                'sim_idx' : self.sim_idx,
                'A' : None,
                'B' : None,
                'C' : None,
                'D' : None,
                'x_ops':None,
                'u_ops':None,
                'y_ops':None,
                'u_h':None,
                'omega_rpm' : None,
                'DescCntrlInpt' : None,
                'DescStates' : None,
                'DescOutput' : None,
                'StateDerivOrder' : None,
                'ind_fast_inps' : None,
                'ind_fast_outs' : None,
                'AEP':None
                }
            with open(self.lin_pkl_file_name, 'rb') as handle:
                ABCD_list = pickle.load(handle)

            ABCD_list.append(ABCD)
            self.ABCD_list = ABCD_list

            with open(self.lin_pkl_file_name, 'wb') as handle:
                pickle.dump(ABCD_list, handle)

        fst_vt = self.init_FAST_model()

        if not modopt['OpenFAST']['from_openfast']:
            fst_vt = self.update_FAST_model(fst_vt, inputs, discrete_inputs)
        else:
            fast_reader = InputReader_OpenFAST()
            fast_reader.FAST_InputFile  = modopt['OpenFAST']['openfast_file']   # FAST input file (ext=.fst)
            fast_reader.FAST_directory  = os.path.join(self.modopt_dir,modopt['OpenFAST']['openfast_dir'])   # Path to fst directory files
            fast_reader.path2dll            = modopt['General']['openfast_configuration']['path2dll']   # Path to dll file
            fast_reader.execute()
            fst_vt = fast_reader.fst_vt

            # Fix TwrTI: WEIS modeling options have it as a single value...
            if not isinstance(fst_vt['AeroDyn']['TwrTI'],list):
                fst_vt['AeroDyn']['TwrTI'] = [fst_vt['AeroDyn']['TwrTI']] * len(fst_vt['AeroDyn']['TwrElev'])
            if not isinstance(fst_vt['AeroDyn']['TwrCb'],list):
                fst_vt['AeroDyn']['TwrCb'] = [fst_vt['AeroDyn']['TwrCb']] * len(fst_vt['AeroDyn']['TwrElev'])

            # Fix AddF0: Should be a n x 1 array (list of lists):
            if fst_vt['HydroDyn']:
                fst_vt['HydroDyn']['AddF0'] = [[F0] for F0 in fst_vt['HydroDyn']['AddF0']]

            if modopt['ROSCO']['flag']:
                fst_vt['DISCON_in'] = modopt['General']['openfast_configuration']['fst_vt']['DISCON_in']

        #  Allow user-defined OpenFAST options to override WISDEM-generated ones
        #  Re-load modeling options without defaults to learn only what needs to change, has already been validated when first loaded
        modopts_no_defaults = load_yaml(self.options['modeling_options']['fname_input_modeling'])

        # Backwards compatibility with Level3
        if 'Level3' in modopts_no_defaults:
            if 'OpenFAST' not in modopts_no_defaults:
                modopts_no_defaults['OpenFAST'] = {}
            modopts_no_defaults['OpenFAST'].update(modopts_no_defaults['Level3'])

        fst_vt = self.load_FAST_model_opts(fst_vt,modopts_no_defaults)

        # Apply modeling overrides for faster testing
        if modopt['General']['test_mode']:
            if 'option_names' in fst_vt['MoorDyn']:  # MoorDyn is special, and option_names is only present if 
                if 'TmaxIC' in fst_vt['MoorDyn']['option_names']:
                    tmax_name = 'TmaxIC'
                elif 'TMAXIC' in fst_vt['MoorDyn']['option_names']:     # if input is read from openfast-io, it's upper-ed
                    tmax_name = 'TMAXIC'
                else:
                    tmax_name = None

                if tmax_name is not None:
                    tmax_ind = fst_vt['MoorDyn']['option_names'].index(tmax_name)
                    fst_vt['MoorDyn']['option_values'][tmax_ind] = 1.0
            
            fst_vt['SeaState']['WaveTMax'] = 1.0
            fst_vt['SeaState']['WvDiffQTF'] = False
            fst_vt['SeaState']['WvSumQTF'] = False
                
                
        if self.model_only == True:
            # Write input OF files, but do not run OF
            fst_vt['Fst']['TMax'] = 10.
            fst_vt['Fst']['TStart'] = 0.
            self.write_FAST(fst_vt)
        else:
            # Write OF model and run
            case_list, case_name, dlc_generator  = self.run_FAST(inputs, discrete_inputs, fst_vt)

            # Set up linear turbine model
            if modopt['OpenFAST_Linear']['flag']:
                try: 
                    LinearTurbine = LinearTurbineModel(
                    self.FAST_runDirectory,
                    self.lin_case_name,
                    nlin=modopt['OpenFAST_Linear']['linearization']['NLinTimes'],
                    reduceControls=True
                    )
                except FileNotFoundError as e:
                    logger.warning('FileNotFoundError: {} {}'.format(e.strerror, e.filename))
                    return

                # Save linearizations
                logger.warning('Saving ABCD matrices!')
                ABCD = {
                    'sim_idx' : self.sim_idx,
                    'A' : LinearTurbine.A_ops,
                    'B' : LinearTurbine.B_ops,
                    'C' : LinearTurbine.C_ops,
                    'D' : LinearTurbine.D_ops,
                    'x_ops':LinearTurbine.x_ops,
                    'u_ops':LinearTurbine.u_ops,
                    'y_ops':LinearTurbine.y_ops,
                    'u_h':LinearTurbine.u_h,
                    'omega_rpm' : LinearTurbine.omega_rpm,
                    'DescCntrlInpt' : LinearTurbine.DescCntrlInpt,
                    'DescStates' : LinearTurbine.DescStates,
                    'DescOutput' : LinearTurbine.DescOutput,
                    'StateDerivOrder' : LinearTurbine.StateDerivOrder,
                    'ind_fast_inps' : LinearTurbine.ind_fast_inps,
                    'ind_fast_outs' : LinearTurbine.ind_fast_outs,
                    }
                with open(self.lin_pkl_file_name, 'rb') as handle:
                    ABCD_list = pickle.load(handle)

                ABCD_list[self.sim_idx] = ABCD

                with open(self.lin_pkl_file_name, 'wb') as handle:
                    pickle.dump(ABCD_list, handle)
                    
                lin_files = glob.glob(os.path.join(self.FAST_runDirectory, '*.lin'))
                
                dest = os.path.join(self.FAST_runDirectory, f'copied_lin_files_{self.lin_idx}')
                Path(dest).mkdir(parents=True, exist_ok=True)
                for file in lin_files:
                    shutil.copy2(file, dest)
                self.lin_idx += 1

                # Shorten output names from linearization output to one like OpenFAST openfast output
                # This depends on how openfast sets up the linearization output names and may break if that is changed
                OutList     = [out_name.split()[1][:-1] for out_name in LinearTurbine.DescOutput]
                OutOps      = {}
                for i_out, out in enumerate(OutList):
                    OutOps[out] = LinearTurbine.y_ops[i_out,:]

                # save to yaml, might want in analysis outputs
                FileTools.save_yaml(
                    self.FAST_runDirectory,
                    'OutOps.yaml',OutOps)

                # Set up Level 2 disturbance (simulation or DTQP)
                if modopt['OpenFAST_Linear']['simulation']['flag'] or modopt['OpenFAST_Linear']['DTQP']['flag']:
                    # Extract disturbance(s)
                    level2_disturbance = []
                    for case in case_list:
                        ts_file     = TurbSimFile(case[('InflowWind','FileName_BTS')])
                        ts_file.compute_rot_avg(fst_vt['ElastoDyn']['TipRad'])
                        u_h         = ts_file['rot_avg'][0,:]
                        tt          = ts_file['t']
                        level2_disturbance.append({'Time':tt, 'Wind': u_h})

                # Run linear simulation:

                # Get case list, wind inputs should have already been generated
                if modopt['OpenFAST_Linear']['simulation']['flag']:
            
                    if modopt['OpenFAST_Linear']['DTQP']['flag']:
                        raise Exception('Only DTQP or simulation flag can be set to true in OpenFAST_Linear modeling options')

                    # This is going to use the last discon_in file of the linearization set as the simulation file
                    # Currently fine because openfast is executed (or not executed if overwrite=False) after the file writing
                    if 'DLL_InFile' in self.fst_vt['ServoDyn']:     # if using file inputs
                        discon_in_file = os.path.join(self.FAST_runDirectory, self.fst_vt['ServoDyn']['DLL_InFile'])
                    else:       # if using fst_vt inputs from openfast_openmdao
                        discon_in_file = os.path.join(self.FAST_runDirectory, self.lin_case_name[0] + '_DISCON.IN')

                    lib_name = modopt['General']['openfast_configuration']['path2dll']

                    ct = []
                    for i_dist, dist in enumerate(level2_disturbance):
                        sim_name = 'l2_sim_{}'.format(i_dist)
                        controller_int = ROSCO_ci.ControllerInterface(
                            lib_name,
                            param_filename=discon_in_file,
                            DT=1/80,        # modelling input?
                            sim_name = os.path.join(self.FAST_runDirectory,sim_name)
                            )

                        l2_out, _, P_op = LinearTurbine.solve(dist,Plot=False,controller=controller_int)

                        output = AeroelasticOutput(l2_out, dlc=sim_name, magnitude_channels=self.magnitude_channels)
                        self.cruncher.add_output(output)
                        ct.append(l2_out)

                        output.to_df().to_pickle(os.path.join(self.FAST_runDirectory,sim_name+'.p'))

                elif modopt['OpenFAST_Linear']['DTQP']['flag']:

                    dtqp_wrapper(
                        LinearTurbine, 
                        level2_disturbance, 
                        self.options['opt_options'], 
                        self.options['modeling_options'], 
                        self.fst_vt, 
                        self.cruncher, 
                        self.magnitude_channels, 
                        self.FAST_runDirectory
                    )

            # Post process regardless of level
            self.post_process(case_list, dlc_generator, inputs, discrete_inputs, outputs, discrete_outputs)
            
            # Save AEP value to linear pickle file
            if modopt['OpenFAST_Linear']['flag']:
                with open(self.lin_pkl_file_name, 'rb') as handle:
                        ABCD_list = pickle.load(handle)

                ABCD_list[self.sim_idx]['AEP'] = outputs['AEP']

                with open(self.lin_pkl_file_name, 'wb') as handle:
                    pickle.dump(ABCD_list, handle)
        
        # delete run directory. not recommended for most cases, use for large parallelization problems where disk storage will otherwise fill up
        if self.clean_FAST_directory:
            try:
                shutil.rmtree(self.FAST_runDirectory)
            except:
                logger.warning('Failed to delete directory: %s'%self.FAST_runDirectory)

    def init_FAST_model(self):

        modopt = self.options['modeling_options']
        fst_vt = modopt['General']['openfast_configuration']['fst_vt']

        # Main .fst file`
        fst_vt['Fst'] = {}
        fst_vt['ElastoDyn'] = {}
        fst_vt['ElastoDynBlade'] = {}
        fst_vt['ElastoDynTower'] = {}
        fst_vt['AeroDyn'] = {}
        fst_vt['AeroDynBlade'] = {}
        fst_vt['ServoDyn'] = {}
        fst_vt['InflowWind'] = {}
        fst_vt['SubDyn'] = {}
        fst_vt['SeaState'] = {}
        fst_vt['HydroDyn'] = {}
        fst_vt['MoorDyn'] = {}
        fst_vt['WaterKin'] = {}
        fst_vt['MAP'] = {}
        fst_vt['BeamDyn'] = {}
        fst_vt['BeamDynBlade'] = {}
        fst_vt['WaterKin'] = {}
        
        # List of structural controllers
        fst_vt['TStC'] = {}; fst_vt['TStC'] = []
        fst_vt['SStC'] = {}; fst_vt['SStC'] = []
        fst_vt['NStC'] = {}; fst_vt['NStC'] = []
        fst_vt['BStC'] = {}; fst_vt['BStC'] = []

        fst_vt = self.load_FAST_model_opts(fst_vt)

        return fst_vt

    def load_FAST_model_opts(self,fst_vt,modeling_options={}):
        # Can provide own modeling options, used when we don't want to use default OpenFAST options
        ititializing = False
        if not modeling_options:
            modeling_options = self.options['modeling_options']
            ititializing = True

        if 'simulation' in modeling_options['OpenFAST']:
            for key in modeling_options['OpenFAST']['simulation']:
                fst_vt['Fst'][key] = modeling_options['OpenFAST']['simulation'][key]

        if 'ElastoDyn' in modeling_options['OpenFAST']:
            for key in modeling_options['OpenFAST']['ElastoDyn']:
                fst_vt['ElastoDyn'][key] = modeling_options['OpenFAST']['ElastoDyn'][key]
        
        if 'ElastoDynBlade' in modeling_options['OpenFAST']:
            for key in modeling_options['OpenFAST']['ElastoDynBlade']:
                fst_vt['ElastoDynBlade'][key] = modeling_options['OpenFAST']['ElastoDynBlade'][key]
        
        if 'BeamDyn' in modeling_options['OpenFAST']:
            for key in modeling_options['OpenFAST']['BeamDyn']:
                fst_vt['BeamDyn'][key] = modeling_options['OpenFAST']['BeamDyn'][key]
        
        if 'BeamDynBlade' in modeling_options['OpenFAST']:
            for key in modeling_options['OpenFAST']['BeamDynBlade']:
                fst_vt['BeamDynBlade'][key] = modeling_options['OpenFAST']['BeamDynBlade'][key]
        
        if 'ElastoDynTower' in modeling_options['OpenFAST']:   
            for key in modeling_options['OpenFAST']['ElastoDynTower']:
                fst_vt['ElastoDynTower'][key] = modeling_options['OpenFAST']['ElastoDynTower'][key]

        if 'AeroDyn' in modeling_options['OpenFAST']: 
            for key in modeling_options['OpenFAST']['AeroDyn']:
                if key == 'OLAF':
                    if 'OLAF' not in fst_vt['AeroDyn']:
                        fst_vt['AeroDyn']['OLAF'] = {}
                    for o_key in modeling_options['OpenFAST']['AeroDyn']['OLAF']:
                        fst_vt['AeroDyn']['OLAF'][o_key] = modeling_options['OpenFAST']['AeroDyn']['OLAF'][o_key]
                    if not ititializing:
                        continue

                fst_vt['AeroDyn'][key] = copy.copy(modeling_options['OpenFAST']['AeroDyn'][key])

        if 'InflowWind' in modeling_options['OpenFAST']:    
            for key in modeling_options['OpenFAST']['InflowWind']:
                fst_vt['InflowWind'][key] = modeling_options['OpenFAST']['InflowWind'][key]
            
        if 'ServoDyn' in modeling_options['OpenFAST']:    
            for key in modeling_options['OpenFAST']['ServoDyn']:
                fst_vt['ServoDyn'][key] = modeling_options['OpenFAST']['ServoDyn'][key]

        if 'SubDyn' in modeling_options['OpenFAST']:    
            for key in modeling_options['OpenFAST']['SubDyn']:
                fst_vt['SubDyn'][key] = modeling_options['OpenFAST']['SubDyn'][key]

        if 'SeaState' in modeling_options['OpenFAST']:    
            for key in modeling_options['OpenFAST']['SeaState']:
                fst_vt['SeaState'][key] = modeling_options['OpenFAST']['SeaState'][key]

        if 'HydroDyn' in modeling_options['OpenFAST']:    
            for key in modeling_options['OpenFAST']['HydroDyn']:
                # PotFile is an edge case where it is either specified by the user, and has already been made into an absolute path in gc_LoadInputs, 
                # then when we update it again here, it's made relative because that's how it's spec'd in the input
                if key == 'PotFile':
                    # When first setting up fst_vt, we need to transfer PotFile from modopts to fst_vt
                    if ititializing:
                        pass
                    # When updating PotFile, we don't want exact (relative) value from modeling option inputs
                    else:
                        continue
                fst_vt['HydroDyn'][key] = modeling_options['OpenFAST']['HydroDyn'][key]

        if 'MoorDyn' in modeling_options['OpenFAST']:    
            for key in modeling_options['OpenFAST']['MoorDyn']:
                fst_vt['MoorDyn'][key] = modeling_options['OpenFAST']['MoorDyn'][key]
        
        if 'outlist' in modeling_options['OpenFAST']:
            for key1 in modeling_options['OpenFAST']['outlist']:
                    for key2 in modeling_options['OpenFAST']['outlist'][key1]:
                        fst_vt['outlist'][key1][key2] = modeling_options['OpenFAST']['outlist'][key1][key2]
        
        if ('openfast_configuration' in modeling_options['General']) and ('path2dll' in modeling_options['General']['openfast_configuration']):
            fst_vt['ServoDyn']['DLL_FileName'] = modeling_options['General']['openfast_configuration']['path2dll']

        if fst_vt['AeroDyn']['IndToler'] == 0.:
            fst_vt['AeroDyn']['IndToler'] = 'Default'
        if fst_vt['AeroDyn']['DTAero'] == 0.:
            fst_vt['AeroDyn']['DTAero'] = 'Default'
        if 'OLAF' in fst_vt['AeroDyn'] and 'DTfvw' in fst_vt['AeroDyn']['OLAF']:
            if fst_vt['AeroDyn']['OLAF']['DTfvw'] == 0.:
                fst_vt['AeroDyn']['OLAF']['DTfvw'] = 'Default'
        else:
            fst_vt['AeroDyn']['OLAF'] = {}
        if fst_vt['ElastoDyn']['DT'] == 0.:
            fst_vt['ElastoDyn']['DT'] = 'Default'
        if fst_vt['Fst']['DT_Out'] == 0.:
            fst_vt['Fst']['DT_Out'] = 'Default'

        return fst_vt

    def update_FAST_model(self, fst_vt, inputs, discrete_inputs):

        modopt = self.options['modeling_options']

        # Update fst_vt nested dictionary with data coming from WISDEM

        # Comp flags in main input
        if modopt['flags']['offshore']:
            fst_vt['Fst']['CompHydro'] = 1  # Use HydroDyn if not set in modeling inputs 
            fst_vt['Fst']['CompSeaSt'] = 1  # Use SeaDyn if not set in modeling inputs

        # If there's mooring and  CompMooring not set in modeling inputs
        if modopt["flags"]["mooring"] and not fst_vt['Fst']['CompMooring']:
            fst_vt['Fst']['CompMooring'] = 3  # Use MoorDyn             

        # Update ElastoDyn
        fst_vt['ElastoDyn']['NumBl']  = self.n_blades
        fst_vt['ElastoDyn']['TipRad'] = inputs['Rtip'][0]
        fst_vt['ElastoDyn']['HubRad'] = inputs['Rhub'][0]
        if discrete_inputs['rotor_orientation'] == 'upwind':
            k = -1.
        else:
            k = 1
        fst_vt['ElastoDyn']['PreCone(1)'] = k*inputs['cone'][0]
        fst_vt['ElastoDyn']['PreCone(2)'] = k*inputs['cone'][0]
        fst_vt['ElastoDyn']['PreCone(3)'] = k*inputs['cone'][0]
        fst_vt['ElastoDyn']['ShftTilt']   = k*inputs['tilt'][0]
        fst_vt['ElastoDyn']['OverHang']   = k*inputs['overhang'][0] / np.cos(np.deg2rad(inputs['tilt'][0])) # OpenFAST defines the overhang tilted (!)
        fst_vt['ElastoDyn']['GBoxEff']    = inputs['gearbox_efficiency'][0] * 100.
        fst_vt['ElastoDyn']['GBRatio']    = inputs['gearbox_ratio'][0]

        # Update ServoDyn
        fst_vt['ServoDyn']['GenEff'] = float(inputs['generator_efficiency'][0]/inputs['gearbox_efficiency'][0]) * 100.
        fst_vt['ServoDyn']['PitManRat(1)'] = float(inputs['max_pitch_rate'][0])
        fst_vt['ServoDyn']['PitManRat(2)'] = float(inputs['max_pitch_rate'][0])
        fst_vt['ServoDyn']['PitManRat(3)'] = float(inputs['max_pitch_rate'][0])
        # Tune simple variable speed controller in ServoDyn, mostly to support free-free rotor configurations during linearization
        fst_vt['ServoDyn']['VS_RtGnSp'] = fst_vt['DISCON_in']['VS_RefSpd'] * 30. / np.pi # rpm
        fst_vt['ServoDyn']['VS_RtTq'] = fst_vt['DISCON_in']['VS_RtTq'] # Nm
        fst_vt['ServoDyn']['VS_Rgn2K'] = fst_vt['DISCON_in']['VS_Rgn2K'] / (30./np.pi)**2. # N-m/rpm^2
        # Prevent error in OpenFAST
        if fst_vt['ServoDyn']['VS_Rgn2K']*fst_vt['ServoDyn']['VS_RtGnSp']**2. > fst_vt['ServoDyn']['VS_RtTq']:
            fst_vt['ServoDyn']['VS_Rgn2K'] = fst_vt['ServoDyn']['VS_RtTq']/fst_vt['ServoDyn']['VS_RtGnSp']**2.
            logger.debug('VS_Rgn2K adjusted to VS_RtTq/VS_RtGnSp**2. New value: %f'%fst_vt['ServoDyn']['VS_Rgn2K'])

        # Masses and inertias from DriveSE
        fst_vt['ElastoDyn']['HubMass']   = inputs['hub_system_mass'][0]
        fst_vt['ElastoDyn']['HubIner']   = inputs['hub_system_I'][0]
        fst_vt['ElastoDyn']['HubCM']     = inputs['hub_system_cm'][0] # k*inputs['overhang'][0] - inputs['hub_system_cm'][0], but we need to solve the circular dependency in DriveSE first
        fst_vt['ElastoDyn']['NacMass']   = inputs['above_yaw_mass'][0]
        fst_vt['ElastoDyn']['YawBrMass'] = inputs['yaw_mass'][0]
        # Advice from R. Bergua, add 1/3 the tower yaw inertia here because it is activated as a lumped modal mass
        fst_vt['ElastoDyn']['NacYIner']  = inputs['nacelle_I_TT'][2] + inputs['tower_I_base'][2]/3.0
        fst_vt['ElastoDyn']['NacCMxn']   = -k*inputs['nacelle_cm'][0]
        fst_vt['ElastoDyn']['NacCMyn']   = inputs['nacelle_cm'][1]
        fst_vt['ElastoDyn']['NacCMzn']   = inputs['nacelle_cm'][2]
        tower_top_height = float(inputs['hub_height'][0]) - float(inputs['distance_tt_hub'][0]) # Height of tower above ground level [onshore] or MSL [offshore] (meters)
        # The Twr2Shft is just the difference between hub height, tower top height, and sin(tilt)*overhang
        fst_vt['ElastoDyn']['Twr2Shft']  = float(inputs['hub_height'][0]) - tower_top_height - abs(fst_vt['ElastoDyn']['OverHang'])*np.sin(np.deg2rad(inputs['tilt'][0]))
        fst_vt['ElastoDyn']['GenIner']   = float(inputs['GenIner'][0])

        # Mass and inertia inputs
        fst_vt['ElastoDyn']['TipMass(1)'] = 0.
        fst_vt['ElastoDyn']['TipMass(2)'] = 0.
        fst_vt['ElastoDyn']['TipMass(3)'] = 0.

        tower_base_height = max(float(inputs['tower_base_height'][0]), float(inputs["platform_total_center_of_mass"][2]))
        fst_vt['ElastoDyn']['TowerBsHt'] = tower_base_height # Height of tower base above ground level [onshore] or MSL [offshore] (meters)
        fst_vt['ElastoDyn']['TowerHt']   = tower_top_height

        # TODO: There is some confusion on PtfmRefzt
        # DZ: based on the openfast r-tests:
        #   if this is floating, the z ref. point is 0.  Is this the reference that platform_total_center_of_mass is relative to?
        #   if fixed bottom, it's the tower base height.
        if modopt['flags']['floating']:
            fst_vt['ElastoDyn']['PtfmMass'] = float(inputs["platform_mass"][0])
            fst_vt['ElastoDyn']['PtfmRIner'] = float(inputs["platform_I_total"][0])
            fst_vt['ElastoDyn']['PtfmPIner'] = float(inputs["platform_I_total"][1])
            fst_vt['ElastoDyn']['PtfmYIner'] = float(inputs["platform_I_total"][2])

            fst_vt['ElastoDyn']['PtfmXYIner'] = float(inputs["platform_I_total"][3])
            fst_vt['ElastoDyn']['PtfmYZIner'] = float(inputs["platform_I_total"][5])
            fst_vt['ElastoDyn']['PtfmXZIner'] = float(inputs["platform_I_total"][4])

            fst_vt['ElastoDyn']['PtfmCMxt'] = float(inputs["platform_total_center_of_mass"][0])
            fst_vt['ElastoDyn']['PtfmCMyt'] = float(inputs["platform_total_center_of_mass"][1])
            fst_vt['ElastoDyn']['PtfmCMzt'] = float(inputs["platform_total_center_of_mass"][2])
            fst_vt['ElastoDyn']['PtfmRefzt'] = 0. # Vertical distance from the ground level [onshore] or MSL [offshore] to the platform reference point (meters)

        else:
            # Ptfm* can capture the transition piece for fixed-bottom, but we are doing that in subdyn, so only worry about getting height right
            fst_vt['ElastoDyn']['PtfmMass'] = 0.
            fst_vt['ElastoDyn']['PtfmRIner'] = 0.
            fst_vt['ElastoDyn']['PtfmPIner'] = 0.

            fst_vt['ElastoDyn']['PtfmXYIner'] = 0.
            fst_vt['ElastoDyn']['PtfmYZIner'] = 0.
            fst_vt['ElastoDyn']['PtfmXZIner'] = 0.
            # Advice from R. Bergua- Use a dummy quantity (at least 1e4) here when have fixed-bottom support
            fst_vt['ElastoDyn']['PtfmYIner'] = 1e8 if modopt['flags']['offshore'] else 0.0
            fst_vt['ElastoDyn']['PtfmCMxt'] = 0.
            fst_vt['ElastoDyn']['PtfmCMyt'] = 0.
            fst_vt['ElastoDyn']['PtfmCMzt'] = float(inputs['tower_base_height'][0])
            fst_vt['ElastoDyn']['PtfmRefzt'] = tower_base_height # Vertical distance from the ground level [onshore] or MSL [offshore] to the platform reference point (meters)





        # Drivetrain inputs
        fst_vt['ElastoDyn']['DTTorSpr'] = float(inputs['drivetrain_spring_constant'][0])
        fst_vt['ElastoDyn']['DTTorDmp'] = float(inputs['drivetrain_damping_coefficient'][0])

        # Update Inflowwind
        fst_vt['InflowWind']['RefHt'] = float(inputs['hub_height'][0])
        fst_vt['InflowWind']['RefHt_Uni'] = float(inputs['hub_height'][0])
        fst_vt['InflowWind']['PLexp'] = float(inputs['shearExp'][0])
        if fst_vt['InflowWind']['NWindVel'] == 1:
            fst_vt['InflowWind']['WindVxiList'] = ['0.']
            fst_vt['InflowWind']['WindVyiList'] = ['0.']
            fst_vt['InflowWind']['WindVziList'] = [str(float(inputs['hub_height'][0]))]
        else:
            raise Exception('The code only supports InflowWind NWindVel == 1')

        # Update AeroDyn Tower Input File starting one station above ground to avoid error because the wind grid hits the ground
        twr_elev  = inputs['tower_z']
        twr_d     = inputs['tower_outer_diameter']
        twr_index = np.argmin(abs(twr_elev - np.maximum(1.0, tower_base_height)))
        cd_index  = 0
        if twr_elev[twr_index] <= 1.:
            twr_index += 1
            cd_index  += 1
        fst_vt['AeroDyn']['NumTwrNds'] = len(twr_elev[twr_index:])
        fst_vt['AeroDyn']['TwrElev']   = twr_elev[twr_index:]
        fst_vt['AeroDyn']['TwrDiam']   = twr_d[twr_index:]
        fst_vt['AeroDyn']['TwrCd']     = inputs['tower_cd'][cd_index:]
        fst_vt['AeroDyn']['TwrTI']     = np.ones(len(twr_elev[twr_index:])) * fst_vt['AeroDyn']['TwrTI']
        fst_vt['AeroDyn']['TwrCb']     = np.ones(len(twr_elev[twr_index:])) * fst_vt['AeroDyn']['TwrCb']

        z_tow = twr_elev
        z_sec, _ = util.nodal2sectional(z_tow)
        sec_loc = (z_sec - z_sec[0]) / (z_sec[-1] - z_sec[0])
        fst_vt['ElastoDynTower']['NTwInpSt'] = len(sec_loc)
        fst_vt['ElastoDynTower']['HtFract']  = sec_loc
        fst_vt['ElastoDynTower']['TMassDen'] = inputs['mass_den']
        fst_vt['ElastoDynTower']['TwFAStif'] = inputs['foreaft_stff']
        fst_vt['ElastoDynTower']['TwSSStif'] = inputs['sideside_stff']
        fst_vt['ElastoDynTower']['TwFAM1Sh'] = inputs['fore_aft_modes'][0, :]  / sum(inputs['fore_aft_modes'][0, :])
        fst_vt['ElastoDynTower']['TwFAM2Sh'] = inputs['fore_aft_modes'][1, :]  / sum(inputs['fore_aft_modes'][1, :])
        fst_vt['ElastoDynTower']['TwSSM1Sh'] = inputs['side_side_modes'][0, :] / sum(inputs['side_side_modes'][0, :])
        fst_vt['ElastoDynTower']['TwSSM2Sh'] = inputs['side_side_modes'][1, :] / sum(inputs['side_side_modes'][1, :])
        
        # Calculate yaw stiffness of tower (springs in series) and use in servodyn as yaw spring constant
        k_tow_tor = inputs['tor_stff'] / np.diff(inputs['tower_z'])
        k_tow_tor = 1.0/np.sum(1.0/k_tow_tor)
        # R. Bergua's suggestion to set the stiffness to the tower torsional stiffness and the damping to the frequency of the first tower torsional mode- easier than getting the yaw inertia right
        damp_ratio = 0.01
        f_torsion = float(inputs['tor_freq'][0])
        fst_vt['ServoDyn']['YawSpr'] = k_tow_tor
        if f_torsion > 0.0:
            fst_vt['ServoDyn']['YawDamp'] = damp_ratio * k_tow_tor / np.pi / f_torsion
        else:
            fst_vt['ServoDyn']['YawDamp'] = 2 * damp_ratio * np.sqrt(k_tow_tor * inputs['nacelle_I_TT'][2])

        # Update ElastoDyn Blade Input File
        fst_vt['ElastoDyn']['BldFile1'] = ''
        fst_vt['ElastoDyn']['BldFile2'] = ''
        fst_vt['ElastoDyn']['BldFile3'] = ''
        fst_vt['ElastoDynBlade']['NBlInpSt']   = len(inputs['r'])
        fst_vt['ElastoDynBlade']['BlFract']    = (inputs['r']-inputs['Rhub'])/(inputs['Rtip']-inputs['Rhub'])
        fst_vt['ElastoDynBlade']['BlFract'][0] = 0.
        fst_vt['ElastoDynBlade']['BlFract'][-1]= 1.
        fst_vt['ElastoDynBlade']['PitchAxis']  = inputs['le_location']
        fst_vt['ElastoDynBlade']['StrcTwst']   = inputs['theta'] # to do: structural twist is not nessessarily (nor likely to be) the same as aero twist
        fst_vt['ElastoDynBlade']['BMassDen']   = inputs['blade:rhoA']
        fst_vt['ElastoDynBlade']['FlpStff']    = inputs['blade:EIyy']
        fst_vt['ElastoDynBlade']['EdgStff']    = inputs['blade:EIxx']
        fst_vt['ElastoDynBlade']['BldFl1Sh']   = np.zeros(5)
        fst_vt['ElastoDynBlade']['BldFl2Sh']   = np.zeros(5)
        fst_vt['ElastoDynBlade']['BldEdgSh']   = np.zeros(5)
        for i in range(5):
            fst_vt['ElastoDynBlade']['BldFl1Sh'][i] = inputs['blade:flap_mode_shapes'][0,i] / sum(inputs['blade:flap_mode_shapes'][0,:])
            fst_vt['ElastoDynBlade']['BldFl2Sh'][i] = inputs['blade:flap_mode_shapes'][1,i] / sum(inputs['blade:flap_mode_shapes'][1,:])
            fst_vt['ElastoDynBlade']['BldEdgSh'][i] = inputs['blade:edge_mode_shapes'][0,i] / sum(inputs['blade:edge_mode_shapes'][0,:])

        # Update BeamDyn Main
        fst_vt['BeamDyn']['DTBeam'] = "Default"
        fst_vt['BeamDyn']['member_total'] = 1
        fst_vt['BeamDyn']['kp_total'] = len(inputs['ref_axis_blade'][:,0])
        fst_vt['BeamDyn']['members'] = [{}]
        fst_vt['BeamDyn']['members'][0]['kp_xr'] = inputs['ref_axis_blade'][:,0]
        fst_vt['BeamDyn']['members'][0]['kp_yr'] = inputs['ref_axis_blade'][:,1]
        fst_vt['BeamDyn']['members'][0]['kp_zr'] = inputs['ref_axis_blade'][:,2]
        fst_vt['BeamDyn']['members'][0]['initial_twist'] = inputs['theta']

        # Compute dimensional and nondimensional coordinate along blade span
        r = (inputs['r']-inputs['Rhub'])
        r[0]  = 0.
        r[-1] = inputs['Rtip'][0]-inputs['Rhub'][0]
        s = r/r[-1]

        # Update BeamDyn Blade
        K_BD = inputs["blade:K"]
        I_BD = inputs["blade:I"]
        fst_vt['BeamDynBlade']['station_total'] = len(inputs['r'])
        fst_vt['BeamDynBlade']['radial_stations'] = s
        fst_vt['BeamDynBlade']['beam_stiff'] = K_BD
        fst_vt['BeamDynBlade']['beam_inertia'] = I_BD

        # Update AeroDyn
        fst_vt['AeroDyn']['AirDens']   = float(inputs['rho'][0])
        fst_vt['AeroDyn']['KinVisc']   = inputs['mu'][0] / inputs['rho'][0]
        fst_vt['AeroDyn']['SpdSound']  = float(inputs['speed_sound_air'][0])

        # Update AeroDyn Blade Input File
        fst_vt['AeroDynBlade']['NumBlNds'] = self.n_span
        fst_vt['AeroDynBlade']['BlSpn']    = r
        BlCrvAC, BlSwpAC = self.get_ac_axis(inputs)
        fst_vt['AeroDynBlade']['BlCrvAC']  = BlCrvAC
        fst_vt['AeroDynBlade']['BlSwpAC']  = BlSwpAC
        fst_vt['AeroDynBlade']['BlCrvAng'] = np.degrees(np.arcsin(np.gradient(BlCrvAC)/np.gradient(r)))
        fst_vt['AeroDynBlade']['BlTwist']  = inputs['theta']
        fst_vt['AeroDynBlade']['BlChord']  = inputs['chord']
        fst_vt['AeroDynBlade']['BlAFID']   = np.asarray(range(1,self.n_span+1))

        # TODO: Check these additional values required for MHK, setting them to zero for now
        fst_vt['AeroDynBlade']['BlCb'] = np.zeros(self.n_span)
        fst_vt['AeroDynBlade']['BlCenBn'] = np.zeros(self.n_span)
        fst_vt['AeroDynBlade']['BlCenBt'] = np.zeros(self.n_span)

        # Update AeroDyn Airfoile Input Files
        # airfoils = inputs['airfoils']
        fst_vt['AeroDyn']['NumAFfiles'] = self.n_span
        # fst_vt['AeroDyn']['af_data'] = [{}]*len(airfoils)
        fst_vt['AeroDyn']['af_data'] = []

        # Set the AD15 flag AFTabMod, deciding whether we use more Re per airfoil or user-defined tables (used for example in distributed aerodynamic control)
        if fst_vt['AeroDyn']['AFTabMod'] == 1:
            # If AFTabMod is the default coming form the schema, check the value from WISDEM, which might be set to 2 if more Re per airfoil are defined in the geometry yaml
            fst_vt['AeroDyn']['AFTabMod'] = modopt["WISDEM"]["RotorSE"]["AFTabMod"]
        if self.n_tab > 1 and fst_vt['AeroDyn']['AFTabMod'] == 1:
            fst_vt['AeroDyn']['AFTabMod'] = 3
        elif self.n_tab > 1 and fst_vt['AeroDyn']['AFTabMod'] == 2:
            raise Exception('OpenFAST does not support both multiple Re and multiple user defined tabs. Please remove DAC devices or Re polars')

        for i in range(self.n_span): # No of blade radial stations

            fst_vt['AeroDyn']['af_data'].append([])

            if fst_vt['AeroDyn']['AFTabMod'] == 1:
                loop_index = 1
            elif fst_vt['AeroDyn']['AFTabMod'] == 2:
                loop_index = self.n_Re
            else:
                loop_index = self.n_tab

            for j in range(loop_index): # Number of tabs or Re
                if fst_vt['AeroDyn']['AFTabMod'] == 1:
                    unsteady = eval_unsteady(inputs['airfoils_aoa'], inputs['airfoils_cl'][i,:,0,0], inputs['airfoils_cd'][i,:,0,0], inputs['airfoils_cm'][i,:,0,0])
                elif fst_vt['AeroDyn']['AFTabMod'] == 2:
                    unsteady = eval_unsteady(inputs['airfoils_aoa'], inputs['airfoils_cl'][i,:,j,0], inputs['airfoils_cd'][i,:,j,0], inputs['airfoils_cm'][i,:,j,0])
                else:
                    unsteady = eval_unsteady(inputs['airfoils_aoa'], inputs['airfoils_cl'][i,:,0,j], inputs['airfoils_cd'][i,:,0,j], inputs['airfoils_cm'][i,:,0,j])

                fst_vt['AeroDyn']['af_data'][i].append({})


                fst_vt['AeroDyn']['af_data'][i][j]['InterpOrd'] = "DEFAULT"
                fst_vt['AeroDyn']['af_data'][i][j]['NonDimArea']= 1
                if modopt['General']['openfast_configuration']['generate_af_coords']:
                    fst_vt['AeroDyn']['af_data'][i][j]['NumCoords'] = '@"AF{:02d}_Coords.txt"'.format(i)
                else:
                    fst_vt['AeroDyn']['af_data'][i][j]['NumCoords'] = '0'

                fst_vt['AeroDyn']['af_data'][i][j]['NumTabs']   = loop_index
                if fst_vt['AeroDyn']['AFTabMod'] == 3:
                    fst_vt['AeroDyn']['af_data'][i][j]['UserPropProp'] = inputs['airfoils_UserProp'][i,0,j]  # unsteady['UserProp'] # added to unsteady function for variable flap controls at airfoils
                    fst_vt['AeroDyn']['af_data'][i][j]['Re']   = inputs['airfoils_Re'][0] # If AFTabMod==3 the Re is neglected, but it still must be the same across tables
                else:
                    fst_vt['AeroDyn']['af_data'][i][j]['Re']   = inputs['airfoils_Re'][j]
                    fst_vt['AeroDyn']['af_data'][i][j]['UserProp'] = 0.
                fst_vt['AeroDyn']['af_data'][i][j]['InclUAdata']= "True"
                fst_vt['AeroDyn']['af_data'][i][j]['alpha0']    = unsteady['alpha0']
                fst_vt['AeroDyn']['af_data'][i][j]['alpha1']    = max(unsteady['alpha0'], unsteady['alpha1'])
                fst_vt['AeroDyn']['af_data'][i][j]['alpha2']    = min(unsteady['alpha0'], unsteady['alpha2'])
                fst_vt['AeroDyn']['af_data'][i][j]['eta_e']     = unsteady['eta_e']
                fst_vt['AeroDyn']['af_data'][i][j]['C_nalpha']  = unsteady['C_nalpha']
                fst_vt['AeroDyn']['af_data'][i][j]['T_f0']      = unsteady['T_f0']
                fst_vt['AeroDyn']['af_data'][i][j]['T_V0']      = unsteady['T_V0']
                fst_vt['AeroDyn']['af_data'][i][j]['T_p']       = unsteady['T_p']
                fst_vt['AeroDyn']['af_data'][i][j]['T_VL']      = unsteady['T_VL']
                fst_vt['AeroDyn']['af_data'][i][j]['b1']        = unsteady['b1']
                fst_vt['AeroDyn']['af_data'][i][j]['b2']        = unsteady['b2']
                fst_vt['AeroDyn']['af_data'][i][j]['b5']        = unsteady['b5']
                fst_vt['AeroDyn']['af_data'][i][j]['A1']        = unsteady['A1']
                fst_vt['AeroDyn']['af_data'][i][j]['A2']        = unsteady['A2']
                fst_vt['AeroDyn']['af_data'][i][j]['A5']        = unsteady['A5']
                fst_vt['AeroDyn']['af_data'][i][j]['S1']        = unsteady['S1']
                fst_vt['AeroDyn']['af_data'][i][j]['S2']        = unsteady['S2']
                fst_vt['AeroDyn']['af_data'][i][j]['S3']        = unsteady['S3']
                fst_vt['AeroDyn']['af_data'][i][j]['S4']        = unsteady['S4']
                fst_vt['AeroDyn']['af_data'][i][j]['Cn1']       = unsteady['Cn1']
                fst_vt['AeroDyn']['af_data'][i][j]['Cn2']       = unsteady['Cn2']
                fst_vt['AeroDyn']['af_data'][i][j]['St_sh']     = unsteady['St_sh']
                fst_vt['AeroDyn']['af_data'][i][j]['Cd0']       = unsteady['Cd0']
                fst_vt['AeroDyn']['af_data'][i][j]['Cm0']       = unsteady['Cm0']
                fst_vt['AeroDyn']['af_data'][i][j]['k0']        = unsteady['k0']
                fst_vt['AeroDyn']['af_data'][i][j]['k1']        = unsteady['k1']
                fst_vt['AeroDyn']['af_data'][i][j]['k2']        = unsteady['k2']
                fst_vt['AeroDyn']['af_data'][i][j]['k3']        = unsteady['k3']
                fst_vt['AeroDyn']['af_data'][i][j]['k1_hat']    = unsteady['k1_hat']
                fst_vt['AeroDyn']['af_data'][i][j]['x_cp_bar']  = unsteady['x_cp_bar']
                fst_vt['AeroDyn']['af_data'][i][j]['UACutout']  = unsteady['UACutout']
                fst_vt['AeroDyn']['af_data'][i][j]['filtCutOff']= unsteady['filtCutOff']
                fst_vt['AeroDyn']['af_data'][i][j]['NumAlf']    = len(unsteady['Alpha'])
                fst_vt['AeroDyn']['af_data'][i][j]['Alpha']     = np.array(unsteady['Alpha'])
                fst_vt['AeroDyn']['af_data'][i][j]['Cl']        = np.array(unsteady['Cl'])
                fst_vt['AeroDyn']['af_data'][i][j]['Cd']        = np.array(unsteady['Cd'])
                fst_vt['AeroDyn']['af_data'][i][j]['Cm']        = np.array(unsteady['Cm'])
                fst_vt['AeroDyn']['af_data'][i][j]['Cpmin']     = np.zeros_like(unsteady['Cm'])

        fst_vt['AeroDyn']['af_coord'] = []
        fst_vt['AeroDyn']['rthick']   = np.zeros(self.n_span)
        fst_vt['AeroDyn']['ac']   = np.zeros(self.n_span)
        for i in range(self.n_span):
            fst_vt['AeroDyn']['af_coord'].append({})
            fst_vt['AeroDyn']['af_coord'][i]['x']  = inputs['coord_xy_interp'][i,:,0]
            fst_vt['AeroDyn']['af_coord'][i]['y']  = inputs['coord_xy_interp'][i,:,1]
            fst_vt['AeroDyn']['rthick'][i]         = inputs['rthick'][i]
            fst_vt['AeroDyn']['ac'][i]             = inputs['ac'][i]

        # # AeroDyn blade spanwise output positions
        r_out_target  = [0.1, 0.20, 0.30, 0.4, 0.5, 0.6, 0.7, 0.8, 0.9]
        r = r/r[-1]
        idx_out       = [np.argmin(abs(r-ri)) for ri in r_out_target]
        self.R_out_AD = [fst_vt['AeroDynBlade']['BlSpn'][i] for i in idx_out]
        if len(self.R_out_AD) != len(np.unique(self.R_out_AD)):
            raise Exception('ERROR: the spanwise resolution is too coarse and does not support 9 channels along blade span. Please increase it in the modeling_options.yaml.')
        fst_vt['AeroDyn']['BlOutNd']  = [str(idx+1) for idx in idx_out]
        fst_vt['AeroDyn']['NBlOuts']  = len(idx_out)

        # ElastoDyn blade spanwise output positions
        nBldNodes     = fst_vt['ElastoDyn']['BldNodes']
        bld_fract     = np.arange(1./nBldNodes/2., 1, 1./nBldNodes)
        idx_out       = [np.argmin(abs(bld_fract-ri)) for ri in r_out_target]
        r_nodes       = bld_fract*(fst_vt['ElastoDyn']['TipRad']-fst_vt['ElastoDyn']['HubRad']) + fst_vt['ElastoDyn']['HubRad']
        self.R_out_ED_bl = np.hstack((fst_vt['ElastoDyn']['HubRad'], [r_nodes[i] for i in idx_out]))
        if len(self.R_out_ED_bl) != len(np.unique(self.R_out_ED_bl)):
            raise Exception('ERROR: the spanwise resolution is too coarse and does not support 9 channels along blade span. Please increase it in the modeling_options.yaml.')
        fst_vt['ElastoDyn']['BldGagNd'] = [idx+1 for idx in idx_out]
        fst_vt['ElastoDyn']['NBlGages'] = len(idx_out)

        # ElastoDyn tower output positions along height
        fst_vt['ElastoDyn']['NTwGages'] = 9
        nTwrNodes = fst_vt['ElastoDyn']['TwrNodes']
        twr_fract = np.arange(1./nTwrNodes/2., 1, 1./nTwrNodes)
        idx_out = [np.argmin(abs(twr_fract-ri)) for ri in r_out_target]
        fst_vt['ElastoDyn']['TwrGagNd'] = [idx+1 for idx in idx_out]
        fst_vt['AeroDyn']['NTwOuts'] = 0
        fst_vt['AeroDyn']['TwOutNd'] = ['0']
        self.Z_out_ED_twr = np.hstack((0., [twr_fract[i] for i in idx_out], 1.))
        if len(np.unique(self.Z_out_ED_twr)) < len(self.Z_out_ED_twr):
            raise Exception('The minimum number of tower nodes for WEIS to compute forces along the tower height is 11.')

        # SubDyn inputs- monopile and floating
        if modopt['flags']['monopile']:
            mono_d = inputs['monopile_outer_diameter']
            mono_t = inputs['monopile_wall_thickness']
            mono_elev = inputs['monopile_z']
            n_joints = len(mono_d[1:]) # Omit submerged pile
            n_members = n_joints - 1
            itrans = n_joints - 1
            fst_vt['SubDyn']['JointXss'] = np.zeros( n_joints )
            fst_vt['SubDyn']['JointYss'] = np.zeros( n_joints )
            fst_vt['SubDyn']['JointZss'] = mono_elev[1:]
            fst_vt['SubDyn']['NReact'] = 1
            fst_vt['SubDyn']['RJointID'] = [1]
            fst_vt['SubDyn']['RctTDXss'] = fst_vt['SubDyn']['RctTDYss'] = fst_vt['SubDyn']['RctTDZss'] = [1]
            fst_vt['SubDyn']['RctRDXss'] = fst_vt['SubDyn']['RctRDYss'] = fst_vt['SubDyn']['RctRDZss'] = [1]
            fst_vt['SubDyn']['NInterf'] = 1
            fst_vt['SubDyn']['IJointID'] = [n_joints]
            fst_vt['SubDyn']['MJointID1'] = np.arange( n_members, dtype=np.int_ ) + 1
            fst_vt['SubDyn']['MJointID2'] = np.arange( n_members, dtype=np.int_ ) + 2
            
            # Circular cross-section properties
            fst_vt['SubDyn']['YoungE1'] = inputs['monopile_E'][1:]
            fst_vt['SubDyn']['ShearG1'] = inputs['monopile_G'][1:]
            fst_vt['SubDyn']['MatDens1'] = inputs['monopile_rho'][1:]
            fst_vt['SubDyn']['XsecD'] = util.nodal2sectional(mono_d[1:])[0] # Don't need deriv
            fst_vt['SubDyn']['XsecT'] = mono_t[1:]
            
            # Find the members where the 9 channels of SubDyn should be placed
            grid_joints_monopile = (fst_vt['SubDyn']['JointZss'] - fst_vt['SubDyn']['JointZss'][0]) / (fst_vt['SubDyn']['JointZss'][-1] - fst_vt['SubDyn']['JointZss'][0])
            n_channels = 9
            grid_target = np.linspace(0., 0.999999999, n_channels)
            idx_out = [np.where(grid_i >= grid_joints_monopile)[0][-1] for grid_i in grid_target]
            idx_out = np.unique(idx_out)
            fst_vt['SubDyn']['NMOutputs'] = len(idx_out)
            fst_vt['SubDyn']['MemberID_out'] = [idx+1 for idx in idx_out]
            fst_vt['SubDyn']['NOutCnt'] = np.ones_like(fst_vt['SubDyn']['MemberID_out'])
            fst_vt['SubDyn']['NodeCnt'] = [np.array([1]) for _ in fst_vt['SubDyn']['MemberID_out']] # Since NodeCnt can be a list of nodes defined by NOutCnt, we cant use integers here
            fst_vt['SubDyn']['NodeCnt'][-1] = np.array([2])
            self.Z_out_SD_mpl = [grid_joints_monopile[i] for i in idx_out]

            # Add SubDyn output channels for monopile
            for i in range(fst_vt['SubDyn']['NMOutputs']):
                for j in fst_vt['SubDyn']['NodeCnt'][i]:
                    fst_vt['outlist']['SubDyn'][f'M{i+1}N{j}FKxe'] = True
                    fst_vt['outlist']['SubDyn'][f'M{i+1}N{j}FKye'] = True
                    fst_vt['outlist']['SubDyn'][f'M{i+1}N{j}FKze'] = True
                    fst_vt['outlist']['SubDyn'][f'M{i+1}N{j}MKxe'] = True
                    fst_vt['outlist']['SubDyn'][f'M{i+1}N{j}MKye'] = True
                    fst_vt['outlist']['SubDyn'][f'M{i+1}N{j}MKze'] = True

        elif modopt['flags']['floating']:
            joints_xyz = inputs["platform_nodes"]
            n_joints = np.where(joints_xyz[:, 0] == NULL)[0][0]
            joints_xyz = joints_xyz[:n_joints, :]
            itrans = util.closest_node(joints_xyz, inputs["transition_node"])

            N1 = np.int_(inputs["platform_elem_n1"])
            n_members = np.where(N1 == NULL)[0][0]
            N1 = N1[:n_members]
            N2 = np.int_(inputs["platform_elem_n2"][:n_members])

            fst_vt['SubDyn']['JointXss'] = joints_xyz[:,0]
            fst_vt['SubDyn']['JointYss'] = joints_xyz[:,1]
            fst_vt['SubDyn']['JointZss'] = joints_xyz[:,2]
            fst_vt['SubDyn']['NReact'] = 0
            fst_vt['SubDyn']['RJointID'] = []
            fst_vt['SubDyn']['RctTDXss'] = fst_vt['SubDyn']['RctTDYss'] = fst_vt['SubDyn']['RctTDZss'] = []
            fst_vt['SubDyn']['RctRDXss'] = fst_vt['SubDyn']['RctRDYss'] = fst_vt['SubDyn']['RctRDZss'] = []
            if modopt['floating']['transition_joint'] is None:
                fst_vt['SubDyn']['NInterf'] = 0
                fst_vt['SubDyn']['IJointID'] = []
            else:
                fst_vt['SubDyn']['NInterf'] = 1
                fst_vt['SubDyn']['IJointID'] = [itrans+1]
            fst_vt['SubDyn']['MJointID1'] = N1+1
            fst_vt['SubDyn']['MJointID2'] = N2+1

            fst_vt['SubDyn']['YoungE1'] = inputs["platform_elem_E"][:n_members]
            fst_vt['SubDyn']['ShearG1'] = inputs["platform_elem_G"][:n_members]
            fst_vt['SubDyn']['MatDens1'] = inputs["platform_elem_rho"][:n_members]
            fst_vt['SubDyn']['XsecD'] = inputs["platform_elem_D"][:n_members]
            fst_vt['SubDyn']['XsecT'] = inputs["platform_elem_t"][:n_members]

        # SubDyn inputs- offshore generic
        if modopt['flags']['offshore']:
            mgrav = 0.0 if not modopt['flags']['monopile'] else float(inputs['gravity_foundation_mass'])
            if fst_vt['SubDyn']['SDdeltaT']<=-999.0: fst_vt['SubDyn']['SDdeltaT'] = "DEFAULT"
            fst_vt['SubDyn']['GuyanDamp'] = np.vstack( tuple([fst_vt['SubDyn']['GuyanDamp'+str(m+1)] for m in range(6)]) )
            fst_vt['SubDyn']['Rct_SoilFile'] = [""]*fst_vt['SubDyn']['NReact']
            fst_vt['SubDyn']['NJoints'] = n_joints
            fst_vt['SubDyn']['JointID'] = np.arange( n_joints, dtype=np.int_) + 1
            fst_vt['SubDyn']['JointType'] = np.ones( n_joints, dtype=np.int_)
            fst_vt['SubDyn']['JointDirX'] = fst_vt['SubDyn']['JointDirY'] = fst_vt['SubDyn']['JointDirZ'] = np.zeros( n_joints )
            fst_vt['SubDyn']['JointStiff'] = np.zeros( n_joints )
            fst_vt['SubDyn']['ItfTDXss'] = fst_vt['SubDyn']['ItfTDYss'] = fst_vt['SubDyn']['ItfTDZss'] = [1]
            fst_vt['SubDyn']['ItfRDXss'] = fst_vt['SubDyn']['ItfRDYss'] = fst_vt['SubDyn']['ItfRDZss'] = [1]
            fst_vt['SubDyn']['NMembers'] = n_members
            fst_vt['SubDyn']['MemberID'] = np.arange( n_members, dtype=np.int_ ) + 1
            fst_vt['SubDyn']['MPropSetID1'] = fst_vt['SubDyn']['MPropSetID2'] = np.arange( n_members, dtype=np.int_ ) + 1
            fst_vt['SubDyn']['MType'] = np.ones( n_members, dtype=np.int_ )
            fst_vt['SubDyn']['M_COSMID'] = np.ones( n_members, dtype=np.int_ ) * -1 #  TODO: verify based on https://openfast.readthedocs.io/en/dev/source/user/subdyn/input_files.html#members
            fst_vt['SubDyn']['M_Spin'] = np.zeros( n_members, dtype=np.int_ ) #  TODO: no rotation or rectangular members supported yet, see https://openfast.readthedocs.io/en/dev/source/user/subdyn/input_files.html#members
            
            # Circular beam cross-section properties
            fst_vt['SubDyn']['NBCPropSets'] = n_members
            fst_vt['SubDyn']['PropSetID1'] = np.arange( n_members, dtype=np.int_ ) + 1
            
            # Rectangular beam cross-section properties (not yet supported)
            fst_vt['SubDyn']['NBRPropSets'] = 0
            
            fst_vt['SubDyn']['NCablePropSets'] = 0
            fst_vt['SubDyn']['NRigidPropSets'] = 0
            fst_vt['SubDyn']['NSpringPropSets'] = 0
            fst_vt['SubDyn']['NCOSMs'] = 0
            fst_vt['SubDyn']['NXPropSets'] = 0
            fst_vt['SubDyn']['NCmass'] = 2 if mgrav > 0.0 else 1
            fst_vt['SubDyn']['CMJointID'] = [itrans+1]
            fst_vt['SubDyn']['JMass'] = [float(inputs['transition_piece_mass'][0])]
            fst_vt['SubDyn']['JMXX'] = [inputs['transition_piece_I'][0]]
            fst_vt['SubDyn']['JMYY'] = [inputs['transition_piece_I'][1]]
            fst_vt['SubDyn']['JMZZ'] = [inputs['transition_piece_I'][2]]
            fst_vt['SubDyn']['JMXY'] = fst_vt['SubDyn']['JMXZ'] = fst_vt['SubDyn']['JMYZ'] = [0.0]
            fst_vt['SubDyn']['MCGX'] = fst_vt['SubDyn']['MCGY'] = fst_vt['SubDyn']['MCGZ'] = [0.0]
            if mgrav > 0.0:
                fst_vt['SubDyn']['CMJointID'] += [1]
                fst_vt['SubDyn']['JMass'] += [mgrav]
                fst_vt['SubDyn']['JMXX'] += [inputs['gravity_foundation_I'][0]]
                fst_vt['SubDyn']['JMYY'] += [inputs['gravity_foundation_I'][1]]
                fst_vt['SubDyn']['JMZZ'] += [inputs['gravity_foundation_I'][2]]
                fst_vt['SubDyn']['JMXY'] += [0.0]
                fst_vt['SubDyn']['JMXZ'] += [0.0]
                fst_vt['SubDyn']['JMYZ'] += [0.0]
                fst_vt['SubDyn']['MCGX'] += [0.0]
                fst_vt['SubDyn']['MCGY'] += [0.0]
                fst_vt['SubDyn']['MCGZ'] += [0.0]


        # HydroDyn inputs
        if modopt['flags']['monopile']:
            z_coarse = make_coarse_grid(mono_elev[1:], mono_d[1:])
            # Don't want any nodes near zero for annoying hydrodyn errors
            idx0 = np.intersect1d(np.where(z_coarse>-0.5), np.where(z_coarse<0.5))
            z_coarse = np.delete(z_coarse, idx0) 
            n_joints = len(z_coarse)
            n_members = n_joints - 1
            joints_xyz = np.c_[np.zeros((n_joints,2)), z_coarse]
            d_coarse = np.interp(z_coarse, mono_elev[1:], mono_d[1:])
            t_coarse = util.sectional_interp(z_coarse, mono_elev[1:], mono_t[1:])
            N1 = np.arange( n_members, dtype=np.int_ ) + 1
            N2 = np.arange( n_members, dtype=np.int_ ) + 2
            
        elif modopt['flags']['floating']:
            joints_xyz = np.empty((0, 3))
            N1 = np.array([], dtype=np.int_)
            N2 = np.array([], dtype=np.int_)
            d_coarse = np.array([])
            t_coarse = np.array([])
            Ca_coarse = np.array([])
            Cd_coarse = np.array([])
            
            # Look over members and grab all nodes and internal connections
            n_member = modopt["floating"]["members"]["n_members"]

            
            for k in range(n_member):
                s_grid = inputs[f"member{k}:s"]
                idiam = inputs[f"member{k}:outer_diameter"]
                s_coarse = make_coarse_grid(s_grid, idiam)
                s_coarse = np.unique( np.minimum( np.maximum(s_coarse, inputs[f"member{k}:s_ghost1"]), inputs[f"member{k}:s_ghost2"]) )
                id_coarse = np.interp(s_coarse, s_grid, idiam)
                it_coarse = util.sectional_interp(s_coarse, s_grid, inputs[f"member{k}:wall_thickness"])
                xyz0 = inputs[f"member{k}:joint1"]
                xyz1 = inputs[f"member{k}:joint2"]
                dxyz = xyz1 - xyz0
                inode_xyz = np.outer(s_coarse, dxyz) + xyz0[np.newaxis, :]
                inode_range = np.arange(inode_xyz.shape[0] - 1)

                nk = joints_xyz.shape[0]
                N1 = np.append(N1, nk + inode_range + 1)
                N2 = np.append(N2, nk + inode_range + 2)
                d_coarse = np.append(d_coarse, id_coarse)  
                t_coarse = np.append(t_coarse, it_coarse)  
                joints_xyz = np.append(joints_xyz, inode_xyz, axis=0)

                # Collect member coefficients
                Ca_grid_mem = inputs[f"member{k}:Ca"]
                Cd_grid_mem = inputs[f"member{k}:Cd"]

                # There's some bug/feature in WISDEM that doesn't allow 0 Ca, Cd, this fixes that
                zero_ind = Ca_grid_mem < 0
                Ca_grid_mem[zero_ind] = 0

                zero_ind = Cd_grid_mem < 0
                Cd_grid_mem[zero_ind] = 0

                # Interpolate Ca, Cd at coarse locations, add to list
                i_Ca_coarse = np.interp(s_coarse, s_grid, Ca_grid_mem)
                i_Cd_coarse = np.interp(s_coarse, s_grid, Cd_grid_mem)

                Ca_coarse = np.append(Ca_coarse, i_Ca_coarse)  
                Cd_coarse = np.append(Cd_coarse, i_Cd_coarse)  

                
        if modopt['flags']['offshore']:
            fst_vt['SeaState']['WtrDens'] = float(inputs['rho_water'][0])
            fst_vt['SeaState']['WtrDpth'] = float(inputs['water_depth'][0])
            fst_vt['Fst']['WtrDpth'] = float(inputs['water_depth'][0])
            fst_vt['SeaState']['MSL2SWL'] = 0.0
            fst_vt['SeaState']['WaveHs'] = float(inputs['Hsig_wave'][0])
            fst_vt['SeaState']['WaveTp'] = float(inputs['Tsig_wave'][0])
            fst_vt['SeaState']['WaveDir'] = float(inputs['beta_wave'][0])
            fst_vt['SeaState']['WaveDirRange'] = fst_vt['SeaState']['WaveDirRange'] / np.rad2deg(1)
            fst_vt['SeaState']['WaveElevxi'] = [str(m) for m in fst_vt['SeaState']['WaveElevxi']]
            fst_vt['SeaState']['WaveElevyi'] = [str(m) for m in fst_vt['SeaState']['WaveElevyi']]
            fst_vt['SeaState']['CurrSSDir'] = "DEFAULT" if fst_vt['SeaState']['CurrSSDir']<=-999.0 else np.rad2deg(fst_vt['SeaState']['CurrSSDir'])
            fst_vt['HydroDyn']['AddF0'] = np.array( fst_vt['HydroDyn']['AddF0'] ).reshape(-1,1)
            fst_vt['HydroDyn']['AddCLin'] = np.vstack( tuple([fst_vt['HydroDyn']['AddCLin'+str(m+1)] for m in range(6)]) )
            fst_vt['HydroDyn']['AddBLin'] = np.vstack( tuple([fst_vt['HydroDyn']['AddBLin'+str(m+1)] for m in range(6)]) )
            BQuad = np.vstack( tuple([fst_vt['HydroDyn']['AddBQuad'+str(m+1)] for m in range(6)]) )
            if np.any(BQuad):
                logger.warning('WARNING: You are adding in additional drag terms that may double count strip theory estimated viscous drag terms.  Please zero out the BQuad entries or use modeling options SimplCd/a/p and/or potential_model_override and/or potential_bem_members to suppress strip theory for the members')
            fst_vt['HydroDyn']['AddBQuad'] = BQuad
            fst_vt['HydroDyn']['NAxCoef'] = 1
            fst_vt['HydroDyn']['AxCoefID'] = 1 + np.arange( fst_vt['HydroDyn']['NAxCoef'], dtype=np.int_)
            fst_vt['HydroDyn']['AxCd'] = np.zeros( fst_vt['HydroDyn']['NAxCoef'] )
            fst_vt['HydroDyn']['AxCa'] = np.zeros( fst_vt['HydroDyn']['NAxCoef'] )
            fst_vt['HydroDyn']['AxCp'] = np.ones( fst_vt['HydroDyn']['NAxCoef'] )
            # TODO: below needs verification
            fst_vt['HydroDyn']['AxFDMod'] = np.zeros( fst_vt['HydroDyn']['NAxCoef'] )
            fst_vt['HydroDyn']['AxVnCOff'] = np.zeros( fst_vt['HydroDyn']['NAxCoef'] )
            fst_vt['HydroDyn']['AxFDLoFSc'] = np.ones( fst_vt['HydroDyn']['NAxCoef'] )
            # Use coarse member nodes for HydroDyn

            # Simplify members if using potential model only
            if modopt["RAFT"]["potential_model_override"] == 2:
                joints_xyz = np.array([[0,0,0],[0,0,-1]])
                N1 = np.array([N1[0]])
                N2 = np.array([N2[0]])
                
            # Tweak z-position
            idx = np.where(joints_xyz[:,2]==-fst_vt['SeaState']['WtrDpth'])[0]
            if len(idx) > 0:
                joints_xyz[idx,2] += 1e-2
            # Store data
            n_joints = joints_xyz.shape[0]
            n_members = N1.shape[0]
            ijoints = np.arange( n_joints, dtype=np.int_ ) + 1
            imembers = np.arange( n_members, dtype=np.int_ ) + 1
            fst_vt['HydroDyn']['NJoints'] = n_joints
            fst_vt['HydroDyn']['JointID'] = ijoints
            fst_vt['HydroDyn']['Jointxi'] = joints_xyz[:,0]
            fst_vt['HydroDyn']['Jointyi'] = joints_xyz[:,1]
            fst_vt['HydroDyn']['Jointzi'] = joints_xyz[:,2]
            
            # Only cylindrical member supported for now
            fst_vt['HydroDyn']['NPropSetsCyl'] = n_joints      # each joint has a cross section
            fst_vt['HydroDyn']['CylPropSetID'] = ijoints
            fst_vt['HydroDyn']['CylPropD'] = d_coarse
            fst_vt['HydroDyn']['CylPropThck'] = t_coarse
            fst_vt['HydroDyn']['NPropSetsRec'] = 0   # placeholder for now
            
            fst_vt['HydroDyn']['NMembers'] = n_members
            fst_vt['HydroDyn']['MemberID'] = imembers
            fst_vt['HydroDyn']['MJointID1'] = fst_vt['HydroDyn']['MPropSetID1'] = N1
            fst_vt['HydroDyn']['MJointID2'] = fst_vt['HydroDyn']['MPropSetID2'] = N2
            fst_vt['HydroDyn']['MSecGeom'] = np.ones( fst_vt['HydroDyn']['NMembers'], dtype=np.int_)
            fst_vt['HydroDyn']['MSpinOrient'] = np.zeros( fst_vt['HydroDyn']['NMembers'] )
            fst_vt['HydroDyn']['MDivSize'] = 0.5*np.ones( fst_vt['HydroDyn']['NMembers'] )
            fst_vt['HydroDyn']['MCoefMod'] = np.ones( fst_vt['HydroDyn']['NMembers'], dtype=np.int_)
            fst_vt['HydroDyn']['MHstLMod'] = np.ones( fst_vt['HydroDyn']['NMembers'], dtype=np.int_)
            fst_vt['HydroDyn']['JointAxID'] = np.ones( fst_vt['HydroDyn']['NJoints'], dtype=np.int_)
            fst_vt['HydroDyn']['JointOvrlp'] = np.zeros( fst_vt['HydroDyn']['NJoints'], dtype=np.int_)
            fst_vt['HydroDyn']['NCoefDpthCyl'] = fst_vt['HydroDyn']['NCoefMembersCyl'] = 0
            fst_vt['HydroDyn']['NCoefDpthRec'] = fst_vt['HydroDyn']['NCoefMembersRec'] = 0
            fst_vt['HydroDyn']['NFillGroups'] = 0
            fst_vt['HydroDyn']['NMGDepths'] = 0

            # Member-based coefficients
            if modopt['flags']['floating']:

                fst_vt['HydroDyn']['PtfmVol0'] = [float(inputs['platform_displacement'])] 

                fst_vt['HydroDyn']['MCoefMod'] = 3 * np.ones( fst_vt['HydroDyn']['NMembers'], dtype=np.int_)  # TODO: should this be the default??
                fst_vt['HydroDyn']['NCoefMembers'] = len(imembers)
                fst_vt['HydroDyn']['MemberID_HydC'] = imembers
                fst_vt['HydroDyn']['MemberCd1']    = fst_vt['HydroDyn']['MemberCdMG1']   = Cd_coarse[N1-1]
                fst_vt['HydroDyn']['MemberCa1']    = fst_vt['HydroDyn']['MemberCaMG1']   = Ca_coarse[N1-1]
                fst_vt['HydroDyn']['MemberCd2']    = fst_vt['HydroDyn']['MemberCdMG2']   = Cd_coarse[N2-1]
                fst_vt['HydroDyn']['MemberCa2']    = fst_vt['HydroDyn']['MemberCaMG2']   = Ca_coarse[N2-1]
                fst_vt['HydroDyn']['MemberCb1']    = fst_vt['HydroDyn']['MemberCbMG1']   = np.ones(np.shape(N1))
                fst_vt['HydroDyn']['MemberCb2']    = fst_vt['HydroDyn']['MemberCbMG2']   = np.ones(np.shape(N1))

                # pass through Cp, Axial Coeffs later, zeros for now
                fst_vt['HydroDyn']['MemberCp1']    = fst_vt['HydroDyn']['MemberCpMG1']   = np.zeros(np.shape(N1))
                fst_vt['HydroDyn']['MemberCp2']    = fst_vt['HydroDyn']['MemberCpMG2']   = np.zeros(np.shape(N1))

                fst_vt['HydroDyn']['MemberAxCd1']  = fst_vt['HydroDyn']['MemberAxCdMG1'] = np.zeros(np.shape(N1))
                fst_vt['HydroDyn']['MemberAxCa1']  = fst_vt['HydroDyn']['MemberAxCaMG1'] = np.zeros(np.shape(N1))
                fst_vt['HydroDyn']['MemberAxCd2']  = fst_vt['HydroDyn']['MemberAxCdMG2'] = np.zeros(np.shape(N1))
                fst_vt['HydroDyn']['MemberAxCa2']  = fst_vt['HydroDyn']['MemberAxCaMG2'] = np.zeros(np.shape(N1))
                fst_vt['HydroDyn']['MemberAxCp1']  = fst_vt['HydroDyn']['MemberAxCpMG1'] = np.zeros(np.shape(N1))
                fst_vt['HydroDyn']['MemberAxCp2']  = fst_vt['HydroDyn']['MemberAxCpMG2'] = np.zeros(np.shape(N1))
            
            # TODO: check if this is needed
            if 'CylSimplCd' not in fst_vt['HydroDyn']:
                for m in ['Cd', 'CdMG']:
                    fst_vt['HydroDyn'][f'CylSimpl{m}'] = 0.6
                for m in ['Ca', 'CaMG', 'Cp', 'CpMG', 'Cb', 'CbMG']:
                    fst_vt['HydroDyn'][f'CylSimpl{m}'] = 1.0
                for m in ['AxCd', 'AxCdMG', 'AxCa', 'AxCaMG', 'AxCp', 'AxCpMG']:
                    fst_vt['HydroDyn'][f'CylSimpl{m}'] = 0.0
                
            if 'RecSimplCdA' not in fst_vt['HydroDyn']:
                for m in ['CdA', 'CdB', 'CdAMG', 'CdBMG']:
                    fst_vt['HydroDyn'][f'RecSimpl{m}'] = 0.6
                for m in ['CaA', 'CaB', 'CaAMG', 'CaBMG', 'Cp', 'CpMG', 'Cb', 'CbMG']:
                    fst_vt['HydroDyn'][f'RecSimpl{m}'] = 1.0
                for m in ['AxCd', 'AxCdMG', 'AxCa', 'AxCaMG', 'AxCp', 'AxCpMG']:
                    fst_vt['HydroDyn'][f'RecSimpl{m}'] = 0.0

            if modopt["RAFT"]["potential_model_override"] == 1:
                # Strip theory only, no BEM
                fst_vt['HydroDyn']['PropPot'] = [False] * fst_vt['HydroDyn']['NMembers']
                
            elif modopt["RAFT"]["potential_model_override"] == 2:
                # BEM only, no strip theory
                fst_vt['HydroDyn']['PropPot'] = [True] * fst_vt['HydroDyn']['NMembers']

                for m in ['Cd', 'CdMG', 'Ca', 'CaMG', 'Cp', 'CpMG', 'AxCd', 'AxCdMG', 'AxCa', 'AxCaMG', 'AxCp', 'AxCpMG', 'Cb', 'CbMG']:
                    fst_vt['HydroDyn'][f'CylSimpl{m}'] = 0.0
                
                for m in ['CdA', 'CdB', 'CdAMG', 'CdBMG', 'CaA', 'CaB', 'CaAMG', 'CaBMG', 'Cp', 'CpMG', 'AxCd', 'AxCdMG', 'AxCa', 'AxCaMG', 'AxCp', 'AxCpMG', 'Cb', 'CbMG']:
                    fst_vt['HydroDyn'][f'RecSimpl{m}'] = 0.0
                
            else:
                PropPotBool = [False] * fst_vt['HydroDyn']['NMembers']
                for k in range(fst_vt['HydroDyn']['NMembers']):
                    # Potential modeling of fixed substructres not supported
                    if modopt['flags']['floating']:
                        idx = modopt['floating']['members']['platform_elem_memid'][k]
                        PropPotBool[k] = modopt["RAFT"]["model_potential"][idx]    
                fst_vt['HydroDyn']['PropPot'] = PropPotBool
                
            if fst_vt['HydroDyn']['NBody'] > 1:
                raise Exception('Multiple HydroDyn bodies (NBody > 1) is currently not supported in WEIS')

            # Offset of body reference point
            fst_vt['HydroDyn']['PtfmRefxt']     = [0]
            fst_vt['HydroDyn']['PtfmRefyt']     = [0]
            fst_vt['HydroDyn']['PtfmRefzt']     = [0]
            fst_vt['HydroDyn']['PtfmRefztRot']  = [0]

            # If we're using the potential model, need these settings that aren't default
            if fst_vt['HydroDyn']['PotMod'] or fst_vt['HydroDyn']['PotMod'] == 1:
                fst_vt['HydroDyn']['ExctnMod'] = 1
                fst_vt['HydroDyn']['RdtnMod'] = 1
                fst_vt['HydroDyn']['RdtnDT'] = "DEFAULT"

            if (fst_vt['HydroDyn']['PotMod'] or fst_vt['HydroDyn']['PotMod'] == 1) and modopt['OpenFAST_Linear']['flag'] and modopt['RAFT']['runPyHAMS']:
                fst_vt['HydroDyn']['ExctnMod'] = 1
                fst_vt['HydroDyn']['RdtnMod'] = 1
                fst_vt['HydroDyn']['RdtnDT'] = "DEFAULT"

                from weis.ss_fitting.SS_FitTools import SSFit_Excitation, FDI_Fitting
                logger.warning('Writing .ss and .ssexctn models to: {}'.format(fst_vt['HydroDyn']['PotFile']))
                exctn_fit = SSFit_Excitation(HydroFile=fst_vt['HydroDyn']['PotFile'])
                rad_fit = FDI_Fitting(HydroFile=fst_vt['HydroDyn']['PotFile'])
                exctn_fit.writeMats()
                rad_fit.fit()
                rad_fit.outputMats()
                if True:
                    fig_list = rad_fit.visualizeFits()
                    
                    os.makedirs(os.path.join(os.path.dirname(fst_vt['HydroDyn']['PotFile']),'rad_fit'), exist_ok=True)

                    for i_fig, fig in enumerate(fig_list):
                        fig.savefig(os.path.join(os.path.dirname(fst_vt['HydroDyn']['PotFile']),'rad_fit',f'rad_fit_{i_fig}.png'))

        # Moordyn inputs
        if modopt["flags"]["mooring"]:
            mooropt = modopt["mooring"]
            
            # Line types
            # Creating a line type for each line, regardless of whether it is unique or not
            n_lines = mooropt["n_lines"]
            line_names = ['line'+str(m) for m in range(n_lines)]
            fst_vt['MoorDyn']['NTypes'] = n_lines
            fst_vt['MoorDyn']['Name'] = fst_vt['MAP']['LineType'] = line_names
            fst_vt['MoorDyn']['Diam'] = fst_vt['MAP']['Diam'] = inputs["line_diameter"]
            fst_vt['MoorDyn']['MassDen'] = fst_vt['MAP']['MassDenInAir'] = inputs["line_mass_density"]
            fst_vt['MoorDyn']['EA'] = [[k] for k in inputs["line_stiffness"]]
            fst_vt['MoorDyn']['EI'] = np.zeros(n_lines)     # MoorPy does not have EI, yet
            fst_vt['MoorDyn']['BA_zeta'] = n_lines * [[-1]]
            fst_vt['MoorDyn']['Ca'] = inputs["line_transverse_added_mass"]
            fst_vt['MoorDyn']['CaAx'] = inputs["line_tangential_added_mass"]
            fst_vt['MoorDyn']['Cd'] = inputs["line_transverse_drag"]
            fst_vt['MoorDyn']['CdAx'] = inputs["line_tangential_drag"]
            fst_vt['MoorDyn']['Cl'] = n_lines * [None]
            fst_vt['MoorDyn']['dF'] = n_lines * [None]
            fst_vt['MoorDyn']['cF'] = n_lines * [None]
            fst_vt['MoorDyn']['NonLinearEA'] = n_lines * [None]

            # Connection properties - Points
            n_nodes = mooropt["n_nodes"]
            fst_vt['MoorDyn']['NConnects'] = n_nodes
            fst_vt['MoorDyn']['Point_ID'] = np.arange(n_nodes)+1
            fst_vt['MoorDyn']['Attachment'] = mooropt["node_type"][:]
            fst_vt['MoorDyn']['Attachment'] = [a.replace('connect','free') for a in fst_vt['MoorDyn']['Attachment']]
            fst_vt['MoorDyn']['X'] = inputs['nodes_location_full'][:,0]
            fst_vt['MoorDyn']['Y'] = inputs['nodes_location_full'][:,1]
            fst_vt['MoorDyn']['Z'] = inputs['nodes_location_full'][:,2]
            fst_vt['MoorDyn']['M'] = inputs['nodes_mass']
            fst_vt['MoorDyn']['V'] = inputs['nodes_volume']
            fst_vt['MoorDyn']['CdA'] = inputs['nodes_drag_area']
            fst_vt['MoorDyn']['CA'] = inputs['nodes_added_mass']

            # Lines
            fst_vt['MoorDyn']['NLines'] = n_lines
            fst_vt['MoorDyn']['Line_ID'] = np.arange(n_lines)+1
            fst_vt['MoorDyn']['LineType'] = line_names
            fst_vt['MoorDyn']['UnstrLen'] = inputs['unstretched_length']
            if isinstance(modopt['OpenFAST']['MoorDyn']['NumSegs'], list):
                if len(modopt['OpenFAST']['MoorDyn']['NumSegs']) != n_lines:
                    raise Exception(f"The NumSegs input length ({len(modopt['OpenFAST']['MoorDyn']['NumSegs'])}) does not match the number of lines defined ({n_lines})")
                fst_vt['MoorDyn']['NumSegs'] = modopt['OpenFAST']['MoorDyn']['NumSegs']   # This may be redundant if it's a user input
            else:
                fst_vt['MoorDyn']['NumSegs'] = modopt['OpenFAST']['MoorDyn']['NumSegs']*np.ones(n_lines, dtype=np.int64) 
            fst_vt['MoorDyn']['AttachA'] = np.zeros(n_lines, dtype=np.int64)
            fst_vt['MoorDyn']['AttachB'] = np.zeros(n_lines, dtype=np.int64)
            fst_vt['MoorDyn']['Outputs'] = ['-'] * n_lines
            fst_vt['MoorDyn']['CtrlChan'] = np.zeros(n_lines, dtype=np.int64)

            for k in range(n_lines):
                id1 = discrete_inputs['node_names'].index( mooropt["node1"][k] )
                id2 = discrete_inputs['node_names'].index( mooropt["node2"][k] )

                # Moordyn likes to have its AttachA below AttachB
                if fst_vt['MoorDyn']['Z'][id1] < fst_vt['MoorDyn']['Z'][id2]:
                    fst_vt['MoorDyn']['AttachB'][k] = id2+1
                    fst_vt['MoorDyn']['AttachA'][k] = id1+1

                else:
                    fst_vt['MoorDyn']['AttachB'][k] = id1+1
                    fst_vt['MoorDyn']['AttachA'][k] = id2+1

            # MoorDyn Control - Optional
            fst_vt['MoorDyn']['ChannelID'] = []

            # MoorDyn options
            fst_vt['MoorDyn']['option_names'] = ['dtM','kbot','cbot','dtIC','TmaxIC','CdScaleIC','threshIC']
            fst_vt['MoorDyn']['option_values'] = []

            for option in fst_vt['MoorDyn']['option_names']:
                fst_vt['MoorDyn']['option_values'].append(fst_vt['MoorDyn'][option])

            # MoorDyn output channels: could pull these from schema, but co-pilot will do for now
            fst_vt['MoorDyn']['option_descriptions'] = [
                'Time step for MoorDyn',
                'Bottom spring stiffness',
                'Bottom damping coefficient',
                'Time step for initial conditions',
                'Max time for initial conditions',
                'Drag scale factor for initial conditions',
                'Threshold for initial conditions'
                ]

            
            # MAP - linearization only
            for key in fst_vt['MoorDyn']:
                fst_vt['MAP'][key] = copy.copy(fst_vt['MoorDyn'][key])

            for idx, node_type in enumerate(fst_vt['MAP']['Attachment']):
                if node_type == 'fixed':
                    fst_vt['MAP']['Attachment'][idx] = 'fix'

            # TODO: FIXME: these values are hardcoded for the IEA15MW linearization studies
            fst_vt['MAP']['LineType'] = ['main', 'main', 'main']
            fst_vt['MAP']['CB'] = np.ones(n_lines)
            fst_vt['MAP']['CIntDamp'] = np.zeros(n_lines)
            fst_vt['MAP']['Ca'] = np.zeros(n_lines)
            fst_vt['MAP']['Cdn'] = np.zeros(n_lines)
            fst_vt['MAP']['Cdt'] = np.zeros(n_lines)
            fst_vt['MAP']['B'] = np.zeros( n_nodes )
            fst_vt['MAP']['Option'] = ["outer_tol 1e-5"]


        # Structural Control
        fst_vt['ServoDyn']['NumBStC']       = 0
        fst_vt['ServoDyn']['BStCfiles']     = ["unused"]
        fst_vt['ServoDyn']['NumNStC']       = 0
        fst_vt['ServoDyn']['NStCfiles']     = ["unused"]
        fst_vt['ServoDyn']['NumTStC']       = 0 
        fst_vt['ServoDyn']['TStCfiles']     = []
        fst_vt['ServoDyn']['NumSStC']       = 0
        fst_vt['ServoDyn']['SStCfiles']     = []
        
        if modopt['flags']['TMDs']:
            for i_TMD in range(modopt['TMDs']['n_TMDs']):

                StC_i = default_StC_vt()

                StC_i['StC_DOF_MODE']   = 1
                StC_i['StC_X_DOF']     = modopt['TMDs']['X_DOF'][i_TMD]
                StC_i['StC_Y_DOF']     = modopt['TMDs']['Y_DOF'][i_TMD]
                StC_i['StC_Z_DOF']     = modopt['TMDs']['Z_DOF'][i_TMD]

                if StC_i['StC_X_DOF'] and StC_i['StC_Y_DOF'] and not StC_i['StC_Z_DOF']:
                    StC_i['StC_DOF_MODE']   = 2
                    StC_i['StC_XY_M']       = inputs['TMD_mass'][i_TMD]

                # Compute spring offset for each direction, initializing
                g = modopt['OpenFAST']['simulation']['Gravity']
                spring_offset = np.zeros(3)
                
                # Set Mass, Stiffness, Damping only in DOFs enabled
                if StC_i['StC_X_DOF']:
                    StC_i['StC_X_M'] = inputs['TMD_mass'][i_TMD]
                    StC_i['StC_X_K'] = inputs['TMD_stiffness'][i_TMD]
                    StC_i['StC_X_C'] = inputs['TMD_damping'][i_TMD]
                
                if StC_i['StC_Y_DOF']:
                    StC_i['StC_Y_M'] = inputs['TMD_mass'][i_TMD]
                    StC_i['StC_Y_K'] = inputs['TMD_stiffness'][i_TMD]
                    StC_i['StC_Y_C'] = inputs['TMD_damping'][i_TMD]

                if StC_i['StC_Z_DOF']:
                    StC_i['StC_Z_M'] = inputs['TMD_mass'][i_TMD]
                    StC_i['StC_Z_K'] = inputs['TMD_stiffness'][i_TMD]
                    StC_i['StC_Z_C'] = inputs['TMD_damping'][i_TMD]
                    spring_offset[2] = StC_i['StC_Z_M'] * g / StC_i['StC_Z_K']

                # Set position
                StC_i['StC_P_X']  = modopt['TMDs']['location'][i_TMD][0]
                StC_i['StC_P_Y']  = modopt['TMDs']['location'][i_TMD][1]
                StC_i['StC_P_Z']  = modopt['TMDs']['location'][i_TMD][2]
                
                if modopt['TMDs']['preload_spring'][i_TMD]:
                    StC_i['StC_Z_PreLd']  = "gravity"
                    

                if modopt['TMDs']['component'][i_TMD] == 'tower':
                    fst_vt['ServoDyn']['NumTStC'] += 1
                    fst_vt['ServoDyn']['TStCfiles'].append(os.path.join(self.FAST_runDirectory,self.FAST_namingOut + f"_StC_Twr_{i_TMD}.dat"))
                    fst_vt['TStC'].append(StC_i)

                elif modopt['TMDs']['component'][i_TMD] in modopt['floating']['members']['name']:
                    fst_vt['ServoDyn']['NumSStC'] += 1
                    fst_vt['ServoDyn']['SStCfiles'].append(os.path.join(self.FAST_runDirectory,self.FAST_namingOut + f"_StC_Ptfm_{i_TMD}.dat"))
                    fst_vt['SStC'].append(StC_i)

            # If no StC file assigned, set to unused
            if not fst_vt['ServoDyn']['TStCfiles']:
                fst_vt['ServoDyn']['TStCfiles'] = ["unused"]
            if not fst_vt['ServoDyn']['SStCfiles']:
                fst_vt['ServoDyn']['SStCfiles'] = ["unused"]


        return fst_vt

    def output_channels(self,fst_vt):
        modopt = self.options['modeling_options']

        # Mandatory output channels to include
        # TODO: what else is needed here?
        channels_out  = ["TipDxc1", "TipDyc1", "TipDzc1", "TipDxc2", "TipDyc2", "TipDzc2"]
        channels_out += ["RootMxc1", "RootMyc1", "RootMzc1", "RootMxc2", "RootMyc2", "RootMzc2"]
        channels_out += ["TipDxb1", "TipDyb1", "TipDzb1", "TipDxb2", "TipDyb2", "TipDzb2"]
        channels_out += ["RootMxb1", "RootMyb1", "RootMzb1", "RootMxb2", "RootMyb2", "RootMzb2"]
        channels_out += ["RootFxc1", "RootFyc1", "RootFzc1", "RootFxc2", "RootFyc2", "RootFzc2"]
        channels_out += ["RootFxb1", "RootFyb1", "RootFzb1", "RootFxb2", "RootFyb2", "RootFzb2"]
        channels_out += ["Spn1FLzb1", "Spn2FLzb1", "Spn3FLzb1", "Spn4FLzb1", "Spn5FLzb1", "Spn6FLzb1", "Spn7FLzb1", "Spn8FLzb1", "Spn9FLzb1"]
        channels_out += ["Spn1MLxb1", "Spn2MLxb1", "Spn3MLxb1", "Spn4MLxb1", "Spn5MLxb1", "Spn6MLxb1", "Spn7MLxb1", "Spn8MLxb1", "Spn9MLxb1"]
        channels_out += ["Spn1MLyb1", "Spn2MLyb1", "Spn3MLyb1", "Spn4MLyb1", "Spn5MLyb1", "Spn6MLyb1", "Spn7MLyb1", "Spn8MLyb1", "Spn9MLyb1"]
        channels_out += ["Spn1FLzb2", "Spn2FLzb2", "Spn3FLzb2", "Spn4FLzb2", "Spn5FLzb2", "Spn6FLzb2", "Spn7FLzb2", "Spn8FLzb2", "Spn9FLzb2"]
        channels_out += ["Spn1MLxb2", "Spn2MLxb2", "Spn3MLxb2", "Spn4MLxb2", "Spn5MLxb2", "Spn6MLxb2", "Spn7MLxb2", "Spn8MLxb2", "Spn9MLxb2"]
        channels_out += ["Spn1MLyb2", "Spn2MLyb2", "Spn3MLyb2", "Spn4MLyb2", "Spn5MLyb2", "Spn6MLyb2", "Spn7MLyb2", "Spn8MLyb2", "Spn9MLyb2"]
        channels_out += ["Spn1FLzb3", "Spn2FLzb3", "Spn3FLzb3", "Spn4FLzb3", "Spn5FLzb3", "Spn6FLzb3", "Spn7FLzb3", "Spn8FLzb3", "Spn9FLzb3"]
        channels_out += ["Spn1MLxb3", "Spn2MLxb3", "Spn3MLxb3", "Spn4MLxb3", "Spn5MLxb3", "Spn6MLxb3", "Spn7MLxb3", "Spn8MLxb3", "Spn9MLxb3"]
        channels_out += ["Spn1MLyb3", "Spn2MLyb3", "Spn3MLyb3", "Spn4MLyb3", "Spn5MLyb3", "Spn6MLyb3", "Spn7MLyb3", "Spn8MLyb3", "Spn9MLyb3"]
        channels_out += ["TipClrnc1", "TipClrnc2", "TipClrnc3"]
        channels_out += ["RtFldCp", "RtFldCt"]
        channels_out += ["RtFldFxh", "RtFldFyh", "RtFldFzh", "RtFldMxh", "RtFldMyh", "RtFldMzh"]
        channels_out += ["RotSpeed", "GenSpeed", "NacYaw", "Azimuth"]
        channels_out += ["GenPwr", "GenTq", "BldPitch1", "BldPitch2", "BldPitch3"]
        channels_out += ["Wind1VelX", "Wind1VelY", "Wind1VelZ"]
        channels_out += ["RtVAvgxh", "RtVAvgyh", "RtVAvgzh"]
        channels_out += ["TwrBsFxt",  "TwrBsFyt", "TwrBsFzt", "TwrBsMxt",  "TwrBsMyt", "TwrBsMzt"]
        channels_out += ["YawBrFxp", "YawBrFyp", "YawBrFzp", "YawBrMxp", "YawBrMyp", "YawBrMzp"]
        channels_out += ["TwHt1FLxt", "TwHt2FLxt", "TwHt3FLxt", "TwHt4FLxt", "TwHt5FLxt", "TwHt6FLxt", "TwHt7FLxt", "TwHt8FLxt", "TwHt9FLxt"]
        channels_out += ["TwHt1FLyt", "TwHt2FLyt", "TwHt3FLyt", "TwHt4FLyt", "TwHt5FLyt", "TwHt6FLyt", "TwHt7FLyt", "TwHt8FLyt", "TwHt9FLyt"]
        channels_out += ["TwHt1FLzt", "TwHt2FLzt", "TwHt3FLzt", "TwHt4FLzt", "TwHt5FLzt", "TwHt6FLzt", "TwHt7FLzt", "TwHt8FLzt", "TwHt9FLzt"]
        channels_out += ["TwHt1MLxt", "TwHt2MLxt", "TwHt3MLxt", "TwHt4MLxt", "TwHt5MLxt", "TwHt6MLxt", "TwHt7MLxt", "TwHt8MLxt", "TwHt9MLxt"]
        channels_out += ["TwHt1MLyt", "TwHt2MLyt", "TwHt3MLyt", "TwHt4MLyt", "TwHt5MLyt", "TwHt6MLyt", "TwHt7MLyt", "TwHt8MLyt", "TwHt9MLyt"]
        channels_out += ["TwHt1MLzt", "TwHt2MLzt", "TwHt3MLzt", "TwHt4MLzt", "TwHt5MLzt", "TwHt6MLzt", "TwHt7MLzt", "TwHt8MLzt", "TwHt9MLzt"]
        channels_out += ["RotThrust", "LSShftFxs", "LSShftFys", "LSShftFzs", "LSShftFxa", "LSShftFya", "LSShftFza"]
        channels_out += ["RotTorq", "LSSTipMxs", "LSSTipMys", "LSSTipMzs", "LSSTipMxa", "LSSTipMya", "LSSTipMza"]
        channels_out += ["B1N1Alpha", "B1N2Alpha", "B1N3Alpha", "B1N4Alpha", "B1N5Alpha", "B1N6Alpha", "B1N7Alpha", "B1N8Alpha", "B1N9Alpha", "B2N1Alpha", "B2N2Alpha", "B2N3Alpha", "B2N4Alpha", "B2N5Alpha", "B2N6Alpha", "B2N7Alpha", "B2N8Alpha","B2N9Alpha"]
        channels_out += ["PtfmSurge", "PtfmSway", "PtfmHeave", "PtfmRoll", "PtfmPitch", "PtfmYaw","NcIMURAys"]
        channels_out += ['NcIMUTAxs','NcIMUTAzs','NcIMUTAzs']
        if self.n_blades == 3:
            channels_out += ["TipDxc3", "TipDyc3", "TipDzc3", "RootMxc3", "RootMyc3", "RootMzc3", "TipDxb3", "TipDyb3", "TipDzb3", "RootMxb3",
                             "RootMyb3", "RootMzb3", "RootFxc3", "RootFyc3", "RootFzc3", "RootFxb3", "RootFyb3", "RootFzb3", "BldPitch3"]
            channels_out += ["B3N1Alpha", "B3N2Alpha", "B3N3Alpha", "B3N4Alpha", "B3N5Alpha", "B3N6Alpha", "B3N7Alpha", "B3N8Alpha", "B3N9Alpha"]

        # Channels for distributed aerodynamic control
        if self.options['modeling_options']['ROSCO']['Flp_Mode']:   # we're doing flap control
            channels_out += ['BLFLAP1', 'BLFLAP2', 'BLFLAP3']

        # Channels for wave outputs
        if modopt['flags']['offshore']:
            channels_out += ["Wave1Elev","WavesF1xi","WavesF1zi","WavesM1yi"]
            channels_out += ["WavesF2xi","WavesF2yi","WavesF2zi","WavesM2xi","WavesM2yi","WavesM2zi"]

        # Channels for monopile-based structure
        if modopt['flags']['monopile']:
            if modopt['OpenFAST']['simulation']['CompSub']:
                k=1
                for i in range(len(self.Z_out_SD_mpl)):
                    if k==len(fst_vt['SubDyn']['NodeCnt']):
                        Node=2
                    else:
                        Node=1
                    channels_out += ["M" + str(k) + "N" + str(Node) + "FKxe"]
                    channels_out += ["M" + str(k) + "N" + str(Node) + "FKye"]
                    channels_out += ["M" + str(k) + "N" + str(Node) + "FKze"]
                    channels_out += ["M" + str(k) + "N" + str(Node) + "MKxe"]
                    channels_out += ["M" + str(k) + "N" + str(Node) + "MKye"]
                    channels_out += ["M" + str(k) + "N" + str(Node) + "MKze"]
                    k+=1
                channels_out += ['ReactFXss', 'ReactFYss', 'ReactFZss', 'ReactMXss', 'ReactMYss', 'ReactMZss']
            else:
                raise Exception('CompSub must be 1 in the modeling options to run SubDyn and compute monopile loads')

        # Floating output channels
        if modopt['flags']['floating']:
            channels_out += ["PtfmPitch", "PtfmRoll", "PtfmYaw", "PtfmSurge", "PtfmSway", "PtfmHeave"]
            for i_line in range(modopt['mooring']['n_lines']):
                channels_out += [f"AnchTen{i_line+1}", f"FairTen{i_line+1}"]

        # Structural Control Channels
        if modopt['flags']['TMDs']:
            for i_SStC in range(len(fst_vt['SStC'])):
                channels_out += [f'SStC{i_SStC+1}_Fxi',f'SStC{i_SStC+1}_Fyi',f'SStC{i_SStC+1}_Fzi']
                channels_out += [f'SStC{i_SStC+1}_Mxi',f'SStC{i_SStC+1}_Myi',f'SStC{i_SStC+1}_Mzi']
                channels_out += [f'SStC{i_SStC+1}_Fxl',f'SStC{i_SStC+1}_Fyl',f'SStC{i_SStC+1}_Fzl']
                channels_out += [f'SStC{i_SStC+1}_Mxl',f'SStC{i_SStC+1}_Myl',f'SStC{i_SStC+1}_Mzl']
                channels_out += [f'SStC{i_SStC+1}_XQ',f'SStC{i_SStC+1}_YQ',f'SStC{i_SStC+1}_ZQ']
                channels_out += [f'SStC{i_SStC+1}_XQD',f'SStC{i_SStC+1}_YQD',f'SStC{i_SStC+1}_ZQD']

            for i_TStC in range(len(fst_vt['TStC'])):
                channels_out += [f'TStC{i_TStC+1}_Fxi',f'TStC{i_TStC+1}_Fyi',f'TStC{i_TStC+1}_Fzi']
                channels_out += [f'TStC{i_TStC+1}_Mxi',f'TStC{i_TStC+1}_Myi',f'TStC{i_TStC+1}_Mzi']
                channels_out += [f'TStC{i_TStC+1}_Fxl',f'TStC{i_TStC+1}_Fyl',f'TStC{i_TStC+1}_Fzl']
                channels_out += [f'TStC{i_TStC+1}_Mxl',f'TStC{i_TStC+1}_Myl',f'TStC{i_TStC+1}_Mzl']
                channels_out += [f'TStC{i_TStC+1}_XQ',f'TStC{i_TStC+1}_YQ',f'TStC{i_TStC+1}_ZQ']
                channels_out += [f'TStC{i_TStC+1}_XQD',f'TStC{i_TStC+1}_YQD',f'TStC{i_TStC+1}_ZQD']


        channels = {}
        for var in channels_out:
            channels[var] = True

        return channels

    def run_FAST(self, inputs, discrete_inputs, fst_vt):

        modopt = self.options['modeling_options']
        DLCs = modopt['DLC_driver']['DLCs']
        # Initialize the DLC generator
        cut_in = float(inputs['V_cutin'][0])
        cut_out = float(inputs['V_cutout'][0])
        rated = float(inputs['Vrated'][0])
        ws_class = discrete_inputs['turbine_class']
        wt_class = discrete_inputs['turbulence_class']
        hub_height = float(inputs['hub_height'][0])
        rotorD = float(inputs['Rtip'][0])*2.
        PLExp = float(inputs['shearExp'][0])
        fix_wind_seeds = modopt['DLC_driver']['fix_wind_seeds']
        fix_wave_seeds = modopt['DLC_driver']['fix_wave_seeds']
        metocean = modopt['DLC_driver']['metocean_conditions']
        
        # Set initial rotor speed and pitch if the WT operates in this DLC and available,
        # otherwise set pitch to 90 deg and rotor speed to 0 rpm when not operating
        # set rotor speed to rated and pitch to 15 deg if operating
<<<<<<< HEAD
        if self.options['modeling_options']['OpenFAST']['from_openfast']:
            reg_traj = os.path.join(self.modopt_dir,self.options['modeling_options']['OpenFAST']['regulation_trajectory'])
=======
        if self.options['modeling_options']['Level3']['from_openfast']:
            modopt_dir = os.path.dirname(self.options['modeling_options']['fname_input_modeling'])
            reg_traj = os.path.join(modopt_dir,self.options['modeling_options']['Level3']['regulation_trajectory'])
>>>>>>> 30a509e6
            if os.path.isfile(reg_traj):
                data = load_yaml(reg_traj)
                cases = data['cases']
                U_interp = [case["configuration"]["wind_speed"] for case in cases]
                pitch_interp = [case["configuration"]["pitch"] for case in cases]
                rot_speed_interp = [case["configuration"]["rotor_speed"] for case in cases]
                Ct_aero_interp = [case["outputs"]["integrated"]["ct"] for case in cases]
            else:
<<<<<<< HEAD
                logger.warning("A yaml file with rotor speed, pitch, and Ct is required in modeling options->OpenFAST->regulation_trajectory.\n This file does not exist. Check WEIS example 02 for a template file")
=======
                logger.warning("A yaml file with rotor speed, pitch, and Ct is required in modeling options->Level3->regulation_trajectory.",
                        " This file does not exist. Check WEIS example 02 for a template file")
>>>>>>> 30a509e6
                U_interp = np.arange(cut_in, cut_out)
                pitch_interp = np.ones_like(U_interp) * 5. # fixed initial pitch at 5 deg
                rot_speed_interp = np.ones_like(U_interp) * 5. # fixed initial omega at 5 rpm
                Ct_aero_interp = np.ones_like(U_interp) * 0.7 # fixed initial ct at 0.7
        else:
            U_interp = inputs['U']
            pitch_interp = inputs['pitch']
            rot_speed_interp = inputs['Omega']
            Ct_aero_interp = inputs['Ct_aero']
        
        tau1_const_interp = np.zeros_like(Ct_aero_interp)
        for i in range(len(Ct_aero_interp)):
            a = 1. / 2. * (1. - np.sqrt(1. - np.min([Ct_aero_interp[i],1])))    # don't allow Ct_aero > 1
            tau1_const_interp[i] = 1.1 / (1. - 1.3 * np.min([a, 0.5])) * inputs['Rtip'][0] / U_interp[i]

        initial_condition_table = {}
        initial_condition_table['U'] = U_interp
        initial_condition_table['pitch_initial'] = pitch_interp
        initial_condition_table['rot_speed_initial'] = rot_speed_interp
        initial_condition_table['Ct_aero'] = Ct_aero_interp
        initial_condition_table['tau1_const'] = tau1_const_interp
        
        
        dlc_generator = DLCGenerator(
            cut_in, 
            cut_out, 
            rated, 
            ws_class, 
            wt_class, 
            fix_wind_seeds, 
            fix_wave_seeds, 
            metocean, 
<<<<<<< HEAD
            modopt['DLC_driver'],
=======
>>>>>>> 30a509e6
            initial_condition_table,
            )
        # Generate cases from user inputs
        for i_DLC in range(len(DLCs)):
            DLCopt = DLCs[i_DLC]
            dlc_generator.generate(DLCopt['DLC'], DLCopt)

        # Initialize parametric inputs
        WindFile_type = np.zeros(dlc_generator.n_cases, dtype=int)
        WindFile_plexp = PLExp * np.ones(dlc_generator.n_cases, dtype=int)
        WindFile_name = [''] * dlc_generator.n_cases

        self.TMax = np.zeros(dlc_generator.n_cases)
        self.TStart = np.zeros(dlc_generator.n_cases)

        for i_case in range(dlc_generator.n_cases):
            if dlc_generator.cases[i_case].turbulent_wind:
                # Assign values common to all DLCs
                # Wind turbulence class
                if dlc_generator.cases[i_case].IECturbc > 0:    # use custom TI for DLC case
                    dlc_generator.cases[i_case].IECturbc = str(dlc_generator.cases[i_case].IECturbc)
                    dlc_generator.cases[i_case].IEC_WindType = 'NTM'        # must use NTM for custom TI
                else:
                    dlc_generator.cases[i_case].IECturbc = wt_class
                # Reference height for wind speed
                if not dlc_generator.cases[i_case].RefHt:   # default RefHt is 0, use hub_height if not set
                    dlc_generator.cases[i_case].RefHt = hub_height
                # Center of wind grid (TurbSim confusingly calls it HubHt)
                if not dlc_generator.cases[i_case].HubHt:   # default HubHt is 0, use hub_height if not set
                    dlc_generator.cases[i_case].HubHt = hub_height

                if not dlc_generator.cases[i_case].GridHeight:   # default GridHeight is 0, use 2*hub_height if not set
                    dlc_generator.cases[i_case].GridHeight =  2.0 * hub_height - 1.e-3

                if not dlc_generator.cases[i_case].GridWidth:   # default GridWidth is 0, use 2.2*hub_height if not set
                    dlc_generator.cases[i_case].GridWidth =  2.2 * hub_height - 1.e-3

                # Power law exponent of wind shear
                if dlc_generator.cases[i_case].PLExp < 0:    # use PLExp based on environment options (shear_exp), otherwise use custom DLC PLExp
                    dlc_generator.cases[i_case].PLExp = PLExp
                # Length of wind grids
                dlc_generator.cases[i_case].AnalysisTime = dlc_generator.cases[i_case].total_time

        # Generate wind files
        if MPI and not self.options['opt_options']['driver']['design_of_experiments']['flag']:
            # mpi comm management
            comm = MPI.COMM_WORLD
            rank = comm.Get_rank()
            sub_ranks = self.mpi_comm_map_down[rank]
            size = len(sub_ranks)

            N_cases = dlc_generator.n_cases # total number of cases
            N_loops = int(np.ceil(float(N_cases)/float(size)))  # number of times function calls need to "loop"
            # iterate loops
            for i in range(N_loops):
                idx_s = i*size
                idx_e = min((i+1)*size, N_cases)

                for idx, i_case in enumerate(np.arange(idx_s,idx_e)):
                    data = [partial(generate_wind_files, dlc_generator, self.FAST_namingOut, self.wind_directory, rotorD, hub_height, self.turbsim_exe), i_case]
                    rank_j = sub_ranks[idx]
                    comm.send(data, dest=rank_j, tag=0)

                for idx, i_case in enumerate(np.arange(idx_s, idx_e)):
                    rank_j = sub_ranks[idx]
                    WindFile_type[i_case], WindFile_plexp[i_case], WindFile_name[i_case] = comm.recv(source=rank_j, tag=1)
        else:
            for i_case in range(dlc_generator.n_cases):
                WindFile_type[i_case], WindFile_plexp[i_case], WindFile_name[i_case] = generate_wind_files(
                    dlc_generator, self.FAST_namingOut, self.wind_directory, rotorD, hub_height, self.turbsim_exe, i_case)

<<<<<<< HEAD

        # Apply olaf settings, should be similar to above?
        if dlc_generator.default_options['wake_mod'] == 3:  # OLAF is used 
            apply_olaf_parameters(dlc_generator,fst_vt)

        # Add initial substructure StC
        dlc_labels = [case.label for case in dlc_generator.cases]
        if 'force_excursion' in dlc_labels:
            StC_init = default_StC_vt()
            # fst_vt['SStC'].append(StC_i)

        for i_case, case_inputs in enumerate(dlc_generator.openfast_case_inputs):
            if ('SStC', 'StaticLoad') in case_inputs:
                StC_files = []

                # Write Load input
                for i_load, load_val in enumerate(case_inputs[('SStC', 'StaticLoad')]['vals']):
                    force_filename = os.path.join(self.FAST_runDirectory,f"static_load_{i_case}_{i_load}.dat")
                    with open(force_filename, 'w') as f:
                        write_load = copy.deepcopy(load_val)
                        write_load.insert(0,0)   # add time index
                        f.write(' '.join(map(str, write_load)) + '\n')

                    StC_i = default_StC_vt()
                    StC_i['StC_DOF_MODE'] = 4
                    StC_i['PrescribedForcesFile'] = force_filename
                    StC_i['PrescribedForcesCoord'] = 1
                    StC_filename = os.path.join(self.FAST_runDirectory,f"StC_{i_case}_{i_load}.dat")
                    StC_files.append(StC_filename)

                    # Write StC Input, add filename to case_inputs
                    stc_writer = InputWriter_OpenFAST()
                    stc_writer.FAST_runDirectory = self.FAST_runDirectory

                    stc_writer.write_StC(StC_i,StC_filename)

                # Add StC file to case_inputs
                case_inputs[('ServoDyn', 'NumSStC')] = {}
                case_inputs[('ServoDyn', 'NumSStC')]['group'] = 0
                case_inputs[('ServoDyn', 'NumSStC')]['vals'] = [1]

                case_inputs[('ServoDyn', 'SStCfiles')] = {}
                case_inputs[('ServoDyn', 'SStCfiles')]['group'] = 2
                case_inputs[('ServoDyn', 'SStCfiles')]['vals'] = StC_files
        
                 # move to ServoDyn so we can use case_matrix to see load applied
                case_inputs[('ServoDyn', 'StaticLoad')] = case_inputs.pop(('SStC', 'StaticLoad'), None) 
                    
        # Parameteric inputs
        case_name = []
        case_list = []
        for i_case, case_inputs in enumerate(dlc_generator.openfast_case_inputs):
            # Generate case list for DLC i
            dlc_label = DLCs[i_case]['DLC']
            case_list_i, case_name_i = CaseGen_General(case_inputs, self.FAST_runDirectory, self.FAST_InputFile, filename_ext=f'_DLC{dlc_label}_{i_case}')
            # Add DLC to case names
            case_name_i = [f'DLC{dlc_label}_{i_case}_{cni}' for cni in case_name_i]   # TODO: discuss case labeling with stakeholders
            

            # Convert StaticLoad back to float aray
            for case_i in case_list_i:
                if ('ServoDyn', 'StaticLoad') in case_i:
                    case_i[('ServoDyn', 'StaticLoad')] = [float(load) for load in case_i[('ServoDyn', 'StaticLoad')]]
                    case_i[('ServoDyn', 'SStCfiles')] = [case_i[('ServoDyn', 'SStCfiles')]]
            


=======

        # Apply olaf settings, should be similar to above?
        if dlc_generator.default_options['wake_mod'] == 3:  # OLAF is used 
            apply_olaf_parameters(dlc_generator,fst_vt)
                    
        # Parameteric inputs
        case_name = []
        case_list = []
        for i_case, case_inputs in enumerate(dlc_generator.openfast_case_inputs):
            # Generate case list for DLC i
            dlc_label = DLCs[i_case]['DLC']
            case_list_i, case_name_i = CaseGen_General(case_inputs, self.FAST_runDirectory, self.FAST_InputFile, filename_ext=f'_DLC{dlc_label}_{i_case}')
            # Add DLC to case names
            case_name_i = [f'DLC{dlc_label}_{i_case}_{cni}' for cni in case_name_i]   # TODO: discuss case labeling with stakeholders
            
>>>>>>> 30a509e6
            # Extend lists of cases
            case_list.extend(case_list_i)
            case_name.extend(case_name_i)

        # Apply wind files to case_list (this info will be in combined case matrix, but not individual DLCs)
<<<<<<< HEAD
        for case_i, wt, wa, wf in zip(case_list,WindFile_type,WindFile_plexp,WindFile_name):
            case_i[('InflowWind','WindType')] = wt
            case_i[('InflowWind','PLExp')] = wa
            case_i[('InflowWind','FileName_Uni')] = wf
=======
        for case_i, wt, wf in zip(case_list,WindFile_type,WindFile_name):
            case_i[('InflowWind','WindType')] = wt
            case_i[('InflowWind','Filename_Uni')] = wf
>>>>>>> 30a509e6
            case_i[('InflowWind','FileName_BTS')] = wf

        # Save some case info
        self.TMax = [c.total_time for c in dlc_generator.cases]
        self.TStart = [c.transient_time for c in dlc_generator.cases]
        dlc_label = [c.label for c in dlc_generator.cases]


        # Merge various cases into single case matrix
        case_df = pd.DataFrame(case_list)
        case_df.index = case_name
        # Add case name and dlc label to front for readability
        case_df.insert(0,'DLC',dlc_label)
        case_df.insert(0,'case_name',case_name)
        text_table = case_df.to_string(index=False)

        # Write the text table to a yaml, text file
        write_yaml(case_df.to_dict(),os.path.join(self.FAST_runDirectory,'case_matrix_combined.yaml'))
        with open(os.path.join(self.FAST_runDirectory,'case_matrix_combined.txt'), 'w') as file:
            file.write(text_table)
            
            
        channels= self.output_channels(fst_vt)

        # Delete the extra case_inputs because they don't play nicely with aeroelasticse
        for case in case_list:
            for key in list(case):
                if key[0] in ['DLC','TurbSim']:
                    del case[key]
        
        
        # FAST wrapper setup
        # JJ->DZ: here is the first point in logic for linearization
        if modopt['OpenFAST_Linear']['flag']:
            linearization_options               = modopt['OpenFAST_Linear']['linearization']

            # Use openfast binary until library works
            fastBatch                           = LinearFAST(**linearization_options)
            fastBatch.FAST_runDirectory         = self.FAST_runDirectory
            fastBatch.use_exe                   = True      # linearization not working with library
            fastBatch.fst_vt                    = fst_vt
            fastBatch.cores                     = self.cores

            lin_case_list, lin_case_name        = fastBatch.gen_linear_cases(inputs)
            fastBatch.case_list                 = lin_case_list
            fastBatch.case_name_list            = lin_case_name

            # Save this list of linear cases for making linear model, not the best solution, but it works
            self.lin_case_name                  = lin_case_name
        else:
            fastBatch                           = fastwrap.runFAST_pywrapper_batch()
            fastBatch.FAST_runDirectory         = self.FAST_runDirectory
            fastBatch.case_list                 = case_list
            fastBatch.case_name_list            = case_name     
            fastBatch.use_exe                   = modopt['General']['openfast_configuration']['use_exe']
        
        fastBatch.channels          = channels
        fastBatch.FAST_InputFile    = self.FAST_InputFile
        fastBatch.fst_vt            = fst_vt
        fastBatch.keep_time         = modopt['General']['openfast_configuration']['keep_time']
        fastBatch.post              = FAST_IO_timeseries
        fastBatch.allow_fails       = modopt['General']['openfast_configuration']['allow_fails']
        fastBatch.fail_value        = modopt['General']['openfast_configuration']['fail_value']
        fastBatch.write_stdout      = modopt['General']['openfast_configuration']['write_stdout']
        if self.FAST_exe_user is not None:
            fastBatch.FAST_exe      = self.FAST_exe_user
        if self.FAST_lib_user is not None:
            fastBatch.FAST_lib      = self.FAST_lib_user

        fastBatch.overwrite_outfiles = True  #<--- Debugging only, set to False to prevent OpenFAST from running if the .outb already exists

        # Initialize fatigue channels and setings
        # TODO: Stress Concentration Factor?
        magnitude_channels = dict( fastwrap.magnitude_channels_default )
        fatigue_channels =  dict( fastwrap.fatigue_channels_default )

        # Nacelle accelleration
        magnitude_channels['NcIMUTA'] = ['NcIMUTAxs','NcIMUTAzs','NcIMUTAzs']

        # Blade fatigue: spar caps at the root (upper & lower?), TE at max chord
        # Convert ultstress and S_intercept values to kPa with 1e-3 factor
        if not modopt['OpenFAST']['from_openfast']:
            for u in ['U','L']:
                blade_fatigue_root = FatigueParams(load2stress=1.0,
                                                   slope=inputs[f'blade_spar{u}_wohlerexp'],
                                                   ultimate_stress=1e-3*inputs[f'blade_spar{u}_ultstress'],
                                                   S_intercept=1e-3*inputs[f'blade_spar{u}_wohlerA'])
                blade_fatigue_te = FatigueParams(load2stress=1.0,
                                                 slope=inputs[f'blade_te{u}_wohlerexp'],
                                                 ultimate_stress=1e-3*inputs[f'blade_te{u}_ultstress'],
                                                 S_intercept=1e-3*inputs[f'blade_te{u}_wohlerA'])

                for k in range(1,self.n_blades+1):
                    blade_root_Fz = blade_fatigue_root.copy()
                    blade_root_Fz.load2stress = inputs[f'blade_root_spar{u}_load2stress'][2]
                    fatigue_channels[f'RootSpar{u}_Fzb{k}'] = blade_root_Fz
                    magnitude_channels[f'RootSpar{u}_Fzb{k}'] = [f'RootFzb{k}']

                    blade_root_Mx = blade_fatigue_root.copy()
                    blade_root_Mx.load2stress = inputs[f'blade_root_spar{u}_load2stress'][3]
                    fatigue_channels[f'RootSpar{u}_Mxb{k}'] = blade_root_Mx
                    magnitude_channels[f'RootSpar{u}_Mxb{k}'] = [f'RootMxb{k}']

                    blade_root_My = blade_fatigue_root.copy()
                    blade_root_My.load2stress = inputs[f'blade_root_spar{u}_load2stress'][4]
                    fatigue_channels[f'RootSpar{u}_Myb{k}'] = blade_root_My
                    magnitude_channels[f'RootSpar{u}_Myb{k}'] = [f'RootMyb{k}']

                    blade_maxc_Fz = blade_fatigue_te.copy()
                    blade_maxc_Fz.load2stress = inputs[f'blade_maxc_te{u}_load2stress'][2]
                    fatigue_channels[f'Spn2te{u}_FLzb{k}'] = blade_maxc_Fz
                    magnitude_channels[f'Spn2te{u}_FLzb{k}'] = [f'Spn2FLzb{k}']

                    blade_maxc_Mx = blade_fatigue_te.copy()
                    blade_maxc_Mx.load2stress = inputs[f'blade_maxc_te{u}_load2stress'][3]
                    fatigue_channels[f'Spn2te{u}_MLxb{k}'] = blade_maxc_Mx
                    magnitude_channels[f'Spn2te{u}_MLxb{k}'] = [f'Spn2MLxb{k}']

                    blade_maxc_My = blade_fatigue_te.copy()
                    blade_maxc_My.load2stress = inputs[f'blade_maxc_te{u}_load2stress'][4]
                    fatigue_channels[f'Spn2te{u}_MLyb{k}'] = blade_maxc_My
                    magnitude_channels[f'Spn2te{u}_MLyb{k}'] = [f'Spn2MLyb{k}']

            # Low speed shaft fatigue
            # Convert ultstress and S_intercept values to kPa with 1e-3 factor
            # Use DNV RP C203 Fatigue steel B1 in air
            lss_fatigue = FatigueParams(load2stress=1.0,
                                        dnv_name='B1',
                                        dnv_type='air',
                                        ultimate_stress=1e-3*inputs['lss_ultstress'],
                                        S_intercept=1e-3*inputs['lss_wohlerA'])
            for s in ['Ax','Sh']:
                sstr = 'axial' if s=='Ax' else 'shear'
                for ik, k in enumerate(['F','M']):
                    for ix, x in enumerate(['x','yz']):
                        idx = 3*ik+ix
                        lss_fatigue_ii = lss_fatigue.copy()
                        lss_fatigue_ii.load2stress = inputs[f'lss_{sstr}_load2stress'][idx]
                        fatigue_channels[f'LSShft{s}{k}{x}a'] = lss_fatigue_ii
                        if ix==0:
                            magnitude_channels[f'LSShft{s}{k}{x}a'] = ['RotThrust'] if ik==0 else ['RotTorq']
                        else:
                            magnitude_channels[f'LSShft{s}{k}{x}a'] = ['LSShftFya', 'LSShftFza'] if ik==0 else ['LSSTipMya', 'LSSTipMza']

            # Aero-only hub loads
            magnitude_channels["RtFldF"] = ["RtFldFxh", "RtFldFyh", "RtFldFzh"]
            magnitude_channels["RtFldM"] = ["RtFldMxh", "RtFldMyh", "RtFldMzh"]

            # Fatigue at the tower base
            # Convert ultstress and S_intercept values to kPa with 1e-3 factor
            # Use DNV RP C203 Fatigue steel D in air
            tower_fatigue_base = FatigueParams(load2stress=1.0,
                                               dnv_name='D',
                                               dnv_type='air',
                                               ultimate_stress=1e-3*inputs['tower_ultstress'][0],
                                               S_intercept=1e-3*inputs['tower_wohlerA'][0])
            for s in ['Ax','Sh']:
                sstr = 'axial' if s=='Ax' else 'shear'
                for ik, k in enumerate(['F','M']):
                    for ix, x in enumerate(['xy','z']):
                        idx = 3*ik+2*ix
                        tower_fatigue_ii = tower_fatigue_base.copy()
                        tower_fatigue_ii.load2stress = inputs[f'tower_{sstr}_load2stress'][0,idx]
                        fatigue_channels[f'TwrBs{s}{k}{x}t'] = tower_fatigue_ii
                        magnitude_channels[f'TwrBs{s}{k}{x}t'] = [f'TwrBs{k}{x}t'] if x=='z' else [f'TwrBs{k}xt', f'TwrBs{k}yt']

            # Fatigue at monopile base (mudline)
            # No need to convert to kPa here since SubDyn reports in N already
            # Use DNV RP C203 Fatigue steel D in seawater
            if modopt['flags']['monopile']:
                monopile_fatigue_base = FatigueParams(load2stress=1.0,
                                                      dnv_name='D',
                                                      dnv_type='sea',
                                                      ultimate_stress=inputs['monopile_ultstress'][0],
                                                      S_intercept=inputs['monopile_wohlerA'][0])
                for s in ['Ax','Sh']:
                    sstr = 'axial' if s=='Ax' else 'shear'
                    for ik, k in enumerate(['F','M']):
                        for ix, x in enumerate(['xy','z']):
                            idx = 3*ik+2*ix
                            monopile_fatigue_ii = monopile_fatigue_base.copy()
                            monopile_fatigue_ii.load2stress = inputs[f'monopile_{sstr}_load2stress'][0,idx]
                            fatigue_channels[f'M1N1{s}{k}K{x}e'] = monopile_fatigue_ii
                            magnitude_channels[f'M1N1{s}{k}K{x}e'] = [f'M1N1{k}K{x}e'] if x=='z' else [f'M1N1{k}Kxe', f'M1N1{k}Kye']

        # Store settings
        fastBatch.goodman            = modopt['General']['goodman_correction'] # Where does this get placed in schema?
        fastBatch.fatigue_channels   = fatigue_channels
        fastBatch.magnitude_channels = magnitude_channels

        # Run FAST
        if self.mpi_run and not self.options['opt_options']['driver']['design_of_experiments']['flag']:
            self.cruncher = fastBatch.run_mpi(self.mpi_comm_map_down)
        else:
            if self.cores == 1:
                self.cruncher = fastBatch.run_serial()
            else:
                self.cruncher = fastBatch.run_multi(self.cores)

        self.fst_vt = fst_vt
        self.of_inumber = self.of_inumber + 1
        sys.stdout.flush()

        return case_list, case_name, dlc_generator

    def post_process(self, case_list, dlc_generator, inputs, discrete_inputs, outputs, discrete_outputs):
        modopt = self.options['modeling_options']

        # Analysis
        comp_aero = any([cl[('Fst', 'CompAero')] for cl in case_list if ('Fst','CompAero') in cl]) or bool(self.fst_vt['Fst']['CompAero'])   # do any sims have required AeroDyn channels?
        if self.options['modeling_options']['flags']['blade'] and comp_aero:
            self.get_blade_loading(inputs, outputs)
            
        if self.options['modeling_options']['flags']['tower']:
            self.get_tower_loading(inputs, outputs)
            
        # SubDyn is only supported in Level3: linearization in OpenFAST will be available in 3.0.0
        if modopt['flags']['monopile']:
            self.get_monopile_loading(inputs, outputs)

        # If DLC 1.1 not used, calculate_AEP will just compute average power of simulations
        self.calculate_AEP(case_list, dlc_generator, discrete_inputs, outputs)

        self.get_weighted_DELs(dlc_generator, inputs, discrete_inputs, outputs)
        
        self.get_control_measures(inputs, outputs)

        self.get_signalperiods( outputs, discrete_outputs)

        if modopt['flags']['floating'] or (modopt['OpenFAST']['from_openfast'] and self.fst_vt['Fst']['CompMooring']>0):
            self.get_floating_measures(inputs, outputs)

        # Did any OpenFAST runs fail?
        if modopt['OpenFAST']['flag']:
            if any(self.cruncher.summary_stats['openfast_failed']['mean'] > 0):
                outputs['openfast_failed'] = 2

        # # Did any OpenFAST runs fail?
        # if any(summary_stats['openfast_failed']['mean'] > 0):
        #     outputs['openfast_failed'] = 2

        # Save Data
        if modopt['General']['openfast_configuration']['save_timeseries']:
            self.save_timeseries()

        if modopt['General']['openfast_configuration']['save_iterations']:
            self.save_iterations(discrete_outputs)

        # Open loop to closed loop error, move this to before save_timeseries when finished
        if modopt['OL2CL']['flag']:
            self.get_OL2CL_error(outputs)

    def get_blade_loading(self, inputs, outputs):
        """
        Find the spanwise loading along the blade span.

        Parameters
        ----------
        sum_stats : pd.DataFrame
        extreme_table : dict
        """
        sum_stats = self.cruncher.summary_stats
        extreme_table = self.cruncher.extremes
        
        # Determine maximum deflection magnitudes
        if self.n_blades == 2:
            defl_mag = [max(sum_stats['TipDxc1']['max']), max(sum_stats['TipDxc2']['max'])]
        else:
            defl_mag = [max(sum_stats['TipDxc1']['max']), max(sum_stats['TipDxc2']['max']), max(sum_stats['TipDxc3']['max'])]
        # Get the maximum out of plane blade deflection
        outputs["max_TipDxc"] = np.max(defl_mag)

        # Return moments around x and y and axial force along blade span at instance of largest flapwise bending moment at each node
        My_chans = ["RootMyb", "Spn1MLyb", "Spn2MLyb", "Spn3MLyb", "Spn4MLyb", "Spn5MLyb", "Spn6MLyb", "Spn7MLyb", "Spn8MLyb", "Spn9MLyb"]
        Mx_chans = ["RootMxb", "Spn1MLxb", "Spn2MLxb", "Spn3MLxb", "Spn4MLxb", "Spn5MLxb", "Spn6MLxb", "Spn7MLxb", "Spn8MLxb", "Spn9MLxb"]
        Fz_chans = ["RootFzb", "Spn1FLzb", "Spn2FLzb", "Spn3FLzb", "Spn4FLzb", "Spn5FLzb", "Spn6FLzb", "Spn7FLzb", "Spn8FLzb", "Spn9FLzb"]
            
        Fz = []
        Mx = []
        My = []
        for My_chan,Mx_chan,Fz_chan in zip(My_chans, Mx_chans, Fz_chans):
            if self.n_blades == 2:
                bld_idx_max = np.argmax([max(sum_stats[My_chan+'1']['max']), max(sum_stats[My_chan+'2']['max'])])
            else:
                bld_idx_max = np.argmax([max(sum_stats[My_chan+'1']['max']), max(sum_stats[My_chan+'2']['max']), max(sum_stats[My_chan+'3']['max'])])
            My_max_chan = My_chan + str(bld_idx_max+1)
            My.append(extreme_table[My_max_chan][np.argmax(sum_stats[My_max_chan]['max'])][My_chan+str(bld_idx_max+1)])
            Mx.append(extreme_table[My_max_chan][np.argmax(sum_stats[My_max_chan]['max'])][Mx_chan+str(bld_idx_max+1)])
            Fz.append(extreme_table[My_max_chan][np.argmax(sum_stats[My_max_chan]['max'])][Fz_chan+str(bld_idx_max+1)])


        if np.any(np.isnan(Fz)):
            logger.warning('WARNING: nans found in Fz extremes')
            Fz[np.isnan(Fz)] = 0.0
        if np.any(np.isnan(Mx)):
            logger.warning('WARNING: nans found in Mx extremes')
            Mx[np.isnan(Mx)] = 0.0
        if np.any(np.isnan(My)):
            logger.warning('WARNING: nans found in My extremes')
            My[np.isnan(My)] = 0.0
        spline_Fz = PchipInterpolator(np.hstack((self.R_out_ED_bl, inputs['Rtip'])), np.hstack((Fz, 0.)))
        spline_Mx = PchipInterpolator(np.hstack((self.R_out_ED_bl, inputs['Rtip'])), np.hstack((Mx, 0.)))
        spline_My = PchipInterpolator(np.hstack((self.R_out_ED_bl, inputs['Rtip'])), np.hstack((My, 0.)))

        r = inputs['r']
        Fz_out = spline_Fz(r).flatten()
        Mx_out = spline_Mx(r).flatten()
        My_out = spline_My(r).flatten()

        outputs['blade_maxTD_Mx'] = Mx_out
        outputs['blade_maxTD_My'] = My_out
        outputs['blade_maxTD_Fz'] = Fz_out

        # Determine maximum root moment
        if self.n_blades == 2:
            blade_root_flap_moment = max([max(sum_stats['RootMyb1']['max']), max(sum_stats['RootMyb2']['max'])])
            blade_root_oop_moment  = max([max(sum_stats['RootMyc1']['max']), max(sum_stats['RootMyc2']['max'])])
            blade_root_tors_moment  = max([max(sum_stats['RootMzb1']['max']), max(sum_stats['RootMzb2']['max'])])
        else:
            blade_root_flap_moment = max([max(sum_stats['RootMyb1']['max']), max(sum_stats['RootMyb2']['max']), max(sum_stats['RootMyb3']['max'])])
            blade_root_oop_moment  = max([max(sum_stats['RootMyc1']['max']), max(sum_stats['RootMyc2']['max']), max(sum_stats['RootMyc3']['max'])])
            blade_root_tors_moment  = max([max(sum_stats['RootMzb1']['max']), max(sum_stats['RootMzb2']['max']), max(sum_stats['RootMzb3']['max'])])
        outputs['max_RootMyb'] = blade_root_flap_moment
        outputs['max_RootMyc'] = blade_root_oop_moment
        outputs['max_RootMzb'] = blade_root_tors_moment

        ## Get hub moments and forces in the non-rotating frame
        outputs['hub_Fxyz'] = np.array([extreme_table['LSShftF'][np.argmax(sum_stats['LSShftF']['max'])]['RotThrust'],
                                        extreme_table['LSShftF'][np.argmax(sum_stats['LSShftF']['max'])]['LSShftFys'],
                                        extreme_table['LSShftF'][np.argmax(sum_stats['LSShftF']['max'])]['LSShftFzs']])*1.e3
        outputs['hub_Mxyz'] = np.array([extreme_table['LSShftM'][np.argmax(sum_stats['LSShftM']['max'])]['RotTorq'],
                                        extreme_table['LSShftM'][np.argmax(sum_stats['LSShftM']['max'])]['LSSTipMys'],
                                        extreme_table['LSShftM'][np.argmax(sum_stats['LSShftM']['max'])]['LSSTipMzs']])*1.e3
        
        # Aero-only for WISDEM (outputs are in N and N-m)
        outputs['hub_Fxyz_aero'] = np.array([extreme_table['RtFldF'][np.argmax(sum_stats['RtFldF']['max'])]['RtFldFxh'],
                                             extreme_table['RtFldF'][np.argmax(sum_stats['RtFldF']['max'])]['RtFldFyh'],
                                             extreme_table['RtFldF'][np.argmax(sum_stats['RtFldF']['max'])]['RtFldFzh']])
        outputs['hub_Mxyz_aero'] = np.array([extreme_table['RtFldM'][np.argmax(sum_stats['RtFldM']['max'])]['RtFldMxh'],
                                             extreme_table['RtFldM'][np.argmax(sum_stats['RtFldM']['max'])]['RtFldMyh'],
                                             extreme_table['RtFldM'][np.argmax(sum_stats['RtFldM']['max'])]['RtFldMzh']])

        ## Post process aerodynamic data
        # Angles of attack - max, std, mean
        blade1_chans_aoa = ["B1N1Alpha", "B1N2Alpha", "B1N3Alpha", "B1N4Alpha", "B1N5Alpha", "B1N6Alpha", "B1N7Alpha", "B1N8Alpha", "B1N9Alpha"]
        blade2_chans_aoa = ["B2N1Alpha", "B2N2Alpha", "B2N3Alpha", "B2N4Alpha", "B2N5Alpha", "B2N6Alpha", "B2N7Alpha", "B2N8Alpha", "B2N9Alpha"]
        aoa_max_B1  = [np.max(sum_stats[var]['max'])    for var in blade1_chans_aoa]
        aoa_mean_B1 = [np.mean(sum_stats[var]['mean'])  for var in blade1_chans_aoa]
        aoa_std_B1  = [np.mean(sum_stats[var]['std'])   for var in blade1_chans_aoa]
        aoa_max_B2  = [np.max(sum_stats[var]['max'])    for var in blade2_chans_aoa]
        aoa_mean_B2 = [np.mean(sum_stats[var]['mean'])  for var in blade2_chans_aoa]
        aoa_std_B2  = [np.mean(sum_stats[var]['std'])   for var in blade2_chans_aoa]
        if self.n_blades == 2:
            spline_aoa_max      = PchipInterpolator(self.R_out_AD, np.max([aoa_max_B1, aoa_max_B2], axis=0))
            spline_aoa_std      = PchipInterpolator(self.R_out_AD, np.mean([aoa_std_B1, aoa_std_B2], axis=0))
            spline_aoa_mean     = PchipInterpolator(self.R_out_AD, np.mean([aoa_mean_B1, aoa_mean_B2], axis=0))
        elif self.n_blades == 3:
            blade3_chans_aoa    = ["B3N1Alpha", "B3N2Alpha", "B3N3Alpha", "B3N4Alpha", "B3N5Alpha", "B3N6Alpha", "B3N7Alpha", "B3N8Alpha", "B3N9Alpha"]
            aoa_max_B3          = [np.max(sum_stats[var]['max'])    for var in blade3_chans_aoa]
            aoa_mean_B3         = [np.mean(sum_stats[var]['mean'])  for var in blade3_chans_aoa]
            aoa_std_B3          = [np.mean(sum_stats[var]['std'])   for var in blade3_chans_aoa]
            spline_aoa_max      = PchipInterpolator(self.R_out_AD, np.max([aoa_max_B1, aoa_max_B2, aoa_max_B3], axis=0))
            spline_aoa_std      = PchipInterpolator(self.R_out_AD, np.mean([aoa_max_B1, aoa_std_B2, aoa_std_B3], axis=0))
            spline_aoa_mean     = PchipInterpolator(self.R_out_AD, np.mean([aoa_mean_B1, aoa_mean_B2, aoa_mean_B3], axis=0))
        else:
            raise Exception('The calculations only support 2 or 3 bladed rotors')

        outputs['max_aoa']  = spline_aoa_max(r)
        outputs['std_aoa']  = spline_aoa_std(r)
        outputs['mean_aoa'] = spline_aoa_mean(r)


    def get_tower_loading(self, inputs, outputs):
        """
        Find the loading along the tower height.

        Parameters
        ----------
        sum_stats : pd.DataFrame
        extreme_table : dict
        """
        sum_stats = self.cruncher.summary_stats
        extreme_table = self.cruncher.extremes

        tower_chans_Fx = ["TwrBsFxt", "TwHt1FLxt", "TwHt2FLxt", "TwHt3FLxt", "TwHt4FLxt", "TwHt5FLxt", "TwHt6FLxt", "TwHt7FLxt", "TwHt8FLxt", "TwHt9FLxt", "YawBrFxp"]
        tower_chans_Fy = ["TwrBsFyt", "TwHt1FLyt", "TwHt2FLyt", "TwHt3FLyt", "TwHt4FLyt", "TwHt5FLyt", "TwHt6FLyt", "TwHt7FLyt", "TwHt8FLyt", "TwHt9FLyt", "YawBrFyp"]
        tower_chans_Fz = ["TwrBsFzt", "TwHt1FLzt", "TwHt2FLzt", "TwHt3FLzt", "TwHt4FLzt", "TwHt5FLzt", "TwHt6FLzt", "TwHt7FLzt", "TwHt8FLzt", "TwHt9FLzt", "YawBrFzp"]
        tower_chans_Mx = ["TwrBsMxt", "TwHt1MLxt", "TwHt2MLxt", "TwHt3MLxt", "TwHt4MLxt", "TwHt5MLxt", "TwHt6MLxt", "TwHt7MLxt", "TwHt8MLxt", "TwHt9MLxt", "YawBrMxp"]
        tower_chans_My = ["TwrBsMyt", "TwHt1MLyt", "TwHt2MLyt", "TwHt3MLyt", "TwHt4MLyt", "TwHt5MLyt", "TwHt6MLyt", "TwHt7MLyt", "TwHt8MLyt", "TwHt9MLyt", "YawBrMyp"]
        tower_chans_Mz = ["TwrBsMzt", "TwHt1MLzt", "TwHt2MLzt", "TwHt3MLzt", "TwHt4MLzt", "TwHt5MLzt", "TwHt6MLzt", "TwHt7MLzt", "TwHt8MLzt", "TwHt9MLzt", "YawBrMzp"]

        fatb_max_chan   = "TwrBsMyt"
        fatb_max = np.max(sum_stats[fatb_max_chan]['max'])
        idx      = np.argmax(sum_stats[fatb_max_chan]['max'])
        # Get the maximum fore-aft moment at tower base
        outputs["max_TwrBsMyt"] = fatb_max
        outputs["max_TwrBsMyt_ratio"] = fatb_max / self.options['opt_options']['constraints']['control']['Max_TwrBsMyt']['max']
        # Return forces and moments along tower height at instance of largest fore-aft tower base moment
        Fx = [extreme_table[fatb_max_chan][idx][var] for var in tower_chans_Fx]
        Fy = [extreme_table[fatb_max_chan][idx][var] for var in tower_chans_Fy]
        Fz = [extreme_table[fatb_max_chan][idx][var] for var in tower_chans_Fz]
        Mx = [extreme_table[fatb_max_chan][idx][var] for var in tower_chans_Mx]
        My = [extreme_table[fatb_max_chan][idx][var] for var in tower_chans_My]
        Mz = [extreme_table[fatb_max_chan][idx][var] for var in tower_chans_Mz]

        # Spline results on tower basic grid
        spline_Fx      = PchipInterpolator(self.Z_out_ED_twr, Fx)
        spline_Fy      = PchipInterpolator(self.Z_out_ED_twr, Fy)
        spline_Fz      = PchipInterpolator(self.Z_out_ED_twr, Fz)
        spline_Mx      = PchipInterpolator(self.Z_out_ED_twr, Mx)
        spline_My      = PchipInterpolator(self.Z_out_ED_twr, My)
        spline_Mz      = PchipInterpolator(self.Z_out_ED_twr, Mz)

        z_full = inputs['tower_z_full']
        z_sec, _ = util.nodal2sectional(z_full)
        z = (z_sec - z_sec[0]) / (z_sec[-1] - z_sec[0])

        outputs['tower_maxMy_Fx'] = spline_Fx(z)
        outputs['tower_maxMy_Fy'] = spline_Fy(z)
        outputs['tower_maxMy_Fz'] = spline_Fz(z)
        outputs['tower_maxMy_Mx'] = spline_Mx(z)
        outputs['tower_maxMy_My'] = spline_My(z)
        outputs['tower_maxMy_Mz'] = spline_Mz(z)
        

    def get_monopile_loading(self, inputs, outputs):
        """
        Find the loading along the monopile length.

        Parameters
        ----------
        sum_stats : pd.DataFrame
        extreme_table : dict
        """
        sum_stats = self.cruncher.summary_stats
        extreme_table = self.cruncher.extremes

        monopile_chans_Fx = []
        monopile_chans_Fy = []
        monopile_chans_Fz = []
        monopile_chans_Mx = []
        monopile_chans_My = []
        monopile_chans_Mz = []
        k=1
        for i in range(len(self.Z_out_SD_mpl)):
            if k==len(self.fst_vt['SubDyn']['NodeCnt']):
                Node=2
            else:
                Node=1
            monopile_chans_Fx += [f"M{k}N{Node}FKxe"]
            monopile_chans_Fy += [f"M{k}N{Node}FKye"]
            monopile_chans_Fz += [f"M{k}N{Node}FKze"]
            monopile_chans_Mx += [f"M{k}N{Node}MKxe"]
            monopile_chans_My += [f"M{k}N{Node}MKye"]
            monopile_chans_Mz += [f"M{k}N{Node}MKze"]
            k+=1

        # # Get the maximum of signal M1N1MKye
        max_chan = "M1N1MKye"
        outputs["max_M1N1MKye"] = np.max(sum_stats[max_chan]['max'])
        idx = np.argmax(sum_stats[max_chan]['max'])
        # # Return forces and moments along monopile at instance of largest fore-aft tower base moment
        Fx = [extreme_table[max_chan][idx][var] for var in monopile_chans_Fx]
        Fy = [extreme_table[max_chan][idx][var] for var in monopile_chans_Fy]
        Fz = [extreme_table[max_chan][idx][var] for var in monopile_chans_Fz]
        Mx = [extreme_table[max_chan][idx][var] for var in monopile_chans_Mx]
        My = [extreme_table[max_chan][idx][var] for var in monopile_chans_My]
        Mz = [extreme_table[max_chan][idx][var] for var in monopile_chans_Mz]

        # # Spline results on grid of channel locations along the monopile
        spline_Fx      = PchipInterpolator(self.Z_out_SD_mpl, Fx)
        spline_Fy      = PchipInterpolator(self.Z_out_SD_mpl, Fy)
        spline_Fz      = PchipInterpolator(self.Z_out_SD_mpl, Fz)
        spline_Mx      = PchipInterpolator(self.Z_out_SD_mpl, Mx)
        spline_My      = PchipInterpolator(self.Z_out_SD_mpl, My)
        spline_Mz      = PchipInterpolator(self.Z_out_SD_mpl, Mz)

        z_full = inputs['monopile_z_full']
        z_sec, _ = util.nodal2sectional(z_full)
        z = (z_sec - z_sec[0]) / (z_sec[-1] - z_sec[0])

        # SubDyn reports in N, but ElastoDyn and units here report in kN, so scale by 0.001
        outputs['monopile_maxMy_Fx'] = 1e-3*spline_Fx(z)
        outputs['monopile_maxMy_Fy'] = 1e-3*spline_Fy(z)
        outputs['monopile_maxMy_Fz'] = 1e-3*spline_Fz(z)
        outputs['monopile_maxMy_Mx'] = 1e-3*spline_Mx(z)
        outputs['monopile_maxMy_My'] = 1e-3*spline_My(z)
        outputs['monopile_maxMy_Mz'] = 1e-3*spline_Mz(z)


    def calculate_AEP(self, case_list, dlc_generator, discrete_inputs, outputs):
        """
        Calculates annual energy production of the relevant DLCs in `case_list`.

        Parameters
        ----------
        sum_stats : pd.DataFrame
        case_list : list
        dlc_list : list
        """
        ## Get AEP and power curve

        # determine which dlc will be used for the powercurve calculations, allows using dlc 1.1 if specific power curve calculations were not run
        sum_stats = self.cruncher.summary_stats

        modopts = self.options['modeling_options']
        DLCs = [i_dlc['DLC'] for i_dlc in modopts['DLC_driver']['DLCs']]
        if 'AEP' in DLCs:
            DLC_label_for_AEP = 'AEP'
        else:
            DLC_label_for_AEP = '1.1'
            logger.warning('WARNING: DLC 1.1 is being used for AEP calculations.  Use the AEP DLC for more accurate wind modeling with constant TI.')

        modopts = self.options['modeling_options']
        DLCs = [i_dlc['DLC'] for i_dlc in modopts['DLC_driver']['DLCs']]
        if 'AEP' in DLCs:
            DLC_label_for_AEP = 'AEP'
        else:
            DLC_label_for_AEP = '1.1'
            logger.warning('WARNING: DLC 1.1 is being used for AEP calculations.  Use the AEP DLC for more accurate wind modeling with constant TI.')

        idx_pwrcrv = []
        U = []
        for i_case in range(dlc_generator.n_cases):
            if dlc_generator.cases[i_case].label == DLC_label_for_AEP:
<<<<<<< HEAD
                idx_pwrcrv.append(i_case)
                U.append(dlc_generator.cases[i_case].URef)
=======
                idx_pwrcrv = np.append(idx_pwrcrv, i_case)
                U = np.append(U, dlc_generator.cases[i_case].URef)
>>>>>>> 30a509e6

        if len(U) > 0:
            self.cruncher.set_probability_turbine_class(U, discrete_inputs['turbine_class'], idx=idx_pwrcrv)

<<<<<<< HEAD
        # Skip if we're not running with aerodynamics or controls/generator
        if not self.fst_vt['Fst']['CompAero'] or not self.fst_vt['Fst']['CompServo']:
            return outputs
            
        AEP, _ = self.cruncher.compute_aep("GenPwr", idx=idx_pwrcrv)
        outputs['AEP'] = AEP

        if len(idx_pwrcrv) > 0:
            sum_stats = sum_stats.iloc[idx_pwrcrv]
=======
        # Calculate AEP and Performance Data
        if len(U) > 1 and self.fst_vt['Fst']['CompServo'] == 1:
            pp = PowerProduction(discrete_inputs['turbine_class'])
            pwr_curve_vars   = ["GenPwr", "RtFldCp", "RtFldCt", "RotSpeed", "BldPitch1"]
            AEP, perf_data = pp.AEP(stats_pwrcrv, U, pwr_curve_vars)

            outputs['P_out'] = perf_data['GenPwr']['mean'] * 1.e3
            outputs['Cp_out'] = perf_data['RtFldCp']['mean']
            outputs['Ct_out'] = perf_data['RtFldCt']['mean']
            outputs['Omega_out'] = perf_data['RotSpeed']['mean']
            outputs['pitch_out'] = perf_data['BldPitch1']['mean']
            outputs['AEP'] = AEP
        else:
            # If DLC 1.1 was run
            if len(stats_pwrcrv['RtFldCp']['mean']): 
                outputs['Cp_out'] = stats_pwrcrv['RtFldCp']['mean']
                outputs['Ct_out'] = stats_pwrcrv['RtFldCt']['mean']
                outputs['Omega_out'] = stats_pwrcrv['RotSpeed']['mean']
                outputs['pitch_out'] = stats_pwrcrv['BldPitch1']['mean']
                if self.fst_vt['Fst']['CompServo'] == 1:
                    outputs['AEP'] = stats_pwrcrv['GenPwr']['mean']
                    outputs['P_out'] = stats_pwrcrv['GenPwr']['mean'].iloc[0] * 1.e3
                logger.warning('WARNING: OpenFAST is run at a single wind speed. AEP cannot be estimated. Using average power instead.')
            else:
                outputs['Cp_out'] = sum_stats['RtFldCp']['mean'].mean()
                outputs['Ct_out'] = sum_stats['RtFldCt']['mean'].mean()
                outputs['Omega_out'] = sum_stats['RotSpeed']['mean'].mean()
                outputs['pitch_out'] = sum_stats['BldPitch1']['mean'].mean()
                if self.fst_vt['Fst']['CompServo'] == 1:
                    outputs['AEP'] = sum_stats['GenPwr']['mean'].mean()
                    outputs['P_out'] = sum_stats['GenPwr']['mean'].iloc[0] * 1.e3
                logger.warning('WARNING: OpenFAST is not run using DLC AEP, 1.1, or 1.2. AEP cannot be estimated. Using average power instead.')

        if len(U)>0:
>>>>>>> 30a509e6
            outputs['V_out'] = np.unique(U)
            prob = self.cruncher.prob[idx_pwrcrv]
        else:
            outputs['V_out'] = dlc_generator.cases[0].URef
            prob = self.cruncher.prob
            logger.warning('WARNING: OpenFAST is not run using DLC AEP, 1.1, or 1.2. AEP cannot be estimated well. Using average power instead.')

        if len(U) == 1:
            logger.warning('WARNING: OpenFAST is run at a single wind speed. AEP cannot be estimated. Using average power instead.')
            
        # Calculate AEP and Performance Data
        outputs['Cp_out'] = np.sum(prob * sum_stats['RtFldCp']['mean'])
        outputs['Ct_out'] = np.sum(prob * sum_stats['RtFldCt']['mean'])
        outputs['Omega_out'] = np.sum(prob * sum_stats['RotSpeed']['mean'])
        outputs['pitch_out'] = np.sum(prob * sum_stats['BldPitch1']['mean'])
        if self.fst_vt['Fst']['CompServo'] == 1:
            outputs['P_out'] = np.sum(prob * sum_stats['GenPwr']['mean']) * 1e3


    def get_weighted_DELs(self, dlc_generator, inputs, discrete_inputs, outputs):
        modopt = self.options['modeling_options']
        fatigue_dlc_operation = ['1.2', '3.1', '4.1']
        fatigue_dlc_parked = ['6.4']
        fatigue_dlc_fault = ['2.4', '7.2']
        fatigue_dlcs = fatigue_dlc_operation + fatigue_dlc_parked + fatigue_dlc_fault
        
        # See if we have fatigue DLCs
        U = np.zeros(dlc_generator.n_cases)
        ifat = []
        iop = []
        inonop = []
        ifault = []
        for k in range(dlc_generator.n_cases):
            U[k] = dlc_generator.cases[k].URef
            
            if str(dlc_generator.cases[k].label) in fatigue_dlcs:
                ifat.append( k )
                if str(dlc_generator.cases[k].label) in fatigue_dlc_operation:
                    iop.append( k )
                elif str(dlc_generator.cases[k].label) in fatigue_dlc_parked:
                    inonop.append( k )
                elif str(dlc_generator.cases[k].label) in fatigue_dlc_fault:
                    ifault.append( k )

        # If fatigue DLCs are present, then limit analysis to those only
        if len(ifat) > 0:
            U = U[ifat]
        
        # Get wind distribution probabilities, make sure they are normalized
        self.cruncher.set_probability_turbine_class(U, discrete_inputs['turbine_class'], idx=ifat)

        # Scale all DELs and damage by probability and collapse over the various DLCs (inner dot product)
        dels_total, damage_total = self.cruncher.compute_total_fatigue(lifetime=inputs['lifetime'],
                                                                       idx=iop, idx_park=inonop, idx_fault=ifault, n_fault=10)
        dels_total = dels_total.loc['Weighted']
        damage_total = damage_total.loc['Weighted']
        
        # Standard DELs for blade root and tower base
        outputs['DEL_RootMyb'] = np.max([dels_total[f'RootMyb{k+1}'] for k in range(self.n_blades)])
        outputs['DEL_TwrBsMyt'] = dels_total['TwrBsM']
        outputs['DEL_TwrBsMyt_ratio'] = dels_total['TwrBsM']/self.options['opt_options']['constraints']['control']['DEL_TwrBsMyt']['max']
            
        # Compute total fatigue damage in spar caps at blade root and trailing edge at max chord location
        if not modopt['OpenFAST']['from_openfast']:
            for k in range(1,self.n_blades+1):
                for u in ['U','L']:
                    damage_total[f'BladeRootSpar{u}_Axial{k}'] = (damage_total[f'RootSpar{u}_Fzb{k}'] +
                                                                  damage_total[f'RootSpar{u}_Mxb{k}'] +
                                                                  damage_total[f'RootSpar{u}_Myb{k}'])
                    damage_total[f'BladeMaxcTE{u}_Axial{k}'] = (damage_total[f'Spn2te{u}_FLzb{k}'] +
                                                                damage_total[f'Spn2te{u}_MLxb{k}'] +
                                                                damage_total[f'Spn2te{u}_MLyb{k}'])

            # Compute total fatigue damage in low speed shaft, tower base, monopile base
            # (Really these channel components should be added to togther to compute stress before rainflow counting,
            # but haven't figured out how to do that via 'calculate_channel' in streaming mode in pcrunch)
            damage_total['LSSAxial'] = damage_total['LSShftAxFxa'] + damage_total['LSShftAxMyza']
            damage_total['LSSShear'] = damage_total['LSShftAxFyza'] + damage_total['LSShftAxMxa']
            damage_total['TowerBaseAxial'] = damage_total['TwrBsAxFzt'] + damage_total['TwrBsAxMxyt']
            damage_total['TowerBaseShear'] = damage_total['TwrBsAxFxyt'] + damage_total['TwrBsAxMzt']
            if modopt['flags']['monopile']:
                damage_total['MonopileBaseAxial'] = damage_total['M1N1AxFKze'] + damage_total['M1N1AxMKxye']
                damage_total['MonopileBaseShear'] = damage_total['M1N1AxFKxye'] + damage_total['M1N1AxMKze']
            else:
                damage_total['MonopileBaseAxial'] = damage_total['MonopileBaseShear'] = 0.0

            # Assemble damages
            outputs['damage_blade_root_sparU'] = np.max([damage_total[f'BladeRootSparU_Axial{k+1}'] for k in range(self.n_blades)])
            outputs['damage_blade_root_sparL'] = np.max([damage_total[f'BladeRootSparL_Axial{k+1}'] for k in range(self.n_blades)])
            outputs['damage_blade_maxc_teU'] = np.max([damage_total[f'BladeMaxcTEU_Axial{k+1}'] for k in range(self.n_blades)])
            outputs['damage_blade_maxc_teL'] = np.max([damage_total[f'BladeMaxcTEL_Axial{k+1}'] for k in range(self.n_blades)])
            outputs['damage_lss'] = np.max( [damage_total['LSSAxial'], damage_total['LSSShear']] )
            outputs['damage_tower_base'] = np.max( [damage_total['TowerBaseAxial'], damage_total['TowerBaseShear']] )
            outputs['damage_monopile_base'] = np.max( [damage_total['MonopileBaseAxial'], damage_total['MonopileBaseShear']] )

            # Log damages
            if self.options['opt_options']['constraints']['damage']['tower_base']['log']:
                outputs['damage_tower_base'] = np.log(outputs['damage_tower_base'])


    def get_control_measures(self, inputs, outputs):
        '''
        calculate control measures:
            - rotor_overspeed

        given:
            - sum_stats : pd.DataFrame
        '''
        nblades = self.fst_vt['ElastoDyn']['NumBl']
        chanmax = [f'dBldPitch{k+1}' for k in range(nblades)]
        chanmax += ['GenSpeed','NcIMUTA']   # Note: this order needs to be maintained for the indexing below to work
        maxes   = self.cruncher.get_load_rankings(chanmax, ['abs'])
        
        # rotor overspeed
        max_gen_speed = maxes['val'].loc[maxes['channel'] == 'GenSpeed'].values[0]
        outputs['rotor_overspeed'] = (max_gen_speed * np.pi/30. / self.fst_vt['DISCON_in']['PC_RefSpd'] ) - 1.0     # Convert to rad/s (like DISCON) and normalize

        # nacelle accelleration
        outputs['max_nac_accel'] = maxes['val'].loc[maxes['channel'] == 'NcIMUTA'].values[0]

        # Pitch rates
        max_pitch_rates = maxes['val'].to_numpy()[:nblades]
        outputs['max_pitch_rate_sim'] = max_pitch_rates.max() / np.rad2deg(self.fst_vt['DISCON_in']['PC_MaxRat'])        # normalize by ROSCO pitch rate
        
        # pitch travel and duty cycle
        if self.options['modeling_options']['General']['openfast_configuration']['keep_time']:
            tot_time = 0
            tot_travel = 0
            num_dir_changes = 0
            max_pitch_rates = [0,0,0]
            for i_ts in range(self.cruncher.noutputs):
                iout = self.cruncher.outputs[i_ts].copy()
                iout.trim_data(self.TStart[i_ts], self.TMax[i_ts])
                
                # total time
                tot_time += iout.elapsed_time
                
                for i_blade in range(nblades):
                    # total pitch travel (\int |\dot{\frac{d\theta}{dt}| dt)
                    tot_travel += iout.total_travel(f'BldPitch{i_blade+1}')

                    # number of direction changes on each blade
                    num_dir_changes += 0.5 * np.sum(np.abs(np.diff(np.sign(iout[f'dBldPitch{i_blade+1}']))))

            # Normalize by number of blades, total time
            outputs['avg_pitch_travel'] = tot_travel / nblades / tot_time
            outputs['pitch_duty_cycle'] = num_dir_changes / nblades / tot_time

        else:
            logger.warning('openmdao_openfast warning: avg_pitch_travel, and pitch_duty_cycle require keep_time = True')


    def get_floating_measures(self, inputs, outputs):
        '''
        calculate floating measures:
            - Std_PtfmPitch (max over all dlcs if constraint, mean otheriwse)
            - Max_PtfmPitch

        given:
            - sum_stats : pd.DataFrame
        '''
        sum_stats = self.cruncher.summary_stats

        if self.options['opt_options']['constraints']['control']['Std_PtfmPitch']['flag']:
            outputs['Std_PtfmPitch'] = np.max(sum_stats['PtfmPitch']['std'])
        else:
            # Let's just average the standard deviation of PtfmPitch for now
            # TODO: weight based on WS distribution, or something else
            outputs['Std_PtfmPitch'] = np.mean(sum_stats['PtfmPitch']['std'])

        outputs['Max_PtfmPitch']  = np.max(sum_stats['PtfmPitch']['max'])

        # Max platform offset        
        outputs['Max_Offset'] = np.max(sum_stats['PtfmOffset']['max'])

    
    def get_signalperiods( self, outputs, discrete_outputs, method="peaks"):
        """
        Calculates the period of time domian signals

        given:
            - chan_time
            - dlc_generator
        """
        signal_periods = {} # Dictionary to save the periods

        # Skip if there are no free decay DLCs
        dlc_names = [i_dlc['DLC'] for i_dlc in self.options['modeling_options']['DLC_driver']['DLCs']]
        if 'freedecay' not in dlc_names:
            return


        # Channels to calculate periods of
        period_channels = {
            "initial_platform_roll":"PtfmRoll",
            "initial_platform_pitch":"PtfmPitch",
            "initial_platform_yaw":"PtfmYaw",
            "initial_platform_surge":"PtfmSurge",
            "initial_platform_sway":"PtfmSway",
            "initial_platform_heave":"PtfmHeave",
        }

        for i,idlc in enumerate(self.options['modeling_options']['DLC_driver']['DLCs']):
            if idlc['DLC'] == 'freedecay':
                # Find the channel used for freedecay dlc ()
                initcond_channels = []
                for channel in period_channels:
                    if idlc[channel] > 0:
                        initcond_channels.append(channel)
                if len(initcond_channels) > 1:
                    logger.warning('WARNING: Freedecay DLCs have been run with more than one initial platform deflection, period calculations may be incorrect')

                time = self.cruncher.outputs[i].time
                dt = time[1]-time[0]

                if method == "peaks":
                    for channel in initcond_channels:
                        signalidx = self.cruncher.outputs[i].channels.index(period_channels[channel])
                        inds = sig.find_peaks(self.cruncher.outputs[i].data[:,signalidx],height = idlc[channel]/10,distance=5/dt)[0]
                        if len(inds) < 2:
                            logger.warning('WARNING: Signal periods cannot be calculated for freedecay DLCs as there are less than two peaks')
                        else:
                            peak_times = self.cruncher.outputs[i].time[inds]
                            period = np.diff(peak_times).mean()
                            signal_periods[f"DLC_{i}_{period_channels[channel]}"] = period
                elif method == "fft":
                    for channel in initcond_channels:
                        signalidx = self.cruncher.outputs[i].channels.index(period_channels[channel])
                        signal = self.cruncher.outputs[i].data[:,signalidx]
                        Y = np.fft.fft(signal)
                        freq = np.fft.fftfreq(len(signal), dt)
                        peakfftidx = np.argmax(Y)
                        peakfftfreq = abs(freq[peakfftidx])
                        period = 1.0 / peakfftfreq
                        signal_periods[f"DLC_{i}_{period_channels[channel]}"] = period
                else:
                    raise Exception("method needs to be 'peaks' or 'fft' for get_signalperiods")
        discrete_outputs['signal_periods'] = signal_periods

    def get_OL2CL_error(self, outputs):
        ol_case_names = [os.path.join(
            weis_dir,
            self.options['modeling_options']['OL2CL']['trajectory_dir'],
            case_name + '.p'
        ) for case_name in case_naming(self.options['modeling_options']['DLC_driver']['n_cases'],'oloc')]

        rms_pitch_error = np.full(self.cruncher.noutputs, fill_value=1000.)
        for i_ts in range(self.cruncher.noutputs):
            # Get closed loop timeseries
            cl_ts = self.cruncher.outputs[i_ts]

            # Get open loop timeseries
            ol_ts = pd.read_pickle(ol_case_names[i_ts])

            # resample OL timeseries to match closed loop timeseries
            ol_resample = np.interp(cl_ts['Time'], ol_ts['Time'], ol_ts['BldPitch1'])

            # difference between open loop and closed loop (deg.)
            pitch_error = cl_ts['BldPitch1'] - ol_resample

            rms_pitch_error[i_ts] = np.sqrt(np.mean(pitch_error**2))

            if self.options['modeling_options']['OL2CL']['save_error']:
                save_dir = os.path.join(self.FAST_runDirectory,'iteration_'+str(self.of_inumber),'timeseries')
                pitch_error.to_pickle(os.path.join(save_dir,'pitch_error_'+ str(i_ts) + '.p'))

        # Average over DLCs and return, TODO: weight in future?  only works for a few wind speeds currently
        outputs['OL2CL_pitch'] = np.mean(rms_pitch_error)


    def get_ac_axis(self, inputs):
        
        # Get the absolute offset between pitch axis (rotation center) and aerodynamic center
        ch_offset = inputs['chord'] * (inputs['ac'] - inputs['le_location'])
        # Rotate it by the twist using the AD15 coordinate system
        x , y = util.rotate(0., 0., 0., ch_offset, -np.deg2rad(inputs['theta']))
        # Apply offset to determine the AC axis
        BlCrvAC = inputs['ref_axis_blade'][:,0] + x
        BlSwpAC = inputs['ref_axis_blade'][:,1] + y
        
        return BlCrvAC, BlSwpAC
    

    def write_FAST(self, fst_vt):
        writer                   = InputWriter_OpenFAST()
        writer.fst_vt            = fst_vt
        writer.FAST_runDirectory = self.FAST_runDirectory
        writer.FAST_namingOut    = self.FAST_namingOut
        writer.execute()

    def writeCpsurfaces(self, inputs):

        modopt = self.options['modeling_options']
        FASTpref  = modopt['openfast']['FASTpref']
        file_name = os.path.join(FASTpref['file_management']['FAST_runDirectory'], FASTpref['file_management']['FAST_namingOut'] + '_Cp_Ct_Cq.dat')

        # Write Cp-Ct-Cq-TSR tables file
        n_pitch = len(inputs['pitch_vector'])
        n_tsr   = len(inputs['tsr_vector'])
        n_U     = len(inputs['U_vector'])

        file = open(file_name,'w')
        file.write('# ------- Rotor performance tables ------- \n')
        file.write('# ------------ Written using AeroElasticSE with data from CCBlade ------------\n')
        file.write('\n')
        file.write('# Pitch angle vector - x axis (matrix columns) (deg)\n')
        for i in range(n_pitch):
            file.write('%.2f   ' % inputs['pitch_vector'][i])
        file.write('\n# TSR vector - y axis (matrix rows) (-)\n')
        for i in range(n_tsr):
            file.write('%.2f   ' % inputs['tsr_vector'][i])
        file.write('\n# Wind speed vector - z axis (m/s)\n')
        for i in range(n_U):
            file.write('%.2f   ' % inputs['U_vector'][i])
        file.write('\n')

        file.write('\n# Power coefficient\n\n')

        for i in range(n_U):
            for j in range(n_tsr):
                for k in range(n_pitch):
                    file.write('%.5f   ' % inputs['Cp_aero_table'][j,k,i])
                file.write('\n')
            file.write('\n')

        file.write('\n#  Thrust coefficient\n\n')
        for i in range(n_U):
            for j in range(n_tsr):
                for k in range(n_pitch):
                    file.write('%.5f   ' % inputs['Ct_aero_table'][j,k,i])
                file.write('\n')
            file.write('\n')

        file.write('\n# Torque coefficient\n\n')
        for i in range(n_U):
            for j in range(n_tsr):
                for k in range(n_pitch):
                    file.write('%.5f   ' % inputs['Cq_aero_table'][j,k,i])
                file.write('\n')
            file.write('\n')

        file.close()


        return file_name

    def save_timeseries(self):
        '''
        Save ALL the timeseries: each iteration and openfast run thereof
        '''

        # Make iteration directory
        save_dir = os.path.join(self.FAST_runDirectory,'iteration_'+str(self.of_inumber),'timeseries')
        os.makedirs(save_dir, exist_ok=True)

        # Save each timeseries as a pickled dataframe
        for i_ts in range(self.cruncher.noutputs):
            self.cruncher.outputs[i_ts].save( os.path.join(save_dir,f'{self.FAST_namingOut}_{i_ts}.p'))

    def save_iterations(self, discrete_outputs):
        '''
        Save summary stats, DELs of each iteration
        '''
        sum_stats = self.cruncher.summary_stats
        DELs = self.cruncher.dels
        
        # Make iteration directory
        save_dir = os.path.join(self.FAST_runDirectory,'iteration_'+str(self.of_inumber))
        os.makedirs(save_dir, exist_ok=True)

        # Save dataframes as pickles
        sum_stats.to_pickle(os.path.join(save_dir,'summary_stats.p'))
        DELs.to_pickle(os.path.join(save_dir,'DELs.p'))

        # Save fst_vt as pickle
        with open(os.path.join(save_dir,'fst_vt.p'), 'wb') as f:
            pickle.dump(self.fst_vt,f)

        discrete_outputs['ts_out_dir'] = save_dir

def apply_olaf_parameters(dlc_generator,fst_vt):
    '''
    Apply OLAF parameters using wind speed, rotor speed, and rotor radius
<<<<<<< HEAD
    Parameters are applied for each case, if Wake_Mod = 3
=======
    Parameters are applied for each case, if WakeMod = 3
>>>>>>> 30a509e6

    This method requires that the case inputs have been generated for each case in dlc_generator

    OLAF parameters will be appended to proper openfast_case_input for each dlc
    '''

    # Loop over cases
    for case_input in dlc_generator.openfast_case_inputs:

        min_TMax = min(case_input[('Fst', 'TMax')]['vals'])

        # find group with wind_speed
        wind_group = case_input[('InflowWind', 'HWindSpeed')]['group']

        wind_speeds = case_input[('InflowWind', 'HWindSpeed')]['vals']
        rotor_speeds = case_input[('ElastoDyn', 'RotSpeed')]['vals']

        dt_fvw = len(wind_speeds) * [None]
        tMin = len(wind_speeds) * [None]
        nNWPanels = len(wind_speeds) * [None]
        nNWPanelsFree = len(wind_speeds) * [None]
        nFWPanels = len(wind_speeds) * [None]
        nFWPanelsFree = len(wind_speeds) * [None]

        for i_case in range(len(wind_speeds)):
            dt_fvw[i_case], tMin[i_case], nNWPanels[i_case], nNWPanelsFree[i_case], nFWPanels[i_case], nFWPanelsFree[i_case] = OLAFParams(rotor_speeds[i_case], wind_speeds[i_case], fst_vt['ElastoDyn']['TipRad'])

            # Check that runs are long enough
            if tMin[i_case] > min_TMax:
                logger.warning("OLAF runs are too short in time, the wake is not at convergence")
<<<<<<< HEAD
            
            case_input[("AeroDyn","OLAF","DTfvw")] = {'vals': dt_fvw, 'group': wind_group}
            case_input[("AeroDyn","OLAF","nNWPanels")] = {'vals': nNWPanels, 'group': wind_group}
            case_input[("AeroDyn","OLAF","nNWPanelsFree")] = {'vals': nNWPanelsFree, 'group': wind_group}
            case_input[("AeroDyn","OLAF","nFWPanels")] = {'vals': nFWPanels, 'group': wind_group}
            case_input[("AeroDyn","OLAF","nFWPanelsFree")] = {'vals': nFWPanelsFree, 'group': wind_group}
=======

            # TODO: skipping timestep setting because they're big timesteps
            # # Set timestep
            # if fst_vt['Fst']['CompElast'] == 1:
            #     DT[i_case] = dt_fvw[i_case]
            
            case_input[("AeroDyn15","OLAF","DTfvw")] = {'vals': dt_fvw, 'group': wind_group}
            case_input[("AeroDyn15","OLAF","nNWPanels")] = {'vals': nNWPanels, 'group': wind_group}
            case_input[("AeroDyn15","OLAF","nNWPanelsFree")] = {'vals': nNWPanelsFree, 'group': wind_group}
            case_input[("AeroDyn15","OLAF","nFWPanels")] = {'vals': nFWPanels, 'group': wind_group}
            case_input[("AeroDyn15","OLAF","nFWPanelsFree")] = {'vals': nFWPanelsFree, 'group': wind_group}
>>>>>>> 30a509e6
<|MERGE_RESOLUTION|>--- conflicted
+++ resolved
@@ -2016,14 +2016,8 @@
         # Set initial rotor speed and pitch if the WT operates in this DLC and available,
         # otherwise set pitch to 90 deg and rotor speed to 0 rpm when not operating
         # set rotor speed to rated and pitch to 15 deg if operating
-<<<<<<< HEAD
         if self.options['modeling_options']['OpenFAST']['from_openfast']:
             reg_traj = os.path.join(self.modopt_dir,self.options['modeling_options']['OpenFAST']['regulation_trajectory'])
-=======
-        if self.options['modeling_options']['Level3']['from_openfast']:
-            modopt_dir = os.path.dirname(self.options['modeling_options']['fname_input_modeling'])
-            reg_traj = os.path.join(modopt_dir,self.options['modeling_options']['Level3']['regulation_trajectory'])
->>>>>>> 30a509e6
             if os.path.isfile(reg_traj):
                 data = load_yaml(reg_traj)
                 cases = data['cases']
@@ -2032,12 +2026,7 @@
                 rot_speed_interp = [case["configuration"]["rotor_speed"] for case in cases]
                 Ct_aero_interp = [case["outputs"]["integrated"]["ct"] for case in cases]
             else:
-<<<<<<< HEAD
                 logger.warning("A yaml file with rotor speed, pitch, and Ct is required in modeling options->OpenFAST->regulation_trajectory.\n This file does not exist. Check WEIS example 02 for a template file")
-=======
-                logger.warning("A yaml file with rotor speed, pitch, and Ct is required in modeling options->Level3->regulation_trajectory.",
-                        " This file does not exist. Check WEIS example 02 for a template file")
->>>>>>> 30a509e6
                 U_interp = np.arange(cut_in, cut_out)
                 pitch_interp = np.ones_like(U_interp) * 5. # fixed initial pitch at 5 deg
                 rot_speed_interp = np.ones_like(U_interp) * 5. # fixed initial omega at 5 rpm
@@ -2070,10 +2059,7 @@
             fix_wind_seeds, 
             fix_wave_seeds, 
             metocean, 
-<<<<<<< HEAD
             modopt['DLC_driver'],
-=======
->>>>>>> 30a509e6
             initial_condition_table,
             )
         # Generate cases from user inputs
@@ -2145,7 +2131,6 @@
                 WindFile_type[i_case], WindFile_plexp[i_case], WindFile_name[i_case] = generate_wind_files(
                     dlc_generator, self.FAST_namingOut, self.wind_directory, rotorD, hub_height, self.turbsim_exe, i_case)
 
-<<<<<<< HEAD
 
         # Apply olaf settings, should be similar to above?
         if dlc_generator.default_options['wake_mod'] == 3:  # OLAF is used 
@@ -2213,38 +2198,15 @@
             
 
 
-=======
-
-        # Apply olaf settings, should be similar to above?
-        if dlc_generator.default_options['wake_mod'] == 3:  # OLAF is used 
-            apply_olaf_parameters(dlc_generator,fst_vt)
-                    
-        # Parameteric inputs
-        case_name = []
-        case_list = []
-        for i_case, case_inputs in enumerate(dlc_generator.openfast_case_inputs):
-            # Generate case list for DLC i
-            dlc_label = DLCs[i_case]['DLC']
-            case_list_i, case_name_i = CaseGen_General(case_inputs, self.FAST_runDirectory, self.FAST_InputFile, filename_ext=f'_DLC{dlc_label}_{i_case}')
-            # Add DLC to case names
-            case_name_i = [f'DLC{dlc_label}_{i_case}_{cni}' for cni in case_name_i]   # TODO: discuss case labeling with stakeholders
-            
->>>>>>> 30a509e6
             # Extend lists of cases
             case_list.extend(case_list_i)
             case_name.extend(case_name_i)
 
         # Apply wind files to case_list (this info will be in combined case matrix, but not individual DLCs)
-<<<<<<< HEAD
         for case_i, wt, wa, wf in zip(case_list,WindFile_type,WindFile_plexp,WindFile_name):
             case_i[('InflowWind','WindType')] = wt
             case_i[('InflowWind','PLExp')] = wa
             case_i[('InflowWind','FileName_Uni')] = wf
-=======
-        for case_i, wt, wf in zip(case_list,WindFile_type,WindFile_name):
-            case_i[('InflowWind','WindType')] = wt
-            case_i[('InflowWind','Filename_Uni')] = wf
->>>>>>> 30a509e6
             case_i[('InflowWind','FileName_BTS')] = wf
 
         # Save some case info
@@ -2770,18 +2732,12 @@
         U = []
         for i_case in range(dlc_generator.n_cases):
             if dlc_generator.cases[i_case].label == DLC_label_for_AEP:
-<<<<<<< HEAD
                 idx_pwrcrv.append(i_case)
                 U.append(dlc_generator.cases[i_case].URef)
-=======
-                idx_pwrcrv = np.append(idx_pwrcrv, i_case)
-                U = np.append(U, dlc_generator.cases[i_case].URef)
->>>>>>> 30a509e6
 
         if len(U) > 0:
             self.cruncher.set_probability_turbine_class(U, discrete_inputs['turbine_class'], idx=idx_pwrcrv)
 
-<<<<<<< HEAD
         # Skip if we're not running with aerodynamics or controls/generator
         if not self.fst_vt['Fst']['CompAero'] or not self.fst_vt['Fst']['CompServo']:
             return outputs
@@ -2791,42 +2747,6 @@
 
         if len(idx_pwrcrv) > 0:
             sum_stats = sum_stats.iloc[idx_pwrcrv]
-=======
-        # Calculate AEP and Performance Data
-        if len(U) > 1 and self.fst_vt['Fst']['CompServo'] == 1:
-            pp = PowerProduction(discrete_inputs['turbine_class'])
-            pwr_curve_vars   = ["GenPwr", "RtFldCp", "RtFldCt", "RotSpeed", "BldPitch1"]
-            AEP, perf_data = pp.AEP(stats_pwrcrv, U, pwr_curve_vars)
-
-            outputs['P_out'] = perf_data['GenPwr']['mean'] * 1.e3
-            outputs['Cp_out'] = perf_data['RtFldCp']['mean']
-            outputs['Ct_out'] = perf_data['RtFldCt']['mean']
-            outputs['Omega_out'] = perf_data['RotSpeed']['mean']
-            outputs['pitch_out'] = perf_data['BldPitch1']['mean']
-            outputs['AEP'] = AEP
-        else:
-            # If DLC 1.1 was run
-            if len(stats_pwrcrv['RtFldCp']['mean']): 
-                outputs['Cp_out'] = stats_pwrcrv['RtFldCp']['mean']
-                outputs['Ct_out'] = stats_pwrcrv['RtFldCt']['mean']
-                outputs['Omega_out'] = stats_pwrcrv['RotSpeed']['mean']
-                outputs['pitch_out'] = stats_pwrcrv['BldPitch1']['mean']
-                if self.fst_vt['Fst']['CompServo'] == 1:
-                    outputs['AEP'] = stats_pwrcrv['GenPwr']['mean']
-                    outputs['P_out'] = stats_pwrcrv['GenPwr']['mean'].iloc[0] * 1.e3
-                logger.warning('WARNING: OpenFAST is run at a single wind speed. AEP cannot be estimated. Using average power instead.')
-            else:
-                outputs['Cp_out'] = sum_stats['RtFldCp']['mean'].mean()
-                outputs['Ct_out'] = sum_stats['RtFldCt']['mean'].mean()
-                outputs['Omega_out'] = sum_stats['RotSpeed']['mean'].mean()
-                outputs['pitch_out'] = sum_stats['BldPitch1']['mean'].mean()
-                if self.fst_vt['Fst']['CompServo'] == 1:
-                    outputs['AEP'] = sum_stats['GenPwr']['mean'].mean()
-                    outputs['P_out'] = sum_stats['GenPwr']['mean'].iloc[0] * 1.e3
-                logger.warning('WARNING: OpenFAST is not run using DLC AEP, 1.1, or 1.2. AEP cannot be estimated. Using average power instead.')
-
-        if len(U)>0:
->>>>>>> 30a509e6
             outputs['V_out'] = np.unique(U)
             prob = self.cruncher.prob[idx_pwrcrv]
         else:
@@ -3210,11 +3130,7 @@
 def apply_olaf_parameters(dlc_generator,fst_vt):
     '''
     Apply OLAF parameters using wind speed, rotor speed, and rotor radius
-<<<<<<< HEAD
     Parameters are applied for each case, if Wake_Mod = 3
-=======
-    Parameters are applied for each case, if WakeMod = 3
->>>>>>> 30a509e6
 
     This method requires that the case inputs have been generated for each case in dlc_generator
 
@@ -3245,23 +3161,9 @@
             # Check that runs are long enough
             if tMin[i_case] > min_TMax:
                 logger.warning("OLAF runs are too short in time, the wake is not at convergence")
-<<<<<<< HEAD
             
             case_input[("AeroDyn","OLAF","DTfvw")] = {'vals': dt_fvw, 'group': wind_group}
             case_input[("AeroDyn","OLAF","nNWPanels")] = {'vals': nNWPanels, 'group': wind_group}
             case_input[("AeroDyn","OLAF","nNWPanelsFree")] = {'vals': nNWPanelsFree, 'group': wind_group}
             case_input[("AeroDyn","OLAF","nFWPanels")] = {'vals': nFWPanels, 'group': wind_group}
-            case_input[("AeroDyn","OLAF","nFWPanelsFree")] = {'vals': nFWPanelsFree, 'group': wind_group}
-=======
-
-            # TODO: skipping timestep setting because they're big timesteps
-            # # Set timestep
-            # if fst_vt['Fst']['CompElast'] == 1:
-            #     DT[i_case] = dt_fvw[i_case]
-            
-            case_input[("AeroDyn15","OLAF","DTfvw")] = {'vals': dt_fvw, 'group': wind_group}
-            case_input[("AeroDyn15","OLAF","nNWPanels")] = {'vals': nNWPanels, 'group': wind_group}
-            case_input[("AeroDyn15","OLAF","nNWPanelsFree")] = {'vals': nNWPanelsFree, 'group': wind_group}
-            case_input[("AeroDyn15","OLAF","nFWPanels")] = {'vals': nFWPanels, 'group': wind_group}
-            case_input[("AeroDyn15","OLAF","nFWPanelsFree")] = {'vals': nFWPanelsFree, 'group': wind_group}
->>>>>>> 30a509e6
+            case_input[("AeroDyn","OLAF","nFWPanelsFree")] = {'vals': nFWPanelsFree, 'group': wind_group}