--- conflicted
+++ resolved
@@ -2462,54 +2462,16 @@
 
         if len(U) > 0:
             self.cruncher.set_probability_turbine_class(U, discrete_inputs['turbine_class'], idx=idx_pwrcrv)
+
+        # Skip if we're not running with aerodynamics or controls/generator
+        if not self.fst_vt['Fst']['CompAero'] or not self.fst_vt['Fst']['CompServo']:
+            return outputs
             
         AEP, _ = self.cruncher.compute_aep("GenPwr", idx=idx_pwrcrv)
         outputs['AEP'] = AEP
 
-<<<<<<< HEAD
-        # Calculate AEP and Performance Data
-
-        # Skip if we're not running with aerodynamics
-        if not self.fst_vt['Fst']['CompAero']:
-            return outputs, discrete_outputs
-
-        if len(U) > 1 and self.fst_vt['Fst']['CompServo'] == 1:
-            pp = PowerProduction(discrete_inputs['turbine_class'])
-            pwr_curve_vars   = ["GenPwr", "RtFldCp", "RtFldCt", "RotSpeed", "BldPitch1"]
-            AEP, perf_data = pp.AEP(stats_pwrcrv, U, pwr_curve_vars)
-
-            outputs['P_out'] = perf_data['GenPwr']['mean'] * 1.e3
-            outputs['Cp_out'] = perf_data['RtFldCp']['mean']
-            outputs['Ct_out'] = perf_data['RtFldCt']['mean']
-            outputs['Omega_out'] = perf_data['RotSpeed']['mean']
-            outputs['pitch_out'] = perf_data['BldPitch1']['mean']
-            outputs['AEP'] = AEP
-        else:
-            # If DLC 1.1 was run
-            if len(stats_pwrcrv['RtFldCp']['mean']): 
-                outputs['Cp_out'] = stats_pwrcrv['RtFldCp']['mean']
-                outputs['Ct_out'] = stats_pwrcrv['RtFldCt']['mean']
-                outputs['Omega_out'] = stats_pwrcrv['RotSpeed']['mean']
-                outputs['pitch_out'] = stats_pwrcrv['BldPitch1']['mean']
-                if self.fst_vt['Fst']['CompServo'] == 1:
-                    outputs['AEP'] = stats_pwrcrv['GenPwr']['mean']
-                    outputs['P_out'] = stats_pwrcrv['GenPwr']['mean'].iloc[0] * 1.e3
-                logger.warning('WARNING: OpenFAST is run at a single wind speed. AEP cannot be estimated. Using average power instead.')
-            else:
-                outputs['Cp_out'] = sum_stats['RtFldCp']['mean'].mean()
-                outputs['Ct_out'] = sum_stats['RtFldCt']['mean'].mean()
-                outputs['Omega_out'] = sum_stats['RotSpeed']['mean'].mean()
-                outputs['pitch_out'] = sum_stats['BldPitch1']['mean'].mean()
-                if self.fst_vt['Fst']['CompServo'] == 1:
-                    outputs['AEP'] = sum_stats['GenPwr']['mean'].mean()
-                    outputs['P_out'] = sum_stats['GenPwr']['mean'].iloc[0] * 1.e3
-                logger.warning('WARNING: OpenFAST is not run using DLC AEP, 1.1, or 1.2. AEP cannot be estimated. Using average power instead.')
-
-        if len(U)>0:
-=======
         if len(idx_pwrcrv) > 0:
             sum_stats = sum_stats.iloc[idx_pwrcrv]
->>>>>>> b4004a42
             outputs['V_out'] = np.unique(U)
             prob = self.cruncher.prob[idx_pwrcrv]
         else:
