--- conflicted
+++ resolved
@@ -10,7 +10,6 @@
 from pathlib import Path
 from scipy.interpolate                      import PchipInterpolator
 from openmdao.api                           import ExplicitComponent
-from openmdao.utils.mpi import MPI
 from wisdem.commonse import NFREQ
 from wisdem.commonse.cylinder_member import get_nfull
 import wisdem.commonse.utilities              as util
@@ -37,12 +36,6 @@
 from weis.aeroelasticse.StC_defaults        import default_StC_vt
 from weis.aeroelasticse.CaseGen_General import case_naming
 from wisdem.inputs import load_yaml, write_yaml
-<<<<<<< HEAD
-
-if MPI:
-    from mpi4py   import MPI
-=======
->>>>>>> 29fcb49a
 
 logger = logging.getLogger("wisdem/weis")
 
@@ -358,55 +351,7 @@
             self.add_input('TMD_stiffness',    val=np.zeros(n_TMDs), units='N/m',        desc='TMD Stiffnes')
             self.add_input('TMD_damping',      val=np.zeros(n_TMDs), units='N/(m/s)',    desc='TMD Damping')
 
-<<<<<<< HEAD
         self.setup_directories()
-=======
-        # DLC options
-        n_ws_aep = np.max([1,modopt['DLC_driver']['n_ws_aep']])
-
-        # OpenFAST options
-        OFmgmt = modopt['General']['openfast_configuration']
-        self.model_only = OFmgmt['model_only']
-        FAST_directory_base = OFmgmt['OF_run_dir']
-        # If the path is relative, make it an absolute path to modeling options file
-        if not os.path.isabs(FAST_directory_base):
-            FAST_directory_base = os.path.join(os.path.dirname(modopt['fname_input_modeling']), FAST_directory_base)
-        # Flag to clear OpenFAST run folder. Use it only if disk space is an issue
-        self.clean_FAST_directory = False
-        self.FAST_InputFile = OFmgmt['OF_run_fst']
-        # File naming changes whether in MPI or not
-        if MPI:
-            rank    = MPI.COMM_WORLD.Get_rank()
-            self.FAST_runDirectory = os.path.join(FAST_directory_base,'rank_%000d'%int(rank))
-            self.FAST_namingOut = self.FAST_InputFile+'_%000d'%int(rank)
-        else:
-            self.FAST_runDirectory = FAST_directory_base
-            self.FAST_namingOut = self.FAST_InputFile
-        self.wind_directory = os.path.join(self.FAST_runDirectory, 'wind')
-        if not os.path.exists(self.FAST_runDirectory):
-            os.makedirs(self.FAST_runDirectory, exist_ok=True)
-        if not os.path.exists(self.wind_directory):
-            os.makedirs(self.wind_directory, exist_ok=True)
-        # Number of cores used outside of MPI. If larger than 1, the multiprocessing module is called
-        self.cores = OFmgmt['cores']
-        self.case = {}
-        self.channels = {}
-        self.mpi_run = False
-        if 'mpi_run' in OFmgmt.keys():
-            self.mpi_run         = OFmgmt['mpi_run']
-            if self.mpi_run:
-                self.mpi_comm_map_down   = OFmgmt['mpi_comm_map_down']
-
-        # User-defined FAST library/executable
-        if OFmgmt['FAST_exe'] != 'none':
-            if os.path.isabs(OFmgmt['FAST_exe']):
-                self.FAST_exe_user = OFmgmt['FAST_exe']
-            else:
-                self.FAST_exe_user = os.path.join(os.path.dirname(self.options['modeling_options']['fname_input_modeling']),
-                                             OFmgmt['FAST_exe'])
-        else:
-            self.FAST_exe_user = None
->>>>>>> 29fcb49a
 
 
         # DLC options
@@ -1867,11 +1812,8 @@
         fix_wind_seeds = modopt['DLC_driver']['fix_wind_seeds']
         fix_wave_seeds = modopt['DLC_driver']['fix_wave_seeds']
         metocean = modopt['DLC_driver']['metocean_conditions']
-<<<<<<< HEAD
-
-=======
+
         
->>>>>>> 29fcb49a
         # Set initial rotor speed and pitch if the WT operates in this DLC and available,
         # otherwise set pitch to 90 deg and rotor speed to 0 rpm when not operating
         # set rotor speed to rated and pitch to 15 deg if operating
@@ -1901,11 +1843,7 @@
         tau1_const_interp = np.zeros_like(Ct_aero_interp)
         for i in range(len(Ct_aero_interp)):
             a = 1. / 2. * (1. - np.sqrt(1. - np.min([Ct_aero_interp[i],1])))    # don't allow Ct_aero > 1
-<<<<<<< HEAD
-            tau1_const_interp[i] = 1.1 / (1. - 1.3 * np.min([a, 0.5])) * (rotorD/2) / U_interp[i]
-=======
             tau1_const_interp[i] = 1.1 / (1. - 1.3 * np.min([a, 0.5])) * inputs['Rtip'][0] / U_interp[i]
->>>>>>> 29fcb49a
 
         initial_condition_table = {}
         initial_condition_table['U'] = U_interp
@@ -1913,14 +1851,9 @@
         initial_condition_table['rot_speed_initial'] = rot_speed_interp
         initial_condition_table['Ct_aero'] = Ct_aero_interp
         initial_condition_table['tau1_const'] = tau1_const_interp
-<<<<<<< HEAD
 
 
         # Generate DLC information
-=======
-        
-        
->>>>>>> 29fcb49a
         dlc_generator = DLCGenerator(
             cut_in, 
             cut_out, 
@@ -2049,7 +1982,6 @@
                 if key[0] in ['DLC','TurbSim']:
                     del case[key]
 
-<<<<<<< HEAD
         return case_list, case_name, dlc_generator
             
     
@@ -2063,61 +1995,6 @@
 
         channels= self.output_channels(fst_vt)
 
-=======
-
-        # Apply olaf settings, should be similar to above?
-        if dlc_generator.default_options['wake_mod'] == 3:  # OLAF is used 
-            apply_olaf_parameters(dlc_generator,fst_vt)
-                    
-        # Parameteric inputs
-        case_name = []
-        case_list = []
-        for i_case, case_inputs in enumerate(dlc_generator.openfast_case_inputs):
-            # Generate case list for DLC i
-            dlc_label = DLCs[i_case]['DLC']
-            case_list_i, case_name_i = CaseGen_General(case_inputs, self.FAST_runDirectory, self.FAST_InputFile, filename_ext=f'_DLC{dlc_label}_{i_case}')
-            # Add DLC to case names
-            case_name_i = [f'DLC{dlc_label}_{i_case}_{cni}' for cni in case_name_i]   # TODO: discuss case labeling with stakeholders
-            
-            # Extend lists of cases
-            case_list.extend(case_list_i)
-            case_name.extend(case_name_i)
-
-        # Apply wind files to case_list (this info will be in combined case matrix, but not individual DLCs)
-        for case_i, wt, wf in zip(case_list,WindFile_type,WindFile_name):
-            case_i[('InflowWind','WindType')] = wt
-            case_i[('InflowWind','Filename_Uni')] = wf
-            case_i[('InflowWind','FileName_BTS')] = wf
-
-        # Save some case info
-        self.TMax = [c.total_time for c in dlc_generator.cases]
-        self.TStart = [c.transient_time for c in dlc_generator.cases]
-        dlc_label = [c.label for c in dlc_generator.cases]
-
-
-        # Merge various cases into single case matrix
-        case_df = pd.DataFrame(case_list)
-        case_df.index = case_name
-        # Add case name and dlc label to front for readability
-        case_df.insert(0,'DLC',dlc_label)
-        case_df.insert(0,'case_name',case_name)
-        text_table = case_df.to_string(index=False)
-
-        # Write the text table to a yaml, text file
-        write_yaml(case_df.to_dict(),os.path.join(self.FAST_runDirectory,'case_matrix_combined.yaml'))
-        with open(os.path.join(self.FAST_runDirectory,'case_matrix_combined.txt'), 'w') as file:
-            file.write(text_table)
-            
-            
-        channels= self.output_channels(fst_vt)
-
-        # Delete the extra case_inputs because they don't play nicely with aeroelasticse
-        for case in case_list:
-            for key in list(case):
-                if key[0] in ['DLC','TurbSim']:
-                    del case[key]
-        
->>>>>>> 29fcb49a
         
         # FAST wrapper setup
         # JJ->DZ: here is the first point in logic for linearization
