--- conflicted
+++ resolved
@@ -1409,32 +1409,6 @@
                 d_coarse = np.array([])
                 t_coarse = np.array([])
                 
-<<<<<<< HEAD
-                # Look over members and grab all nodes and internal connections
-                n_member = modopt["floating"]["members"]["n_members"]
-                for k in range(n_member):
-                    s_grid = inputs[f"member{k}:s"]
-                    idiam = inputs[f"member{k}:outer_diameter"]
-                    s_coarse = make_coarse_grid(s_grid, idiam)
-                    s_coarse = np.unique( np.minimum( np.maximum(s_coarse, inputs[f"member{k}:s_ghost1"]), inputs[f"member{k}:s_ghost2"]) )
-                    id_coarse = np.interp(s_coarse, s_grid, idiam)
-                    it_coarse = util.sectional_interp(s_coarse, s_grid, inputs[f"member{k}:wall_thickness"])
-                    xyz0 = inputs[f"member{k}:joint1"]
-                    xyz1 = inputs[f"member{k}:joint2"]
-                    dxyz = xyz1 - xyz0
-                    inode_xyz = np.r_[[xyz0],[xyz1]]   #  old way: np.outer(s_coarse, dxyz) + xyz0[np.newaxis, :], OpenFAST doesn't want all these joints if they don't make new memebers
-                    inode_range = np.arange(inode_xyz.shape[0] - 1)
-
-                    nk = joints_xyz.shape[0]
-                    N1 = np.append(N1, nk + inode_range + 1)
-                    N2 = np.append(N2, nk + inode_range + 2)
-                    d_coarse = np.append(d_coarse, np.mean(id_coarse))  # OpenFAST only wants one thickness
-                    t_coarse = np.append(t_coarse, np.mean(it_coarse))  # OpenFAST only wants one thickness
-                    joints_xyz = np.append(joints_xyz, inode_xyz, axis=0)
-
-                    joint_1_orig_index = modopt['floating']['joints']['name2idx'][modopt['floating']['members']['joint1'][k]]
-                    joint_2_orig_index = modopt['floating']['joints']['name2idx'][modopt['floating']['members']['joint2'][k]]
-=======
             # Tweak z-position
             idx = np.where(joints_xyz[:,2]==-fst_vt['HydroDyn']['WtrDpth'])[0]
             if len(idx) > 0:
@@ -1514,34 +1488,39 @@
                 exctn_fit.writeMats()
                 rad_fit.fit()
                 rad_fit.outputMats()
-                if True:
+                iif True:
                     fig_list = rad_fit.visualizeFits()
->>>>>>> 55d95ea0
                     
-                    # may need to check if joint is in original list, axial joints will not be
-                    if modopt['floating']['members']['joint1'][k] in modopt['floating']['joints']['name'] and \
-                        modopt['floating']['members']['joint2'][k] in modopt['floating']['joints']['name'] :
-
-                        i_axial_coeff_1 = [
-                            modopt['floating']['joints']['axial_coeffs'][joint_1_orig_index]['Cd'],
-                            modopt['floating']['joints']['axial_coeffs'][joint_1_orig_index]['Ca'],
-                            modopt['floating']['joints']['axial_coeffs'][joint_1_orig_index]['Cp']
-                        ]
-
-                        i_axial_coeff_2 = [
-                            modopt['floating']['joints']['axial_coeffs'][joint_2_orig_index]['Cd'],
-                            modopt['floating']['joints']['axial_coeffs'][joint_2_orig_index]['Ca'],
-                            modopt['floating']['joints']['axial_coeffs'][joint_2_orig_index]['Cp']
-                        ]
-                    else:
-                        # not originally defined
-                        i_axial_coeff_1 = np.zeros(3)
-                        i_axial_coeff_2 = np.zeros(3)
-
-
-                    i_axial_coeffs = np.r_[[i_axial_coeff_1],[i_axial_coeff_2]]
-
-                    axial_coeffs = np.append(axial_coeffs,i_axial_coeffs, axis = 0)
+                    os.makedirs(os.path.join(os.path.dirname(fst_vt['HydroDyn']['PotFile']),'rad_fit'), exist_ok=True)
+
+                    for i_fig, fig in enumerate(fig_list):
+                        fig.savefig(os.path.join(os.path.dirname(fst_vt['HydroDyn']['PotFile']),'rad_fit',f'rad_fit_{i_fig}.png'))
+
+                    
+            # may need to check if joint is in original list, axial joints will not be
+            if modopt['floating']['members']['joint1'][k] in modopt['floating']['joints']['name'] and \
+                modopt['floating']['members']['joint2'][k] in modopt['floating']['joints']['name'] :
+
+                i_axial_coeff_1 = [
+                    modopt['floating']['joints']['axial_coeffs'][joint_1_orig_index]['Cd'],
+                    modopt['floating']['joints']['axial_coeffs'][joint_1_orig_index]['Ca'],
+                    modopt['floating']['joints']['axial_coeffs'][joint_1_orig_index]['Cp']
+                ]
+
+                i_axial_coeff_2 = [
+                    modopt['floating']['joints']['axial_coeffs'][joint_2_orig_index]['Cd'],
+                    modopt['floating']['joints']['axial_coeffs'][joint_2_orig_index]['Ca'],
+                    modopt['floating']['joints']['axial_coeffs'][joint_2_orig_index]['Cp']
+                ]
+            else:
+                # not originally defined
+                i_axial_coeff_1 = np.zeros(3)
+                i_axial_coeff_2 = np.zeros(3)
+
+
+            i_axial_coeffs = np.r_[[i_axial_coeff_1],[i_axial_coeff_2]]
+
+            axial_coeffs = np.append(axial_coeffs,i_axial_coeffs, axis = 0)
 
 
 
