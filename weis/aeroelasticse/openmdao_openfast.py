import numpy as np
import os, shutil, sys
import copy
from scipy.interpolate                      import PchipInterpolator
from openmdao.api                           import ExplicitComponent
from wisdem.commonse.mpi_tools              import MPI
from wisdem.towerse      import NFREQ, get_nfull
import wisdem.commonse.utilities              as util
from wisdem.rotorse.rotor_power             import eval_unsteady
from weis.aeroelasticse.FAST_writer       import InputWriter_OpenFAST
from weis.aeroelasticse.runFAST_pywrapper import runFAST_pywrapper_batch
from weis.aeroelasticse.FAST_post         import FAST_IO_timeseries
from wisdem.floatingse.floating_frame import NULL, NNODES_MAX, NELEM_MAX
from weis.dlc_driver.dlc_generator    import DLCGenerator
from weis.aeroelasticse.turbsim_wrapper import Turbsim_wrapper
from weis.aeroelasticse.turbsim_writer import TurbsimWriter
from weis.aeroelasticse.CaseGen_General import CaseGen_General
from weis.aeroelasticse.IEC_CoeherentGusts import IEC_CoherentGusts

from pCrunch import PowerProduction

if MPI:
    from mpi4py   import MPI

class FASTLoadCases(ExplicitComponent):
    def initialize(self):
        self.options.declare('modeling_options')
        self.options.declare('opt_options')

    def setup(self):
        rotorse_options = self.options['modeling_options']['WISDEM']['RotorSE']
        mat_init_options     = self.options['modeling_options']['materials']

        self.n_blades      = self.options['modeling_options']['assembly']['number_of_blades']
        self.n_span        = n_span    = rotorse_options['n_span']
        self.n_pc          = n_pc      = rotorse_options['n_pc']

        self.n_pitch       = n_pitch   = rotorse_options['n_pitch_perf_surfaces']
        self.n_tsr         = n_tsr     = rotorse_options['n_tsr_perf_surfaces']
        self.n_U           = n_U       = rotorse_options['n_U_perf_surfaces']
        self.n_mat         = n_mat    = mat_init_options['n_mat']
        self.n_layers      = n_layers = rotorse_options['n_layers']

        self.n_xy          = n_xy      = rotorse_options['n_xy'] # Number of coordinate points to describe the airfoil geometry
        self.n_aoa         = n_aoa     = rotorse_options['n_aoa']# Number of angle of attacks
        self.n_Re          = n_Re      = rotorse_options['n_Re'] # Number of Reynolds, so far hard set at 1
        self.n_tab         = n_tab     = rotorse_options['n_tab']# Number of tabulated data. For distributed aerodynamic control this could be > 1
        
        self.te_ss_var       = rotorse_options['te_ss']
        self.te_ps_var       = rotorse_options['te_ps']
        self.spar_cap_ss_var = rotorse_options['spar_cap_ss']
        self.spar_cap_ps_var = rotorse_options['spar_cap_ps']

        n_height_tow = self.options['modeling_options']['WISDEM']['TowerSE']['n_height_tower']
        n_height_mon = self.options['modeling_options']['WISDEM']['TowerSE']['n_height_monopile']
        n_height     = self.options['modeling_options']['WISDEM']['TowerSE']['n_height']
        n_full_tow   = get_nfull(n_height_tow)
        n_full_mon   = get_nfull(n_height_mon)
        n_full       = get_nfull(n_height)
        n_freq_tower = int(NFREQ/2)
        n_freq_blade = int(rotorse_options['n_freq']/2)
        n_pc         = int(rotorse_options['n_pc'])

        # DLC options
        n_OF_dlc11 = self.options['modeling_options']['DLC_driver']['n_cases_dlc11']

        # OpenFAST options
        OFmgmt = self.options['modeling_options']['DLC_driver']['openfast_file_management']
        self.model_only = OFmgmt['model_only']
        FAST_directory_base = OFmgmt['OF_run_dir']
        # If the path is relative, make it an absolute path
        if not os.path.isabs(FAST_directory_base):
            FAST_directory_base = os.path.join(os.getcwd(), FAST_directory_base)
        # Flag to clear OpenFAST run folder. Use it only if disk space is an issue
        self.clean_FAST_directory = False
        self.FAST_InputFile = OFmgmt['OF_run_fst']
        # File naming changes whether in MPI or not
        if MPI:
            rank    = MPI.COMM_WORLD.Get_rank()
            self.FAST_directory = os.path.join(FAST_directory_base,'rank_%000d'%int(rank))
            self.FAST_namingOut = self.FAST_InputFile+'_%000d'%int(rank)
        else:
            self.FAST_directory = FAST_directory_base
            self.FAST_namingOut = self.FAST_InputFile
        self.wind_directory = os.path.join(self.FAST_directory, 'wind')
        if not os.path.exists(self.FAST_directory):
            os.makedirs(self.FAST_directory)
        if not os.path.exists(self.wind_directory):
            os.mkdir(self.wind_directory)
        # Number of cores used outside of MPI. If larger than 1, the multiprocessing module is called
        self.cores = OFmgmt['cores']
        self.case = {}
        self.channels = {}
        self.mpi_run = False
        if 'mpi_run' in OFmgmt.keys():
            self.mpi_run         = OFmgmt['mpi_run']
            if self.mpi_run:
                self.mpi_comm_map_down   = OFmgmt['mpi_comm_map_down']
        
        # ElastoDyn Inputs
        # Assuming the blade modal damping to be unchanged. Cannot directly solve from the Rayleigh Damping without making assumptions. J.Jonkman recommends 2-3% https://wind.nrel.gov/forum/wind/viewtopic.php?t=522
        self.add_input('r',                     val=np.zeros(n_span), units='m', desc='radial positions. r[0] should be the hub location \
            while r[-1] should be the blade tip. Any number \
            of locations can be specified between these in ascending order.')
        self.add_input('le_location',           val=np.zeros(n_span), desc='Leading-edge positions from a reference blade axis (usually blade pitch axis). Locations are normalized by the local chord length. Positive in -x direction for airfoil-aligned coordinate system')
        self.add_input('beam:Tw_iner',          val=np.zeros(n_span), units='m', desc='y-distance to elastic center from point about which above structural properties are computed')
        self.add_input('beam:rhoA',             val=np.zeros(n_span), units='kg/m', desc='mass per unit length')
        self.add_input('beam:EIyy',             val=np.zeros(n_span), units='N*m**2', desc='flatwise stiffness (bending about y-direction of airfoil aligned coordinate system)')
        self.add_input('beam:EIxx',             val=np.zeros(n_span), units='N*m**2', desc='edgewise stiffness (bending about :ref:`x-direction of airfoil aligned coordinate system <blade_airfoil_coord>`)')
        self.add_input('x_tc',                  val=np.zeros(n_span), units='m',      desc='x-distance to the neutral axis (torsion center)')
        self.add_input('y_tc',                  val=np.zeros(n_span), units='m',      desc='y-distance to the neutral axis (torsion center)')
        self.add_input('flap_mode_shapes',      val=np.zeros((n_freq_blade,5)), desc='6-degree polynomial coefficients of mode shapes in the flap direction (x^2..x^6, no linear or constant term)')
        self.add_input('edge_mode_shapes',      val=np.zeros((n_freq_blade,5)), desc='6-degree polynomial coefficients of mode shapes in the edge direction (x^2..x^6, no linear or constant term)')
        self.add_input('gearbox_efficiency',    val=1.0,               desc='Gearbox efficiency')
        self.add_input('gearbox_ratio',         val=1.0,               desc='Gearbox ratio')
        self.add_input('platform_displacement', val=1.0,               desc='Volumetric platform displacement', units='m**3')

        # ServoDyn Inputs
        self.add_input('generator_efficiency',   val=1.0,              desc='Generator efficiency')
        self.add_input('max_pitch_rate',         val=0.0,        units='deg/s',          desc='Maximum allowed blade pitch rate')

        # tower properties
        self.add_input('fore_aft_modes',   val=np.zeros((n_freq_tower,5)),               desc='6-degree polynomial coefficients of mode shapes in the flap direction (x^2..x^6, no linear or constant term)')
        self.add_input('side_side_modes',  val=np.zeros((n_freq_tower,5)),               desc='6-degree polynomial coefficients of mode shapes in the edge direction (x^2..x^6, no linear or constant term)')
        self.add_input('mass_den',         val=np.zeros(n_height-1),         units='kg/m',   desc='sectional mass per unit length')
        self.add_input('foreaft_stff',     val=np.zeros(n_height-1),         units='N*m**2', desc='sectional fore-aft bending stiffness per unit length about the Y_E elastic axis')
        self.add_input('sideside_stff',    val=np.zeros(n_height-1),         units='N*m**2', desc='sectional side-side bending stiffness per unit length about the Y_E elastic axis')
        self.add_input('tor_stff',    val=np.zeros(n_height-1),         units='N*m**2', desc='torsional stiffness per unit length about the Y_E elastic axis')
        self.add_input('tor_freq',    val=0.0,         units='Hz', desc='First tower torsional frequency')
        self.add_input('tower_section_height', val=np.zeros(n_height-1), units='m',      desc='parameterized section heights along cylinder')
        self.add_input('tower_outer_diameter', val=np.zeros(n_height),   units='m',      desc='cylinder diameter at corresponding locations')
        self.add_input('tower_monopile_z', val=np.zeros(n_height),   units='m',      desc='z-coordinates of tower and monopile used in TowerSE')
        self.add_input('tower_monopile_z_full', val=np.zeros(n_full),   units='m',      desc='z-coordinates of tower and monopile used in TowerSE')
        self.add_input('tower_height',              val=0.0, units='m', desc='tower height from the tower base')
        self.add_input('tower_base_height',         val=0.0, units='m', desc='tower base height from the ground or mean sea level')
        self.add_input('tower_cd',         val=np.zeros(n_height_tow),                   desc='drag coefficients along tower height at corresponding locations')
        
        # These next ones are needed for SubDyn
        self.add_input('tower_wall_thickness', val=np.zeros(n_height-1), units='m')
        self.add_input('tower_E', val=np.zeros(n_height-1), units='Pa')
        self.add_input('tower_G', val=np.zeros(n_height-1), units='Pa')
        self.add_input('tower_rho', val=np.zeros(n_height-1), units='kg/m**3')
        self.add_input('transition_piece_mass', val=0.0, units='kg')
        self.add_input('transition_piece_I', val=np.zeros(3), units='kg*m**2')
        self.add_input('gravity_foundation_mass', val=0.0, units='kg')
        self.add_input('gravity_foundation_I', val=np.zeros(3), units='kg*m**2')

        # DriveSE quantities
        self.add_input('hub_system_cm',   val=np.zeros(3),             units='m',  desc='center of mass of the hub relative to tower to in yaw-aligned c.s.')
        self.add_input('hub_system_I',    val=np.zeros(6),             units='kg*m**2', desc='mass moments of Inertia of hub [Ixx, Iyy, Izz, Ixy, Ixz, Iyz] around its center of mass in yaw-aligned c.s.')
        self.add_input('hub_system_mass', val=0.0,                     units='kg', desc='mass of hub system')
        self.add_input('above_yaw_mass',  val=0.0, units='kg', desc='Mass of the nacelle above the yaw system')
        self.add_input('yaw_mass',        val=0.0, units='kg', desc='Mass of yaw system')
        self.add_input('rna_I_TT',       val=np.zeros(6), units='kg*m**2', desc=' moments of Inertia for the rna [Ixx, Iyy, Izz, Ixy, Ixz, Iyz] about the tower top')
        self.add_input('nacelle_cm',      val=np.zeros(3), units='m', desc='Center of mass of the component in [x,y,z] for an arbitrary coordinate system')
        self.add_input('nacelle_I_TT',       val=np.zeros(6), units='kg*m**2', desc=' moments of Inertia for the nacelle [Ixx, Iyy, Izz, Ixy, Ixz, Iyz] about the tower top')
        self.add_input('distance_tt_hub', val=0.0,         units='m',   desc='Vertical distance from tower top plane to hub flange')
        self.add_input('twr2shaft',       val=0.0,         units='m',   desc='Vertical distance from tower top plane to shaft start')
        self.add_input('GenIner',         val=0.0,         units='kg*m**2',   desc='Moments of inertia for the generator about high speed shaft')
        self.add_input('drivetrain_spring_constant',         val=0.0,         units='N*m/rad',   desc='Moments of inertia for the generator about high speed shaft')
        self.add_input("drivetrain_damping_coefficient", 0.0, units="N*m*s/rad", desc='Equivalent damping coefficient for the drivetrain system')

        # AeroDyn Inputs
        self.add_input('ref_axis_blade',    val=np.zeros((n_span,3)),units='m',   desc='2D array of the coordinates (x,y,z) of the blade reference axis, defined along blade span. The coordinate system is the one of BeamDyn: it is placed at blade root with x pointing the suction side of the blade, y pointing the trailing edge and z along the blade span. A standard configuration will have negative x values (prebend), if swept positive y values, and positive z values.')
        self.add_input('chord',             val=np.zeros(n_span), units='m', desc='chord at airfoil locations')
        self.add_input('theta',             val=np.zeros(n_span), units='deg', desc='twist at airfoil locations')
        self.add_input('rthick',            val=np.zeros(n_span), desc='relative thickness of airfoil distribution')
        self.add_input('ac',                val=np.zeros(n_span), desc='aerodynamic center of airfoil distribution')
        self.add_input('pitch_axis',        val=np.zeros(n_span), desc='1D array of the chordwise position of the pitch axis (0-LE, 1-TE), defined along blade span.')
        self.add_input('Rhub',              val=0.0, units='m', desc='dimensional radius of hub')
        self.add_input('Rtip',              val=0.0, units='m', desc='dimensional radius of tip')
        self.add_input('airfoils_cl',       val=np.zeros((n_span, n_aoa, n_Re, n_tab)), desc='lift coefficients, spanwise')
        self.add_input('airfoils_cd',       val=np.zeros((n_span, n_aoa, n_Re, n_tab)), desc='drag coefficients, spanwise')
        self.add_input('airfoils_cm',       val=np.zeros((n_span, n_aoa, n_Re, n_tab)), desc='moment coefficients, spanwise')
        self.add_input('airfoils_aoa',      val=np.zeros((n_aoa)), units='deg', desc='angle of attack grid for polars')
        self.add_input('airfoils_Re',       val=np.zeros((n_Re)), desc='Reynolds numbers of polars')
        self.add_input('airfoils_Ctrl',     val=np.zeros((n_span, n_Re, n_tab)), units='deg',desc='Airfoil control paremeter (i.e. flap angle)')
        
        # Airfoil coordinates
        self.add_input('coord_xy_interp',   val=np.zeros((n_span, n_xy, 2)),              desc='3D array of the non-dimensional x and y airfoil coordinates of the airfoils interpolated along span for n_span stations. The leading edge is place at x=0 and y=0.')

        # Floating platform inputs
        self.add_input("transition_node", np.zeros(3), units="m")
        self.add_input("platform_nodes", NULL * np.ones((NNODES_MAX, 3)), units="m")
        self.add_input("platform_elem_n1", NULL * np.ones(NELEM_MAX, dtype=np.int_))
        self.add_input("platform_elem_n2", NULL * np.ones(NELEM_MAX, dtype=np.int_))
        self.add_input("platform_elem_D", NULL * np.ones(NELEM_MAX), units="m")
        self.add_input("platform_elem_t", NULL * np.ones(NELEM_MAX), units="m")
        self.add_input("platform_elem_rho", NULL * np.ones(NELEM_MAX), units="kg/m**3")
        self.add_input("platform_elem_E", NULL * np.ones(NELEM_MAX), units="Pa")
        self.add_input("platform_elem_G", NULL * np.ones(NELEM_MAX), units="Pa")
        self.add_input("platform_center_of_mass", np.zeros(3), units="m")
        self.add_input("platform_mass", 0.0, units="kg")
        self.add_input("platform_I_total", np.zeros(6), units="kg*m**2")
        
        # Turbine level inputs
        self.add_discrete_input('rotor_orientation',val='upwind', desc='Rotor orientation, either upwind or downwind.')
        self.add_input('hub_height',                val=0.0, units='m', desc='hub height')
        self.add_discrete_input('turbulence_class', val='A', desc='IEC turbulence class')
        self.add_discrete_input('turbine_class',    val='I', desc='IEC turbulence class')
        self.add_input('control_ratedPower',        val=0.,  units='W',    desc='machine power rating')
        self.add_input('control_maxOmega',          val=0.0, units='rpm',  desc='maximum allowed rotor rotation speed')
        self.add_input('control_maxTS',             val=0.0, units='m/s',  desc='maximum allowed blade tip speed')
        self.add_input('cone',             val=0.0, units='deg',   desc='Cone angle of the rotor. It defines the angle between the rotor plane and the blade pitch axis. A standard machine has positive values.')
        self.add_input('tilt',             val=0.0, units='deg',   desc='Nacelle uptilt angle. A standard machine has positive values.')
        self.add_input('overhang',         val=0.0, units='m',     desc='Horizontal distance from tower top to hub center.')

        # Initial conditions
        self.add_input('U',        val=np.zeros(n_pc), units='m/s', desc='wind speeds')
        self.add_input('Omega',    val=np.zeros(n_pc), units='rpm', desc='rotation speeds to run')
        self.add_input('pitch',    val=np.zeros(n_pc), units='deg', desc='pitch angles to run')

        # Cp-Ct-Cq surfaces
        self.add_input('Cp_aero_table', val=np.zeros((n_tsr, n_pitch, n_U)), desc='Table of aero power coefficient')
        self.add_input('Ct_aero_table', val=np.zeros((n_tsr, n_pitch, n_U)), desc='Table of aero thrust coefficient')
        self.add_input('Cq_aero_table', val=np.zeros((n_tsr, n_pitch, n_U)), desc='Table of aero torque coefficient')
        self.add_input('pitch_vector',  val=np.zeros(n_pitch), units='deg',  desc='Pitch vector used')
        self.add_input('tsr_vector',    val=np.zeros(n_tsr),                 desc='TSR vector used')
        self.add_input('U_vector',      val=np.zeros(n_U),     units='m/s',  desc='Wind speed vector used')

        # Environmental conditions 
        self.add_input('Vrated',      val=0.0, units='m/s',      desc='rated wind speed')
        self.add_input('V_R25',       val=0.0, units='m/s',      desc='region 2.5 transition wind speed')
        self.add_input('Vgust',       val=0.0, units='m/s',      desc='gust wind speed')
        self.add_input('V_extreme1',  val=0.0, units='m/s',      desc='IEC extreme wind speed at hub height for a 1-year retunr period')
        self.add_input('V_extreme50', val=0.0, units='m/s',      desc='IEC extreme wind speed at hub height for a 50-year retunr period')
        self.add_input('V_mean_iec',  val=0.0, units='m/s',      desc='IEC mean wind for turbulence class')
        self.add_input('V_cutin',     val=0.0, units='m/s',      desc='Minimum wind speed where turbine operates (cut-in)')
        self.add_input('V_cutout',    val=0.0, units='m/s',      desc='Maximum wind speed where turbine operates (cut-out)')
        self.add_input('rho',         val=0.0, units='kg/m**3',  desc='density of air')
        self.add_input('mu',          val=0.0, units='kg/(m*s)', desc='dynamic viscosity of air')
        self.add_input('shearExp',    val=0.0,                   desc='shear exponent')
        self.add_input('speed_sound_air',  val=340.,    units='m/s',        desc='Speed of sound in air.')
        self.add_input(
                "water_depth", val=0.0, units="m", desc="Water depth for analysis.  Values > 0 mean offshore"
            )
        self.add_input('rho_water',   val=0.0, units='kg/m**3',  desc='density of water')
        self.add_input('mu_water',    val=0.0, units='kg/(m*s)', desc='dynamic viscosity of water')
        self.add_input('beta_wave',    val=0.0, units='deg', desc='Incident wave propagation heading direction')
        self.add_input('Hsig_wave',    val=0.0, units='m', desc='Significant wave height of incident waves')
        self.add_input('Tsig_wave',    val=0.0, units='s', desc='Peak-spectral period of incident waves')

        # Blade composite material properties (used for fatigue analysis)
        self.add_input('gamma_f',      val=1.35,                             desc='safety factor on loads')
        self.add_input('gamma_m',      val=1.1,                              desc='safety factor on materials')
        self.add_input('E',            val=np.zeros([n_mat, 3]), units='Pa', desc='2D array of the Youngs moduli of the materials. Each row represents a material, the three columns represent E11, E22 and E33.')
        self.add_input('Xt',           val=np.zeros([n_mat, 3]), units='Pa', desc='2D array of the Ultimate Tensile Strength (UTS) of the materials. Each row represents a material, the three columns represent Xt12, Xt13 and Xt23.')
        self.add_input('Xc',           val=np.zeros([n_mat, 3]), units='Pa', desc='2D array of the Ultimate Compressive Strength (UCS) of the materials. Each row represents a material, the three columns represent Xc12, Xc13 and Xc23.')
        self.add_input('m',            val=np.zeros([n_mat]),                desc='2D array of the S-N fatigue slope exponent for the materials') 

        # Blade composit layup info (used for fatigue analysis)
        self.add_input('sc_ss_mats',   val=np.zeros((n_span, n_mat)),        desc="spar cap, suction side,  boolean of materials in each composite layer spanwise, passed as floats for differentiablity, used for Fatigue Analysis")
        self.add_input('sc_ps_mats',   val=np.zeros((n_span, n_mat)),        desc="spar cap, pressure side, boolean of materials in each composite layer spanwise, passed as floats for differentiablity, used for Fatigue Analysis")
        self.add_input('te_ss_mats',   val=np.zeros((n_span, n_mat)),        desc="trailing edge reinforcement, suction side,  boolean of materials in each composite layer spanwise, passed as floats for differentiablity, used for Fatigue Analysis")
        self.add_input('te_ps_mats',   val=np.zeros((n_span, n_mat)),        desc="trailing edge reinforcement, pressure side, boolean of materials in each composite layer spanwise, passed as floats for differentiablity, used for Fatigue Analysis")
        self.add_discrete_input('definition_layer', val=np.zeros(n_layers),  desc='1D array of flags identifying how layers are specified in the yaml. 1) all around (skin, paint, ) 2) offset+rotation twist+width (spar caps) 3) offset+user defined rotation+width 4) midpoint TE+width (TE reinf) 5) midpoint LE+width (LE reinf) 6) layer position fixed to other layer (core fillers) 7) start and width 8) end and width 9) start and end nd 10) web layer')
        # self.add_discrete_input('layer_name',       val=n_layers * [''],     desc='1D array of the names of the layers modeled in the blade structure.')
        # self.add_discrete_input('layer_web',        val=n_layers * [''],     desc='1D array of the names of the webs the layer is associated to. If the layer is on the outer profile this entry can simply stay empty.')
        # self.add_discrete_input('layer_mat',        val=n_layers * [''],     desc='1D array of the names of the materials of each layer modeled in the blade structure.')
        self.layer_name = rotorse_options['layer_name']
        
        # MoorDyn inputs
        mooropt = self.options['modeling_options']["mooring"]
        if self.options["modeling_options"]["flags"]["mooring"]:
            n_nodes = mooropt["n_nodes"]
            n_lines = mooropt["n_lines"]
            self.add_input("line_diameter", val=np.zeros(n_lines), units="m")
            self.add_input("line_mass_density", val=np.zeros(n_lines), units="kg/m")
            self.add_input("line_stiffness", val=np.zeros(n_lines), units="N")
            self.add_input("line_transverse_added_mass", val=np.zeros(n_lines), units="kg/m")
            self.add_input("line_tangential_added_mass", val=np.zeros(n_lines), units="kg/m")
            self.add_input("line_transverse_drag", val=np.zeros(n_lines))
            self.add_input("line_tangential_drag", val=np.zeros(n_lines))
            self.add_input("nodes_location_full", val=np.zeros((n_nodes, 3)), units="m")
            self.add_input("nodes_mass", val=np.zeros(n_nodes), units="kg")
            self.add_input("nodes_volume", val=np.zeros(n_nodes), units="m**3")
            self.add_input("nodes_added_mass", val=np.zeros(n_nodes))
            self.add_input("nodes_drag_area", val=np.zeros(n_nodes), units="m**2")
            self.add_input("unstretched_length", val=np.zeros(n_lines), units="m")
            self.add_discrete_input("node_names", val=[""] * n_nodes)
               
        # Rotor power outputs
        self.add_output('V_out', val=np.zeros(n_OF_dlc11), units='m/s', desc='wind speed vector from the OF simulations')
        self.add_output('P_out', val=np.zeros(n_OF_dlc11), units='W', desc='rotor electrical power')
        self.add_output('Cp_out', val=np.zeros(n_OF_dlc11), desc='rotor aero power coefficient')
        self.add_output('Omega_out', val=np.zeros(n_OF_dlc11), units='rpm', desc='rotation speeds to run')
        self.add_output('pitch_out', val=np.zeros(n_OF_dlc11), units='deg', desc='pitch angles to run')
        self.add_output('AEP', val=0.0, units='kW*h', desc='annual energy production reconstructed from the openfast simulations')

        # Control outputs
        self.add_output('rotor_overspeed', val=0.0, desc='Maximum percent overspeed of the rotor during an OpenFAST simulation')  # is this over a set of sims?
        
        # Blade outputs
        self.add_output('max_TipDxc', val=0.0, units='m', desc='Maximum of channel TipDxc, i.e. out of plane tip deflection. For upwind rotors, the max value is tower the tower')
        self.add_output('max_RootMyb', val=0.0, units='kN*m', desc='Maximum of the signals RootMyb1, RootMyb2, ... across all n blades representing the maximum blade root flapwise moment')
        self.add_output('max_RootMyc', val=0.0, units='kN*m', desc='Maximum of the signals RootMyb1, RootMyb2, ... across all n blades representing the maximum blade root out of plane moment')
        self.add_output('max_RootMzb', val=0.0, units='kN*m', desc='Maximum of the signals RootMzb1, RootMzb2, ... across all n blades representing the maximum blade root torsional moment')
        self.add_output('DEL_RootMyb', val=0.0, units='kN*m', desc='damage equivalent load of blade root flap bending moment in out-of-plane direction')
        self.add_output('max_aoa', val=np.zeros(n_span), units='deg', desc='maxima of the angles of attack distributed along blade span')
        self.add_output('std_aoa', val=np.zeros(n_span), units='deg', desc='standard deviation of the angles of attack distributed along blade span')
        self.add_output('mean_aoa', val=np.zeros(n_span), units='deg', desc='mean of the angles of attack distributed along blade span')
        # Blade loads corresponding to maximum blade tip deflection
        self.add_output('blade_maxTD_Mx', val=np.zeros(n_span), units='kN*m', desc='distributed moment around blade-aligned x-axis corresponding to maximum blade tip deflection')
        self.add_output('blade_maxTD_My', val=np.zeros(n_span), units='kN*m', desc='distributed moment around blade-aligned y-axis corresponding to maximum blade tip deflection')
        self.add_output('blade_maxTD_Fz', val=np.zeros(n_span), units='kN', desc='distributed force in blade-aligned z-direction corresponding to maximum blade tip deflection')
        
        # Hub outputs
        self.add_output('hub_Fxyz', val=np.zeros(3), units='kN', desc = 'Maximum hub forces in the non rotating frame')
        self.add_output('hub_Mxyz', val=np.zeros(3), units='kN*m', desc = 'Maximum hub moments in the non rotating frame')

        # Tower outputs
        self.add_output('max_TwrBsMyt',val=0.0, units='kN*m', desc='maximum of tower base bending moment in fore-aft direction')
        self.add_output('DEL_TwrBsMyt',val=0.0, units='kN*m', desc='damage equivalent load of tower base bending moment in fore-aft direction')
        self.add_output('tower_maxMy_Fx', val=np.zeros(n_full_tow-1), units='kN', desc='distributed force in tower-aligned x-direction corresponding to maximum fore-aft moment at tower base')
        self.add_output('tower_maxMy_Fy', val=np.zeros(n_full_tow-1), units='kN', desc='distributed force in tower-aligned y-direction corresponding to maximum fore-aft moment at tower base')
        self.add_output('tower_maxMy_Fz', val=np.zeros(n_full_tow-1), units='kN', desc='distributed force in tower-aligned z-direction corresponding to maximum fore-aft moment at tower base')
        self.add_output('tower_maxMy_Mx', val=np.zeros(n_full_tow-1), units='kN*m', desc='distributed moment around tower-aligned x-axis corresponding to maximum fore-aft moment at tower base')
        self.add_output('tower_maxMy_My', val=np.zeros(n_full_tow-1), units='kN*m', desc='distributed moment around tower-aligned x-axis corresponding to maximum fore-aft moment at tower base')
        self.add_output('tower_maxMy_Mz', val=np.zeros(n_full_tow-1), units='kN*m', desc='distributed moment around tower-aligned x-axis corresponding to maximum fore-aft moment at tower base')

        # Monopile outputs
        self.add_output('max_M1N1MKye',val=0.0, units='kN*m', desc='maximum of My moment of member 1 at node 1 (base of the monopile)')
        monlen = max(0, n_full_mon-1)
        self.add_output('monopile_maxMy_Fx', val=np.zeros(monlen), units='kN', desc='distributed force in monopile-aligned x-direction corresponding to max_M1N1MKye')
        self.add_output('monopile_maxMy_Fy', val=np.zeros(monlen), units='kN', desc='distributed force in monopile-aligned y-direction corresponding to max_M1N1MKye')
        self.add_output('monopile_maxMy_Fz', val=np.zeros(monlen), units='kN', desc='distributed force in monopile-aligned z-direction corresponding to max_M1N1MKye')
        self.add_output('monopile_maxMy_Mx', val=np.zeros(monlen), units='kN*m', desc='distributed moment around tower-aligned x-axis corresponding to max_M1N1MKye')
        self.add_output('monopile_maxMy_My', val=np.zeros(monlen), units='kN*m', desc='distributed moment around tower-aligned x-axis corresponding to max_M1N1MKye')
        self.add_output('monopile_maxMy_Mz', val=np.zeros(monlen), units='kN*m', desc='distributed moment around tower-aligned x-axis corresponding to max_M1N1MKye')

        self.add_output('tower_monopile_maxMy_Fx', val=np.zeros(n_full-1), units='kN', desc='distributed force in monopile-aligned x-direction corresponding to max_M1N1MKye')
        self.add_output('tower_monopile_maxMy_Fy', val=np.zeros(n_full-1), units='kN', desc='distributed force in monopile-aligned y-direction corresponding to max_M1N1MKye')
        self.add_output('tower_monopile_maxMy_Fz', val=np.zeros(n_full-1), units='kN', desc='distributed force in monopile-aligned z-direction corresponding to max_M1N1MKye')
        self.add_output('tower_monopile_maxMy_Mx', val=np.zeros(n_full-1), units='kN*m', desc='distributed moment around tower-aligned x-axis corresponding to max_M1N1MKye')
        self.add_output('tower_monopile_maxMy_My', val=np.zeros(n_full-1), units='kN*m', desc='distributed moment around tower-aligned x-axis corresponding to max_M1N1MKye')
        self.add_output('tower_monopile_maxMy_Mz', val=np.zeros(n_full-1), units='kN*m', desc='distributed moment around tower-aligned x-axis corresponding to max_M1N1MKye')
        
        # Floating outputs
        self.add_output('Max_PtfmPitch', val=0.0, desc='Maximum platform pitch angle over a set of OpenFAST simulations')
        self.add_output('Std_PtfmPitch', val=0.0, units='deg', desc='standard deviation of platform pitch angle')

        # self.add_output('C_miners_SC_SS', val=np.zeros((n_span, n_mat, 2)), desc="Miner's rule cummulative damage to Spar Cap, suction side")
        # self.add_output('C_miners_SC_PS', val=np.zeros((n_span, n_mat, 2)), desc="Miner's rule cummulative damage to Spar Cap, pressure side")
        # self.add_output('C_miners_TE_SS', val=np.zeros((n_span, n_mat, 2)), desc="Miner's rule cummulative damage to Trailing-Edge reinforcement, suction side")
        # self.add_output('C_miners_TE_PS', val=np.zeros((n_span, n_mat, 2)), desc="Miner's rule cummulative damage to Trailing-Edge reinforcement, pressure side")

        self.add_discrete_output('fst_vt_out', val={})

        # Iteration counter for openfast calls. Initialize at -1 so 0 after first call
        self.of_inumber = -1
        
    def compute(self, inputs, outputs, discrete_inputs, discrete_outputs):
        #print(impl.world_comm().rank, 'Rotor_fast','start')
        sys.stdout.flush()

        fst_vt = self.init_FAST_model()
        fst_vt = self.update_FAST_model(fst_vt, inputs, discrete_inputs)
        
        if self.model_only == True:
            # Write input OF files, but do not run OF
            self.write_FAST(fst_vt, discrete_outputs)
        else:
            # Write OF model and run
            summary_stats, extreme_table, DELs, case_list, dlc_generator  = self.run_FAST(inputs, discrete_inputs, fst_vt)
            self.post_process(summary_stats, extreme_table, DELs, case_list, dlc_generator, inputs, discrete_inputs, outputs, discrete_outputs)
        
        # delete run directory. not recommended for most cases, use for large parallelization problems where disk storage will otherwise fill up
        if self.clean_FAST_directory:
            try:
                shutil.rmtree(self.FAST_runDirectory)
            except:
                print('Failed to delete directory: %s'%self.FAST_runDirectory)

    def init_FAST_model(self):

        fst_vt = self.options['modeling_options']['DLC_driver']['openfast_file_management']['fst_vt']
        modeling_options = self.options['modeling_options']
        
        # Main .fst file`
        fst_vt['Fst']               = {}
        fst_vt['ElastoDyn']         = {}
        fst_vt['ElastoDynBlade']    = {}
        fst_vt['ElastoDynTower']    = {}
        fst_vt['AeroDyn15']         = {}
        fst_vt['AeroDynBlade']      = {}
        fst_vt['ServoDyn']          = {}
        fst_vt['InflowWind']        = {}
        fst_vt['SubDyn']            = {}
        fst_vt['HydroDyn']          = {}
        fst_vt['MoorDyn']           = {}
        fst_vt['MAP']               = {}

        for key in modeling_options['Level3']['simulation']:
            fst_vt['Fst'][key] = modeling_options['Level3']['simulation'][key]
            
        for key in modeling_options['Level3']['ElastoDyn']:
            fst_vt['ElastoDyn'][key] = modeling_options['Level3']['ElastoDyn'][key]
            
        for key in modeling_options['Level3']['ElastoDynBlade']:
            fst_vt['ElastoDynBlade'][key] = modeling_options['Level3']['ElastoDynBlade'][key]
            
        for key in modeling_options['Level3']['ElastoDynTower']:
            fst_vt['ElastoDynTower'][key] = modeling_options['Level3']['ElastoDynTower'][key]
            
        for key in modeling_options['Level3']['AeroDyn']:
            fst_vt['AeroDyn15'][key] = copy.copy(modeling_options['Level3']['AeroDyn'][key])
            
        for key in modeling_options['Level3']['InflowWind']:
            fst_vt['InflowWind'][key] = modeling_options['Level3']['InflowWind'][key]
            
        for key in modeling_options['Level3']['ServoDyn']:
            fst_vt['ServoDyn'][key] = modeling_options['Level3']['ServoDyn'][key]
            
        for key in modeling_options['Level3']['SubDyn']:
            fst_vt['SubDyn'][key] = modeling_options['Level3']['SubDyn'][key]
            
        for key in modeling_options['Level3']['HydroDyn']:
            fst_vt['HydroDyn'][key] = modeling_options['Level3']['HydroDyn'][key]
            
        for key in modeling_options['Level3']['MoorDyn']:
            fst_vt['MoorDyn'][key] = modeling_options['Level3']['MoorDyn'][key]
        
        for key1 in modeling_options['Level3']['outlist']:
                for key2 in modeling_options['Level3']['outlist'][key1]:
                    fst_vt['outlist'][key1][key2] = modeling_options['Level3']['outlist'][key1][key2]

        fst_vt['ServoDyn']['DLL_FileName'] = modeling_options['DLC_driver']['openfast_file_management']['path2dll']

        if fst_vt['AeroDyn15']['IndToler'] == 0.:
            fst_vt['AeroDyn15']['IndToler'] = 'default'
        if fst_vt['AeroDyn15']['DTAero'] == 0.:
            fst_vt['AeroDyn15']['DTAero'] = 'default'
        if fst_vt['AeroDyn15']['OLAF']['DTfvw'] == 0.:
            fst_vt['AeroDyn15']['OLAF']['DTfvw'] = 'default'
        if fst_vt['ElastoDyn']['DT'] == 0.:
            fst_vt['ElastoDyn']['DT'] = 'default'

        return fst_vt

    def update_FAST_model(self, fst_vt, inputs, discrete_inputs):
        
        modeling_options = self.options['modeling_options']

        # Update fst_vt nested dictionary with data coming from WISDEM

        # Update ElastoDyn
        fst_vt['ElastoDyn']['NumBl']  = self.n_blades
        fst_vt['ElastoDyn']['TipRad'] = inputs['Rtip'][0]
        fst_vt['ElastoDyn']['HubRad'] = inputs['Rhub'][0]
        if discrete_inputs['rotor_orientation'] == 'upwind':
            k = -1.
        else:
            k = 1
        fst_vt['ElastoDyn']['PreCone(1)'] = k*inputs['cone'][0]
        fst_vt['ElastoDyn']['PreCone(2)'] = k*inputs['cone'][0]
        fst_vt['ElastoDyn']['PreCone(3)'] = k*inputs['cone'][0]
        fst_vt['ElastoDyn']['ShftTilt']   = k*inputs['tilt'][0]
        fst_vt['ElastoDyn']['OverHang']   = k*inputs['overhang'][0]
        fst_vt['ElastoDyn']['GBoxEff']    = inputs['gearbox_efficiency'][0] * 100.
        fst_vt['ElastoDyn']['GBRatio']    = inputs['gearbox_ratio'][0]

        # Update ServoDyn
        fst_vt['ServoDyn']['GenEff']       = float(inputs['generator_efficiency']/inputs['gearbox_efficiency']) * 100.
        fst_vt['ServoDyn']['PitManRat(1)'] = float(inputs['max_pitch_rate'])
        fst_vt['ServoDyn']['PitManRat(2)'] = float(inputs['max_pitch_rate'])
        fst_vt['ServoDyn']['PitManRat(3)'] = float(inputs['max_pitch_rate'])

        # Masses and inertias from DriveSE
        fst_vt['ElastoDyn']['HubMass']   = inputs['hub_system_mass'][0]
        fst_vt['ElastoDyn']['HubIner']   = inputs['hub_system_I'][0]
        fst_vt['ElastoDyn']['HubCM']     = inputs['hub_system_cm'][0] # k*inputs['overhang'][0] - inputs['hub_system_cm'][0], but we need to solve the circular dependency in DriveSE first
        fst_vt['ElastoDyn']['NacMass']   = inputs['above_yaw_mass'][0]
        fst_vt['ElastoDyn']['YawBrMass'] = inputs['yaw_mass'][0]
        fst_vt['ElastoDyn']['NacYIner']  = inputs['nacelle_I_TT'][2]
        fst_vt['ElastoDyn']['NacCMxn']   = -k*inputs['nacelle_cm'][0]
        fst_vt['ElastoDyn']['NacCMyn']   = inputs['nacelle_cm'][1]
        fst_vt['ElastoDyn']['NacCMzn']   = inputs['nacelle_cm'][2]
        fst_vt['ElastoDyn']['Twr2Shft']  = float(inputs['twr2shaft'])
        fst_vt['ElastoDyn']['GenIner']   = float(inputs['GenIner'])

        # Mass and inertia inputs
        fst_vt['ElastoDyn']['TipMass(1)'] = 0.
        fst_vt['ElastoDyn']['TipMass(2)'] = 0.
        fst_vt['ElastoDyn']['TipMass(3)'] = 0.

        tower_base_height = max(float(inputs['tower_base_height']), float(inputs["platform_center_of_mass"][2]))
        fst_vt['ElastoDyn']['TowerBsHt'] = tower_base_height # Height of tower base above ground level [onshore] or MSL [offshore] (meters)
        fst_vt['ElastoDyn']['TowerHt']   = float(inputs['hub_height']) - float(inputs['distance_tt_hub']) # Height of tower above ground level [onshore] or MSL [offshore] (meters)


        # TODO: There is some confusion on PtfmRefzt
        # DZ: based on the openfast r-tests:
        #   if this is floating, the z ref. point is 0.  Is this the reference that platform_center_of_mass is relative to?
        #   if fixed bottom, it's the tower base height.  
        if modeling_options['flags']['floating']:
            fst_vt['ElastoDyn']['PtfmMass'] = float(inputs["platform_mass"])
            fst_vt['ElastoDyn']['PtfmRIner'] = float(inputs["platform_I_total"][0])
            fst_vt['ElastoDyn']['PtfmPIner'] = float(inputs["platform_I_total"][1])
            fst_vt['ElastoDyn']['PtfmYIner'] = float(inputs["platform_I_total"][2])
            fst_vt['ElastoDyn']['PtfmCMxt'] = float(inputs["platform_center_of_mass"][0])
            fst_vt['ElastoDyn']['PtfmCMyt'] = float(inputs["platform_center_of_mass"][1])
            fst_vt['ElastoDyn']['PtfmCMzt'] = float(inputs["platform_center_of_mass"][2])
            fst_vt['ElastoDyn']['PtfmRefzt'] = 0. # Vertical distance from the ground level [onshore] or MSL [offshore] to the platform reference point (meters)

        else:
            # Ptfm* can capture the transition piece for fixed-bottom, but we are doing that in subdyn, so only worry about getting height right
            fst_vt['ElastoDyn']['PtfmMass'] = 0.
            fst_vt['ElastoDyn']['PtfmRIner'] = 0.
            fst_vt['ElastoDyn']['PtfmPIner'] = 0.
            fst_vt['ElastoDyn']['PtfmYIner'] = 0.
            fst_vt['ElastoDyn']['PtfmCMxt'] = 0.
            fst_vt['ElastoDyn']['PtfmCMyt'] = 0.
            fst_vt['ElastoDyn']['PtfmCMzt'] = float(inputs['tower_base_height'])
            fst_vt['ElastoDyn']['PtfmRefzt'] = tower_base_height # Vertical distance from the ground level [onshore] or MSL [offshore] to the platform reference point (meters)

        # Drivetrain inputs
        fst_vt['ElastoDyn']['DTTorSpr'] = float(inputs['drivetrain_spring_constant'])
        fst_vt['ElastoDyn']['DTTorDmp'] = float(inputs['drivetrain_damping_coefficient'])

        
        # Update Inflowwind
        fst_vt['InflowWind']['RefHt'] = float(inputs['hub_height'])
        fst_vt['InflowWind']['RefHt_Uni'] = float(inputs['hub_height'])
        fst_vt['InflowWind']['PLexp'] = float(inputs['shearExp'])
        if fst_vt['InflowWind']['NWindVel'] == 1:
            fst_vt['InflowWind']['WindVxiList'] = 0.
            fst_vt['InflowWind']['WindVyiList'] = 0.
            fst_vt['InflowWind']['WindVziList'] = float(inputs['hub_height'])
        else:
            raise Exception('The code only supports InflowWind NWindVel == 1')

        # Update ElastoDyn Tower Input File
        twr_elev  = inputs['tower_monopile_z']
        twr_index = np.argmin(abs(twr_elev - np.maximum(1.0, tower_base_height)))
        cd_index  = 0
        if twr_elev[twr_index] <= 1.:
            twr_index += 1
            cd_index  += 1
        fst_vt['AeroDyn15']['NumTwrNds'] = len(twr_elev[twr_index:])
        fst_vt['AeroDyn15']['TwrElev']   = twr_elev[twr_index:]
        fst_vt['AeroDyn15']['TwrDiam']   = inputs['tower_outer_diameter'][twr_index:]
        fst_vt['AeroDyn15']['TwrCd']     = inputs['tower_cd'][cd_index:]
        fst_vt['AeroDyn15']['TwrTI']     = np.ones(len(twr_elev[twr_index:])) * fst_vt['AeroDyn15']['TwrTI']

        z_tow = twr_elev[twr_index:]
        z_sec, _ = util.nodal2sectional(z_tow)
        sec_loc = (z_sec - z_sec[0]) / (z_sec[-1] - z_sec[0])
        fst_vt['ElastoDynTower']['NTwInpSt'] = len(sec_loc)
        fst_vt['ElastoDynTower']['HtFract']  = sec_loc
        fst_vt['ElastoDynTower']['TMassDen'] = inputs['mass_den'][twr_index:]
        fst_vt['ElastoDynTower']['TwFAStif'] = inputs['foreaft_stff'][twr_index:]
        fst_vt['ElastoDynTower']['TwSSStif'] = inputs['sideside_stff'][twr_index:]
        fst_vt['ElastoDynTower']['TwFAM1Sh'] = inputs['fore_aft_modes'][0, :]  / sum(inputs['fore_aft_modes'][0, :])
        fst_vt['ElastoDynTower']['TwFAM2Sh'] = inputs['fore_aft_modes'][1, :]  / sum(inputs['fore_aft_modes'][1, :])
        fst_vt['ElastoDynTower']['TwSSM1Sh'] = inputs['side_side_modes'][0, :] / sum(inputs['side_side_modes'][0, :])
        fst_vt['ElastoDynTower']['TwSSM2Sh'] = inputs['side_side_modes'][1, :] / sum(inputs['side_side_modes'][1, :])

        # Calculate yaw stiffness of tower (springs in series) and use in servodyn as yaw spring constant
        n_height_mon = self.options['modeling_options']['WISDEM']['TowerSE']['n_height_monopile']
        k_tow_tor = inputs['tor_stff'][n_height_mon:] / np.diff(inputs['tower_monopile_z'][n_height_mon:])
        k_tow_tor = 1.0/np.sum(1.0/k_tow_tor)
        # R. Bergua's suggestion to set the stiffness to the tower torsional stiffness and the
        # damping to the frequency of the first tower torsional mode- easier than getting the yaw inertia right
        damp_ratio = 0.01
        f_torsion = float(inputs['tor_freq'])
        fst_vt['ServoDyn']['YawSpr'] = k_tow_tor
        if f_torsion > 0.0:
            fst_vt['ServoDyn']['YawDamp'] = damp_ratio * k_tow_tor / np.pi / f_torsion
        else:
            fst_vt['ServoDyn']['YawDamp'] = 2 * damp_ratio * np.sqrt(k_tow_tor * inputs['rna_I_TT'][2])
        
        # Update ElastoDyn Blade Input File
        fst_vt['ElastoDynBlade']['NBlInpSt']   = len(inputs['r'])
        fst_vt['ElastoDynBlade']['BlFract']    = (inputs['r']-inputs['Rhub'])/(inputs['Rtip']-inputs['Rhub'])
        fst_vt['ElastoDynBlade']['BlFract'][0] = 0.
        fst_vt['ElastoDynBlade']['BlFract'][-1]= 1.
        fst_vt['ElastoDynBlade']['PitchAxis']  = inputs['le_location']
        fst_vt['ElastoDynBlade']['StrcTwst']   = inputs['theta'] # to do: structural twist is not nessessarily (nor likely to be) the same as aero twist
        fst_vt['ElastoDynBlade']['BMassDen']   = inputs['beam:rhoA']
        fst_vt['ElastoDynBlade']['FlpStff']    = inputs['beam:EIyy']
        fst_vt['ElastoDynBlade']['EdgStff']    = inputs['beam:EIxx']
        fst_vt['ElastoDynBlade']['BldFl1Sh']   = np.zeros(5)
        fst_vt['ElastoDynBlade']['BldFl2Sh']   = np.zeros(5)
        fst_vt['ElastoDynBlade']['BldEdgSh']   = np.zeros(5)
        for i in range(5):
            fst_vt['ElastoDynBlade']['BldFl1Sh'][i] = inputs['flap_mode_shapes'][0,i] / sum(inputs['flap_mode_shapes'][0,:])
            fst_vt['ElastoDynBlade']['BldFl2Sh'][i] = inputs['flap_mode_shapes'][1,i] / sum(inputs['flap_mode_shapes'][1,:])
            fst_vt['ElastoDynBlade']['BldEdgSh'][i] = inputs['edge_mode_shapes'][0,i] / sum(inputs['edge_mode_shapes'][0,:])
        
        # Update AeroDyn15
        fst_vt['AeroDyn15']['AirDens']   = float(inputs['rho'])
        fst_vt['AeroDyn15']['KinVisc']   = inputs['mu'][0] / inputs['rho'][0]
        fst_vt['AeroDyn15']['SpdSound']  = float(inputs['speed_sound_air'])

        # Update OLAF
        if fst_vt['AeroDyn15']['WakeMod'] == 3:
            _, _, nNWPanel, nFWPanel, nFWPanelFree = OLAFParams(fst_vt['ElastoDyn']['RotSpeed'])
            fst_vt['AeroDyn15']['OLAF']['nNWPanel'] = nNWPanel
            fst_vt['AeroDyn15']['OLAF']['nFWPanel'] = nFWPanel
            fst_vt['AeroDyn15']['OLAF']['nFWPanelFree'] = nFWPanelFree

        # Update AeroDyn15 Blade Input File
        r = (inputs['r']-inputs['Rhub'])
        r[0]  = 0.
        r[-1] = inputs['Rtip']-inputs['Rhub']
        fst_vt['AeroDynBlade']['NumBlNds'] = self.n_span
        fst_vt['AeroDynBlade']['BlSpn']    = r
        fst_vt['AeroDynBlade']['BlCrvAC']  = inputs['ref_axis_blade'][:,0]
        fst_vt['AeroDynBlade']['BlSwpAC']  = inputs['ref_axis_blade'][:,1]
        fst_vt['AeroDynBlade']['BlCrvAng'] = np.degrees(np.arcsin(np.gradient(inputs['ref_axis_blade'][:,0])/np.gradient(r)))
        fst_vt['AeroDynBlade']['BlTwist']  = inputs['theta']
        fst_vt['AeroDynBlade']['BlChord']  = inputs['chord']
        fst_vt['AeroDynBlade']['BlAFID']   = np.asarray(range(1,self.n_span+1))

        # Update AeroDyn15 Airfoile Input Files
        # airfoils = inputs['airfoils']
        fst_vt['AeroDyn15']['NumAFfiles'] = self.n_span
        # fst_vt['AeroDyn15']['af_data'] = [{}]*len(airfoils)
        fst_vt['AeroDyn15']['af_data'] = []

        # Set the AD15 flag AFTabMod, deciding whether we use more Re per airfoil or user-defined tables (used for example in distributed aerodynamic control)
        if fst_vt['AeroDyn15']['AFTabMod'] == 1:
            # If AFTabMod is the default coming form the schema, check the value from WISDEM, which might be set to 2 if more Re per airfoil are defined in the geometry yaml 
            fst_vt['AeroDyn15']['AFTabMod'] = modeling_options["WISDEM"]["RotorSE"]["AFTabMod"]
        if self.n_tab > 1 and fst_vt['AeroDyn15']['AFTabMod'] == 1:
            fst_vt['AeroDyn15']['AFTabMod'] = 3
        elif self.n_tab > 1 and fst_vt['AeroDyn15']['AFTabMod'] == 2:
            raise Exception('OpenFAST does not support both multiple Re and multiple user defined tabs. Please remove DAC devices or Re polars')

        for i in range(self.n_span): # No of blade radial stations
        
            fst_vt['AeroDyn15']['af_data'].append([])
            
            if fst_vt['AeroDyn15']['AFTabMod'] == 1:
                loop_index = 1
            elif fst_vt['AeroDyn15']['AFTabMod'] == 2:
                loop_index = self.n_Re
            else:
                loop_index = self.n_tab

            for j in range(loop_index): # Number of tabs or Re
                if fst_vt['AeroDyn15']['AFTabMod'] == 1:
                    unsteady = eval_unsteady(inputs['airfoils_aoa'], inputs['airfoils_cl'][i,:,0,0], inputs['airfoils_cd'][i,:,0,0], inputs['airfoils_cm'][i,:,0,0])
                elif fst_vt['AeroDyn15']['AFTabMod'] == 2:
                    unsteady = eval_unsteady(inputs['airfoils_aoa'], inputs['airfoils_cl'][i,:,j,0], inputs['airfoils_cd'][i,:,j,0], inputs['airfoils_cm'][i,:,j,0])
                else:
                    unsteady = eval_unsteady(inputs['airfoils_aoa'], inputs['airfoils_cl'][i,:,0,j], inputs['airfoils_cd'][i,:,0,j], inputs['airfoils_cm'][i,:,0,j])
                
                fst_vt['AeroDyn15']['af_data'][i].append({})


                fst_vt['AeroDyn15']['af_data'][i][j]['InterpOrd'] = "DEFAULT"
                fst_vt['AeroDyn15']['af_data'][i][j]['NonDimArea']= 1
                if modeling_options['DLC_driver']['openfast_file_management']['generate_af_coords']:
                    fst_vt['AeroDyn15']['af_data'][i][j]['NumCoords'] = '@"AF{:02d}_Coords.txt"'.format(i)
                else:
                    fst_vt['AeroDyn15']['af_data'][i][j]['NumCoords'] = '0'
                
                fst_vt['AeroDyn15']['af_data'][i][j]['NumTabs']   = loop_index
                if fst_vt['AeroDyn15']['AFTabMod'] == 3:
                    fst_vt['AeroDyn15']['af_data'][i][j]['Ctrl'] = inputs['airfoils_Ctrl'][i,0,j]  # unsteady['Ctrl'] # added to unsteady function for variable flap controls at airfoils
                    fst_vt['AeroDyn15']['af_data'][i][j]['Re']   = inputs['airfoils_Re'][0] # If AFTabMod==3 the Re is neglected, but it still must be the same across tables
                else:
                    fst_vt['AeroDyn15']['af_data'][i][j]['Re']   = inputs['airfoils_Re'][j]
                    fst_vt['AeroDyn15']['af_data'][i][j]['Ctrl'] = 0.
                fst_vt['AeroDyn15']['af_data'][i][j]['InclUAdata']= "True"
                fst_vt['AeroDyn15']['af_data'][i][j]['alpha0']    = unsteady['alpha0']
                fst_vt['AeroDyn15']['af_data'][i][j]['alpha1']    = unsteady['alpha1']
                fst_vt['AeroDyn15']['af_data'][i][j]['alpha2']    = unsteady['alpha2']
                fst_vt['AeroDyn15']['af_data'][i][j]['eta_e']     = unsteady['eta_e']
                fst_vt['AeroDyn15']['af_data'][i][j]['C_nalpha']  = unsteady['C_nalpha']
                fst_vt['AeroDyn15']['af_data'][i][j]['T_f0']      = unsteady['T_f0']
                fst_vt['AeroDyn15']['af_data'][i][j]['T_V0']      = unsteady['T_V0']
                fst_vt['AeroDyn15']['af_data'][i][j]['T_p']       = unsteady['T_p']
                fst_vt['AeroDyn15']['af_data'][i][j]['T_VL']      = unsteady['T_VL']
                fst_vt['AeroDyn15']['af_data'][i][j]['b1']        = unsteady['b1']
                fst_vt['AeroDyn15']['af_data'][i][j]['b2']        = unsteady['b2']
                fst_vt['AeroDyn15']['af_data'][i][j]['b5']        = unsteady['b5']
                fst_vt['AeroDyn15']['af_data'][i][j]['A1']        = unsteady['A1']
                fst_vt['AeroDyn15']['af_data'][i][j]['A2']        = unsteady['A2']
                fst_vt['AeroDyn15']['af_data'][i][j]['A5']        = unsteady['A5']
                fst_vt['AeroDyn15']['af_data'][i][j]['S1']        = unsteady['S1']
                fst_vt['AeroDyn15']['af_data'][i][j]['S2']        = unsteady['S2']
                fst_vt['AeroDyn15']['af_data'][i][j]['S3']        = unsteady['S3']
                fst_vt['AeroDyn15']['af_data'][i][j]['S4']        = unsteady['S4']
                fst_vt['AeroDyn15']['af_data'][i][j]['Cn1']       = unsteady['Cn1']
                fst_vt['AeroDyn15']['af_data'][i][j]['Cn2']       = unsteady['Cn2']
                fst_vt['AeroDyn15']['af_data'][i][j]['St_sh']     = unsteady['St_sh']
                fst_vt['AeroDyn15']['af_data'][i][j]['Cd0']       = unsteady['Cd0']
                fst_vt['AeroDyn15']['af_data'][i][j]['Cm0']       = unsteady['Cm0']
                fst_vt['AeroDyn15']['af_data'][i][j]['k0']        = unsteady['k0']
                fst_vt['AeroDyn15']['af_data'][i][j]['k1']        = unsteady['k1']
                fst_vt['AeroDyn15']['af_data'][i][j]['k2']        = unsteady['k2']
                fst_vt['AeroDyn15']['af_data'][i][j]['k3']        = unsteady['k3']
                fst_vt['AeroDyn15']['af_data'][i][j]['k1_hat']    = unsteady['k1_hat']
                fst_vt['AeroDyn15']['af_data'][i][j]['x_cp_bar']  = unsteady['x_cp_bar']
                fst_vt['AeroDyn15']['af_data'][i][j]['UACutout']  = unsteady['UACutout']
                fst_vt['AeroDyn15']['af_data'][i][j]['filtCutOff']= unsteady['filtCutOff']
                fst_vt['AeroDyn15']['af_data'][i][j]['NumAlf']    = len(unsteady['Alpha'])
                fst_vt['AeroDyn15']['af_data'][i][j]['Alpha']     = np.array(unsteady['Alpha'])
                fst_vt['AeroDyn15']['af_data'][i][j]['Cl']        = np.array(unsteady['Cl'])
                fst_vt['AeroDyn15']['af_data'][i][j]['Cd']        = np.array(unsteady['Cd'])
                fst_vt['AeroDyn15']['af_data'][i][j]['Cm']        = np.array(unsteady['Cm'])
                fst_vt['AeroDyn15']['af_data'][i][j]['Cpmin']     = np.zeros_like(unsteady['Cm'])        
        
        fst_vt['AeroDyn15']['af_coord'] = []
        fst_vt['AeroDyn15']['rthick']   = np.zeros(self.n_span)
        fst_vt['AeroDyn15']['ac']   = np.zeros(self.n_span)
        for i in range(self.n_span):
            fst_vt['AeroDyn15']['af_coord'].append({})
            fst_vt['AeroDyn15']['af_coord'][i]['x']  = inputs['coord_xy_interp'][i,:,0]
            fst_vt['AeroDyn15']['af_coord'][i]['y']  = inputs['coord_xy_interp'][i,:,1]
            fst_vt['AeroDyn15']['rthick'][i]         = inputs['rthick'][i]
            fst_vt['AeroDyn15']['ac'][i]             = inputs['ac'][i]
                
        # # AeroDyn blade spanwise output positions
        r_out_target  = [0.1, 0.20, 0.30, 0.4, 0.5, 0.6, 0.7, 0.8, 0.9]
        r = r/r[-1]
        idx_out       = [np.argmin(abs(r-ri)) for ri in r_out_target]
        self.R_out_AD = [fst_vt['AeroDynBlade']['BlSpn'][i] for i in idx_out]
        if len(self.R_out_AD) != len(np.unique(self.R_out_AD)):
            raise Exception('ERROR: the spanwise resolution is too coarse and does not support 9 channels along blade span. Please increase it in the modeling_options.yaml.')
        fst_vt['AeroDyn15']['BlOutNd']  = [str(idx+1) for idx in idx_out]
        fst_vt['AeroDyn15']['NBlOuts']  = len(idx_out)

        # ElastoDyn blade spanwise output positions
        nBldNodes     = fst_vt['ElastoDyn']['BldNodes']
        bld_fract     = np.arange(1./nBldNodes/2., 1, 1./nBldNodes)
        idx_out       = [np.argmin(abs(bld_fract-ri)) for ri in r_out_target]
        r_nodes       = bld_fract*(fst_vt['ElastoDyn']['TipRad']-fst_vt['ElastoDyn']['HubRad']) + fst_vt['ElastoDyn']['HubRad']
        self.R_out_ED_bl = np.hstack((fst_vt['ElastoDyn']['HubRad'], [r_nodes[i] for i in idx_out]))
        if len(self.R_out_ED_bl) != len(np.unique(self.R_out_ED_bl)):
            raise Exception('ERROR: the spanwise resolution is too coarse and does not support 9 channels along blade span. Please increase it in the modeling_options.yaml.')
        fst_vt['ElastoDyn']['BldGagNd'] = [idx+1 for idx in idx_out]
        fst_vt['ElastoDyn']['NBlGages'] = len(idx_out)

        # ElastoDyn tower output positions along height
        fst_vt['ElastoDyn']['NTwGages'] = 9
        nTwrNodes = fst_vt['ElastoDyn']['TwrNodes']
        twr_fract = np.arange(1./nTwrNodes/2., 1, 1./nTwrNodes)
        idx_out = [np.argmin(abs(twr_fract-ri)) for ri in r_out_target]
        fst_vt['ElastoDyn']['TwrGagNd'] = [idx+1 for idx in idx_out]
        fst_vt['AeroDyn15']['NTwOuts'] = 0
        self.Z_out_ED_twr = np.hstack((0., [twr_fract[i] for i in idx_out], 1.))

        # SubDyn inputs- monopile and floating
        if modeling_options['flags']['monopile']:
            mono_index = twr_index+1 # Duplicate intersection point
            n_joints = len(inputs['tower_outer_diameter'][1:mono_index]) # Omit submerged pile
            n_members = n_joints - 1
            itrans = n_joints - 1
            fst_vt['SubDyn']['JointXss'] = np.zeros( n_joints )
            fst_vt['SubDyn']['JointYss'] = np.zeros( n_joints )
            fst_vt['SubDyn']['JointZss'] = twr_elev[1:mono_index]
            fst_vt['SubDyn']['NReact'] = 1
            fst_vt['SubDyn']['RJointID'] = [1]
            fst_vt['SubDyn']['RctTDXss'] = fst_vt['SubDyn']['RctTDYss'] = fst_vt['SubDyn']['RctTDZss'] = [1]
            fst_vt['SubDyn']['RctRDXss'] = fst_vt['SubDyn']['RctRDYss'] = fst_vt['SubDyn']['RctRDZss'] = [1]
            fst_vt['SubDyn']['IJointID'] = [n_joints]
            fst_vt['SubDyn']['MJointID1'] = np.arange( n_members, dtype=np.int_ ) + 1
            fst_vt['SubDyn']['MJointID2'] = np.arange( n_members, dtype=np.int_ ) + 2
            fst_vt['SubDyn']['YoungE1'] = inputs['tower_E'][1:mono_index]
            fst_vt['SubDyn']['ShearG1'] = inputs['tower_G'][1:mono_index]
            fst_vt['SubDyn']['MatDens1'] = inputs['tower_rho'][1:mono_index]
            fst_vt['SubDyn']['XsecD'] = util.nodal2sectional(inputs['tower_outer_diameter'][1:mono_index])[0]
            fst_vt['SubDyn']['XsecT'] = inputs['tower_wall_thickness'][1:mono_index]
            
            # Find the members where the 9 channels of SubDyn should be placed
            grid_joints_monopile = (fst_vt['SubDyn']['JointZss'] - fst_vt['SubDyn']['JointZss'][0]) / (fst_vt['SubDyn']['JointZss'][-1] - fst_vt['SubDyn']['JointZss'][0])
            n_channels = 9
            grid_target = np.linspace(0., 1., n_channels)
            # Take the first node for every member, except for last one
            idx_out = [np.argmin(abs(grid_joints_monopile-grid_i)) for grid_i in grid_target]
            fst_vt['SubDyn']['NMOutputs'] = n_channels
            fst_vt['SubDyn']['MemberID_out'] = [idx+1 for idx in idx_out]
            fst_vt['SubDyn']['MemberID_out'][-1] -= 1 
            fst_vt['SubDyn']['NOutCnt'] = np.ones_like(fst_vt['SubDyn']['MemberID_out'])
            fst_vt['SubDyn']['NodeCnt'] = np.ones_like(fst_vt['SubDyn']['MemberID_out'])
            fst_vt['SubDyn']['NodeCnt'][-1] = 2
            self.Z_out_SD_mpl = [grid_joints_monopile[i] for i in idx_out]
                
        elif modeling_options['flags']['floating']:
            joints_xyz = inputs["platform_nodes"]
            n_joints = np.where(joints_xyz[:, 0] == NULL)[0][0]
            joints_xyz = joints_xyz[:n_joints, :]
            itrans = util.closest_node(joints_xyz, inputs["transition_node"])

            N1 = np.int_(inputs["platform_elem_n1"])
            n_members = np.where(N1 == NULL)[0][0]
            N1 = N1[:n_members]
            N2 = np.int_(inputs["platform_elem_n2"][:n_members])
                
            fst_vt['SubDyn']['JointXss'] = joints_xyz[:,0]
            fst_vt['SubDyn']['JointYss'] = joints_xyz[:,1]
            fst_vt['SubDyn']['JointZss'] = joints_xyz[:,2]
            fst_vt['SubDyn']['NReact'] = 0
            fst_vt['SubDyn']['RJointID'] = []
            fst_vt['SubDyn']['RctTDXss'] = fst_vt['SubDyn']['RctTDYss'] = fst_vt['SubDyn']['RctTDZss'] = []
            fst_vt['SubDyn']['RctRDXss'] = fst_vt['SubDyn']['RctRDYss'] = fst_vt['SubDyn']['RctRDZss'] = []
            if modeling_options['floating']['transition_joint'] is None:
                fst_vt['SubDyn']['IJointID'] = []
            else:
                fst_vt['SubDyn']['IJointID'] = [itrans+1]
            fst_vt['SubDyn']['MJointID1'] = N1+1
            fst_vt['SubDyn']['MJointID2'] = N2+1
            
            fst_vt['SubDyn']['YoungE1'] = inputs["platform_elem_E"][:n_members]
            fst_vt['SubDyn']['ShearG1'] = inputs["platform_elem_G"][:n_members]
            fst_vt['SubDyn']['MatDens1'] = inputs["platform_elem_rho"][:n_members]
            fst_vt['SubDyn']['XsecD'] = inputs["platform_elem_D"][:n_members]
            fst_vt['SubDyn']['XsecT'] = inputs["platform_elem_t"][:n_members]
            
        # SubDyn inputs- offshore generic
        if modeling_options['flags']['offshore']:
            if fst_vt['SubDyn']['SDdeltaT']<=-999.0: fst_vt['SubDyn']['SDdeltaT'] = "DEFAULT"
            fst_vt['SubDyn']['JDampings'] = [str(m) for m in fst_vt['SubDyn']['JDampings']]
            fst_vt['SubDyn']['Rct_SoilFile'] = ['']
            fst_vt['SubDyn']['NJoints'] = n_joints
            fst_vt['SubDyn']['JointID'] = np.arange( n_joints, dtype=np.int_) + 1
            fst_vt['SubDyn']['ItfTDXss'] = fst_vt['SubDyn']['ItfTDYss'] = fst_vt['SubDyn']['ItfTDZss'] = [1]
            fst_vt['SubDyn']['ItfRDXss'] = fst_vt['SubDyn']['ItfRDYss'] = fst_vt['SubDyn']['ItfRDZss'] = [1]
            fst_vt['SubDyn']['NMembers'] = n_members
            fst_vt['SubDyn']['MemberID'] = np.arange( n_members, dtype=np.int_ ) + 1
            fst_vt['SubDyn']['MPropSetID1'] = fst_vt['SubDyn']['MPropSetID2'] = np.arange( n_members, dtype=np.int_ ) + 1
            fst_vt['SubDyn']['NPropSets'] = n_members
            fst_vt['SubDyn']['PropSetID1'] = np.arange( n_members, dtype=np.int_ ) + 1
            fst_vt['SubDyn']['NCOSMs'] = 0
            fst_vt['SubDyn']['NXPropSets'] = 0
            fst_vt['SubDyn']['NCmass'] = 2 if inputs['gravity_foundation_mass'] > 0.0 else 1
            fst_vt['SubDyn']['CMJointID'] = [itrans+1]
            fst_vt['SubDyn']['JMass'] = [float(inputs['transition_piece_mass'])]
            fst_vt['SubDyn']['JMXX'] = [inputs['transition_piece_I'][0]]
            fst_vt['SubDyn']['JMYY'] = [inputs['transition_piece_I'][1]]
            fst_vt['SubDyn']['JMZZ'] = [inputs['transition_piece_I'][2]]
            if inputs['gravity_foundation_mass'] > 0.0:
                fst_vt['SubDyn']['CMJointID'] += [1]
                fst_vt['SubDyn']['JMass'] += [float(inputs['gravity_foundation_mass'])]
                fst_vt['SubDyn']['JMXX'] += [inputs['gravity_foundation_I'][0]]
                fst_vt['SubDyn']['JMYY'] += [inputs['gravity_foundation_I'][1]]
                fst_vt['SubDyn']['JMZZ'] += [inputs['gravity_foundation_I'][2]]
        

        # HydroDyn inputs
        if modeling_options['flags']['offshore']:
            fst_vt['HydroDyn']['WtrDens'] = float(inputs['rho_water'])
            fst_vt['HydroDyn']['WtrDpth'] = float(inputs['water_depth'])
            fst_vt['HydroDyn']['MSL2SWL'] = 0
            fst_vt['HydroDyn']['WaveHs'] = float(inputs['Hsig_wave'])
            fst_vt['HydroDyn']['WaveTp'] = float(inputs['Tsig_wave'])
            if fst_vt['HydroDyn']['WavePkShp']<=-999.0: fst_vt['HydroDyn']['WavePkShp'] = "DEFAULT"
            fst_vt['HydroDyn']['WaveDir'] = float(inputs['beta_wave'])
            fst_vt['HydroDyn']['WaveDirRange'] = np.rad2deg(fst_vt['HydroDyn']['WaveDirRange'])
            fst_vt['HydroDyn']['WaveElevxi'] = [str(m) for m in fst_vt['HydroDyn']['WaveElevxi']]
            fst_vt['HydroDyn']['WaveElevyi'] = [str(m) for m in fst_vt['HydroDyn']['WaveElevyi']]
            fst_vt['HydroDyn']['CurrSSDir'] = "DEFAULT" if fst_vt['HydroDyn']['CurrSSDir']<=-999.0 else np.rad2deg(fst_vt['HydroDyn']['CurrSSDir']) 
            fst_vt['HydroDyn']['AddF0'] = np.array( fst_vt['HydroDyn']['AddF0'] )
            fst_vt['HydroDyn']['AddCLin'] = np.vstack( tuple([fst_vt['HydroDyn']['AddCLin'+str(m+1)] for m in range(6)]) )
            fst_vt['HydroDyn']['AddBLin'] = np.vstack( tuple([fst_vt['HydroDyn']['AddBLin'+str(m+1)] for m in range(6)]) )
            fst_vt['HydroDyn']['AddBQuad'] = np.zeros((6,6)) # Will use user input only if not using strip theory- updated below
            fst_vt['HydroDyn']['NAxCoef'] = 1
            fst_vt['HydroDyn']['AxCoefID'] = 1 + np.arange( fst_vt['HydroDyn']['NAxCoef'], dtype=np.int_)
            fst_vt['HydroDyn']['AxCd'] = np.zeros( fst_vt['HydroDyn']['NAxCoef'] )
            fst_vt['HydroDyn']['AxCa'] = np.zeros( fst_vt['HydroDyn']['NAxCoef'] )
            fst_vt['HydroDyn']['AxCp'] = np.ones( fst_vt['HydroDyn']['NAxCoef'] )
            if modeling_options["Level1"]["potential_model_override"] in [1,3]:
                # Only list members if using strip theory calculations.  Reminder:
                # potential_model_override = 1: Strip theory only
                # potential_model_override = 3: Strip theory for drag + BEM for inviscid
                fst_vt['HydroDyn']['NJoints'] = fst_vt['SubDyn']['NJoints']
                fst_vt['HydroDyn']['JointID'] = fst_vt['SubDyn']['JointID']
                fst_vt['HydroDyn']['Jointxi'] = fst_vt['SubDyn']['JointXss']
                fst_vt['HydroDyn']['Jointyi'] = fst_vt['SubDyn']['JointYss']
                fst_vt['HydroDyn']['Jointzi'] = fst_vt['SubDyn']['JointZss']
                fst_vt['HydroDyn']['NPropSets'] = fst_vt['SubDyn']['NPropSets']
                fst_vt['HydroDyn']['PropSetID'] = fst_vt['SubDyn']['PropSetID1']
                fst_vt['HydroDyn']['PropD'] = fst_vt['SubDyn']['XsecD']
                fst_vt['HydroDyn']['PropThck'] = fst_vt['SubDyn']['XsecT']
                fst_vt['HydroDyn']['NMembers'] = fst_vt['SubDyn']['NMembers']
                fst_vt['HydroDyn']['MemberID'] = fst_vt['SubDyn']['MemberID']
                fst_vt['HydroDyn']['MJointID1'] = fst_vt['SubDyn']['MJointID1']
                fst_vt['HydroDyn']['MJointID2'] = fst_vt['SubDyn']['MJointID2']
                fst_vt['HydroDyn']['MPropSetID1'] = fst_vt['SubDyn']['MPropSetID1']
                fst_vt['HydroDyn']['MPropSetID2'] = fst_vt['SubDyn']['MPropSetID2']
                fst_vt['HydroDyn']['MDivSize'] = 0.5*np.ones( fst_vt['HydroDyn']['NMembers'] )
                fst_vt['HydroDyn']['SimplCd'] = fst_vt['HydroDyn']['SimplCdMG'] = 1.0
                fst_vt['HydroDyn']['SimplCa'] = fst_vt['HydroDyn']['SimplCaMG'] = 1.0
                fst_vt['HydroDyn']['SimplCp'] = fst_vt['HydroDyn']['SimplCpMG'] = 1.0
                fst_vt['HydroDyn']['SimplAxCa'] = fst_vt['HydroDyn']['SimplAxCaMG'] = 1.0
                fst_vt['HydroDyn']['SimplAxCp'] = fst_vt['HydroDyn']['SimplAxCpMG'] = 1.0
            else:
                # No strip theory- only potential flow
                # Okay to add-in user-provided viscous drag terms
                fst_vt['HydroDyn']['AddBQuad'] = np.vstack( tuple([fst_vt['HydroDyn']['AddBQuad'+str(m+1)] for m in range(6)]) )
                fst_vt['HydroDyn']['NJoints'] = 0
                fst_vt['HydroDyn']['JointID'] = []
                fst_vt['HydroDyn']['Jointxi'] = fst_vt['HydroDyn']['Jointyi'] = fst_vt['HydroDyn']['Jointzi'] = []
                fst_vt['HydroDyn']['NPropSets'] = 0
                fst_vt['HydroDyn']['PropSetID'] = fst_vt['HydroDyn']['PropD'] = fst_vt['HydroDyn']['PropThck'] = []
                fst_vt['HydroDyn']['NMembers'] = 0
                fst_vt['HydroDyn']['MemberID'] = fst_vt['HydroDyn']['MJointID1'] = fst_vt['HydroDyn']['MJointID2'] = []
                fst_vt['HydroDyn']['MPropSetID1'] = fst_vt['HydroDyn']['MPropSetID2'] = fst_vt['HydroDyn']['MDivSize'] = []
                fst_vt['HydroDyn']['SimplCd'] = fst_vt['HydroDyn']['SimplCdMG'] = 0.0
                fst_vt['HydroDyn']['SimplCa'] = fst_vt['HydroDyn']['SimplCaMG'] = 0.0
                fst_vt['HydroDyn']['SimplCp'] = fst_vt['HydroDyn']['SimplCpMG'] = 0.0
                fst_vt['HydroDyn']['SimplAxCa'] = fst_vt['HydroDyn']['SimplAxCaMG'] = 0.0
                fst_vt['HydroDyn']['SimplAxCp'] = fst_vt['HydroDyn']['SimplAxCpMG'] = 0.0
                
            fst_vt['HydroDyn']['MCoefMod'] = np.ones( fst_vt['HydroDyn']['NMembers'], dtype=np.int_)
            fst_vt['HydroDyn']['JointAxID'] = np.ones( fst_vt['HydroDyn']['NJoints'], dtype=np.int_)
            fst_vt['HydroDyn']['JointOvrlp'] = np.zeros( fst_vt['HydroDyn']['NJoints'], dtype=np.int_)
            PropPotBool = modeling_options["Level1"]["potential_model_override"] == 3
            fst_vt['HydroDyn']['PropPot'] = [str(PropPotBool)] * fst_vt['HydroDyn']['NMembers']
            fst_vt['HydroDyn']['NCoefDpth'] = 0
            fst_vt['HydroDyn']['NCoefMembers'] = 0
            fst_vt['HydroDyn']['NFillGroups'] = 0
            fst_vt['HydroDyn']['NMGDepths'] = 0

            # If we're using the potential model, need these settings that aren't default
            if fst_vt['HydroDyn']['PotMod']:
                fst_vt['HydroDyn']['ExctnMod'] = 1
                fst_vt['HydroDyn']['RdtnMod'] = 1
                fst_vt['HydroDyn']['RdtnDT'] = "DEFAULT"
                
                # scale PtfmVol0 based on platform mass, temporary solution to buoyancy issue where spar's heave is very sensitive to platform mass
                if fst_vt['HydroDyn']['PtfmMass_Init']:
                    fst_vt['HydroDyn']['PtfmVol0'] = float(inputs['platform_displacement']) * (1 + ((fst_vt['ElastoDyn']['PtfmMass'] / fst_vt['HydroDyn']['PtfmMass_Init']) - 1) * .9 )  #* 1.04 # 8029.21
                else:
                    fst_vt['HydroDyn']['PtfmVol0'] = float(inputs['platform_displacement'])


        # Moordyn inputs
        if modeling_options["flags"]["mooring"]:
            mooropt = modeling_options["mooring"]
            # Creating a line type for each line, regardless of whether it is unique or not
            n_lines = mooropt["n_lines"]
            line_names = ['line'+str(m) for m in range(n_lines)]
            fst_vt['MoorDyn']['NTypes'] = n_lines
            fst_vt['MoorDyn']['Name'] = fst_vt['MAP']['LineType'] = line_names
            fst_vt['MoorDyn']['Diam'] = fst_vt['MAP']['Diam'] = inputs["line_diameter"]
            fst_vt['MoorDyn']['MassDen'] = fst_vt['MAP']['MassDenInAir'] = inputs["line_mass_density"]
            fst_vt['MoorDyn']['EA'] = inputs["line_stiffness"]
            fst_vt['MoorDyn']['BA_zeta'] = -1*np.ones(n_lines, dtype=np.int64)
            fst_vt['MoorDyn']['Can'] = inputs["line_transverse_added_mass"]
            fst_vt['MoorDyn']['Cat'] = inputs["line_tangential_added_mass"]
            fst_vt['MoorDyn']['Cdn'] = inputs["line_transverse_drag"]
            fst_vt['MoorDyn']['Cdt'] = inputs["line_tangential_drag"]

            n_nodes = mooropt["n_nodes"]
            fst_vt['MoorDyn']['NConnects'] = n_nodes
            fst_vt['MoorDyn']['Node'] = np.arange(n_nodes)+1
            fst_vt['MoorDyn']['Type'] = mooropt["node_type"][:]
            fst_vt['MoorDyn']['X'] = inputs['nodes_location_full'][:,0]
            fst_vt['MoorDyn']['Y'] = inputs['nodes_location_full'][:,1]
            fst_vt['MoorDyn']['Z'] = inputs['nodes_location_full'][:,2]
            fst_vt['MoorDyn']['M'] = inputs['nodes_mass']
            fst_vt['MoorDyn']['V'] = inputs['nodes_volume']
            fst_vt['MoorDyn']['FX'] = np.zeros( n_nodes )
            fst_vt['MoorDyn']['FY'] = np.zeros( n_nodes )
            fst_vt['MoorDyn']['FZ'] = np.zeros( n_nodes )
            fst_vt['MoorDyn']['CdA'] = inputs['nodes_drag_area']
            fst_vt['MoorDyn']['CA'] = inputs['nodes_added_mass']

            fst_vt['MoorDyn']['NLines'] = n_lines
            fst_vt['MoorDyn']['Line'] = np.arange(n_lines)+1
            fst_vt['MoorDyn']['LineType'] = line_names
            fst_vt['MoorDyn']['UnstrLen'] = inputs['unstretched_length']
            fst_vt['MoorDyn']['NumSegs'] = 50*np.ones(n_lines, dtype=np.int64)
            fst_vt['MoorDyn']['NodeAnch'] = np.zeros(n_lines, dtype=np.int64)
            fst_vt['MoorDyn']['NodeFair'] = np.zeros(n_lines, dtype=np.int64)
            fst_vt['MoorDyn']['Outputs'] = ['-'] * n_lines
            fst_vt['MoorDyn']['CtrlChan'] = np.zeros(n_lines, dtype=np.int64)
            for k in range(n_lines):
                id1 = discrete_inputs['node_names'].index( mooropt["node1"][k] )
                id2 = discrete_inputs['node_names'].index( mooropt["node2"][k] )
                if (fst_vt['MoorDyn']['Type'][id1].lower() == 'vessel' and
                    fst_vt['MoorDyn']['Type'][id2].lower().find('fix') >= 0):
                    fst_vt['MoorDyn']['NodeFair'][k] = id1+1
                    fst_vt['MoorDyn']['NodeAnch'][k] = id2+1
                if (fst_vt['MoorDyn']['Type'][id2].lower() == 'vessel' and
                    fst_vt['MoorDyn']['Type'][id1].lower().find('fix') >= 0):
                    fst_vt['MoorDyn']['NodeFair'][k] = id2+1
                    fst_vt['MoorDyn']['NodeAnch'][k] = id1+1
                else:
                    print(discrete_inputs['node_names'])
                    print(mooropt["node1"][k], mooropt["node2"][k])
                    print(fst_vt['MoorDyn']['Type'][id1], fst_vt['MoorDyn']['Type'][id2])
                    raise ValueError('Mooring line seems to be between unknown endpoint types?')
            
        return fst_vt

    def output_channels(self):
        # Mandatory output channels to include 
        # TODO: what else is needed here?
        channels_out  = ["TipDxc1", "TipDyc1", "TipDzc1", "TipDxc2", "TipDyc2", "TipDzc2"]
        channels_out += ["RootMxc1", "RootMyc1", "RootMzc1", "RootMxc2", "RootMyc2", "RootMzc2"]
        channels_out += ["TipDxb1", "TipDyb1", "TipDzb1", "TipDxb2", "TipDyb2", "TipDzb2"]
        channels_out += ["RootMxb1", "RootMyb1", "RootMzb1", "RootMxb2", "RootMyb2", "RootMzb2"]
        channels_out += ["RootFxc1", "RootFyc1", "RootFzc1", "RootFxc2", "RootFyc2", "RootFzc2"]
        channels_out += ["RootFxb1", "RootFyb1", "RootFzb1", "RootFxb2", "RootFyb2", "RootFzb2"]
        channels_out += ["Spn1FLzb1", "Spn2FLzb1", "Spn3FLzb1", "Spn4FLzb1", "Spn5FLzb1", "Spn6FLzb1", "Spn7FLzb1", "Spn8FLzb1", "Spn9FLzb1"]
        channels_out += ["Spn1MLxb1", "Spn2MLxb1", "Spn3MLxb1", "Spn4MLxb1", "Spn5MLxb1", "Spn6MLxb1", "Spn7MLxb1", "Spn8MLxb1", "Spn9MLxb1"]
        channels_out += ["Spn1MLyb1", "Spn2MLyb1", "Spn3MLyb1", "Spn4MLyb1", "Spn5MLyb1", "Spn6MLyb1", "Spn7MLyb1", "Spn8MLyb1", "Spn9MLyb1"]
        channels_out += ["Spn1FLzb2", "Spn2FLzb2", "Spn3FLzb2", "Spn4FLzb2", "Spn5FLzb2", "Spn6FLzb2", "Spn7FLzb2", "Spn8FLzb2", "Spn9FLzb2"]
        channels_out += ["Spn1MLxb2", "Spn2MLxb2", "Spn3MLxb2", "Spn4MLxb2", "Spn5MLxb2", "Spn6MLxb2", "Spn7MLxb2", "Spn8MLxb2", "Spn9MLxb2"]
        channels_out += ["Spn1MLyb2", "Spn2MLyb2", "Spn3MLyb2", "Spn4MLyb2", "Spn5MLyb2", "Spn6MLyb2", "Spn7MLyb2", "Spn8MLyb2", "Spn9MLyb2"]
        channels_out += ["Spn1FLzb3", "Spn2FLzb3", "Spn3FLzb3", "Spn4FLzb3", "Spn5FLzb3", "Spn6FLzb3", "Spn7FLzb3", "Spn8FLzb3", "Spn9FLzb3"]
        channels_out += ["Spn1MLxb3", "Spn2MLxb3", "Spn3MLxb3", "Spn4MLxb3", "Spn5MLxb3", "Spn6MLxb3", "Spn7MLxb3", "Spn8MLxb3", "Spn9MLxb3"]
        channels_out += ["Spn1MLyb3", "Spn2MLyb3", "Spn3MLyb3", "Spn4MLyb3", "Spn5MLyb3", "Spn6MLyb3", "Spn7MLyb3", "Spn8MLyb3", "Spn9MLyb3"]
        channels_out += ["RtAeroCp", "RtAeroCt"]
        channels_out += ["RotSpeed", "GenSpeed", "NacYaw", "Azimuth"]
        channels_out += ["GenPwr", "GenTq", "BldPitch1", "BldPitch2", "BldPitch3"]
        channels_out += ["Wind1VelX", "Wind1VelY", "Wind1VelZ"]
        channels_out += ["RtVAvgxh", "RtVAvgyh", "RtVAvgzh"]
        channels_out += ["TwrBsFxt",  "TwrBsFyt", "TwrBsFzt", "TwrBsMxt",  "TwrBsMyt", "TwrBsMzt"]
        channels_out += ["YawBrFxp", "YawBrFyp", "YawBrFzp", "YawBrMxp", "YawBrMyp", "YawBrMzp"]
        channels_out += ["TwHt1FLxt", "TwHt2FLxt", "TwHt3FLxt", "TwHt4FLxt", "TwHt5FLxt", "TwHt6FLxt", "TwHt7FLxt", "TwHt8FLxt", "TwHt9FLxt"]
        channels_out += ["TwHt1FLyt", "TwHt2FLyt", "TwHt3FLyt", "TwHt4FLyt", "TwHt5FLyt", "TwHt6FLyt", "TwHt7FLyt", "TwHt8FLyt", "TwHt9FLyt"]
        channels_out += ["TwHt1FLzt", "TwHt2FLzt", "TwHt3FLzt", "TwHt4FLzt", "TwHt5FLzt", "TwHt6FLzt", "TwHt7FLzt", "TwHt8FLzt", "TwHt9FLzt"]
        channels_out += ["TwHt1MLxt", "TwHt2MLxt", "TwHt3MLxt", "TwHt4MLxt", "TwHt5MLxt", "TwHt6MLxt", "TwHt7MLxt", "TwHt8MLxt", "TwHt9MLxt"]
        channels_out += ["TwHt1MLyt", "TwHt2MLyt", "TwHt3MLyt", "TwHt4MLyt", "TwHt5MLyt", "TwHt6MLyt", "TwHt7MLyt", "TwHt8MLyt", "TwHt9MLyt"]
        channels_out += ["TwHt1MLzt", "TwHt2MLzt", "TwHt3MLzt", "TwHt4MLzt", "TwHt5MLzt", "TwHt6MLzt", "TwHt7MLzt", "TwHt8MLzt", "TwHt9MLzt"]
        channels_out += ["RtAeroFxh", "RtAeroFyh", "RtAeroFzh"]
        channels_out += ["RotThrust", "LSShftFys", "LSShftFzs", "RotTorq", "LSSTipMys", "LSSTipMzs"]
        channels_out += ["B1N1Alpha", "B1N2Alpha", "B1N3Alpha", "B1N4Alpha", "B1N5Alpha", "B1N6Alpha", "B1N7Alpha", "B1N8Alpha", "B1N9Alpha", "B2N1Alpha", "B2N2Alpha", "B2N3Alpha", "B2N4Alpha", "B2N5Alpha", "B2N6Alpha", "B2N7Alpha", "B2N8Alpha","B2N9Alpha"]
        if self.n_blades == 3:
            channels_out += ["TipDxc3", "TipDyc3", "TipDzc3", "RootMxc3", "RootMyc3", "RootMzc3", "TipDxb3", "TipDyb3", "TipDzb3", "RootMxb3",
                             "RootMyb3", "RootMzb3", "RootFxc3", "RootFyc3", "RootFzc3", "RootFxb3", "RootFyb3", "RootFzb3", "BldPitch3"]
            channels_out += ["B3N1Alpha", "B3N2Alpha", "B3N3Alpha", "B3N4Alpha", "B3N5Alpha", "B3N6Alpha", "B3N7Alpha", "B3N8Alpha", "B3N9Alpha"]

        # Channels for distributed aerodynamic control
        if self.n_tab > 1:
            channels_out += ['BLFLAP1', 'BLFLAP2', 'BLFLAP3']

        # Channels for monopile-based structure
        if self.options['modeling_options']['flags']['monopile']:
            k=1
            for i in range(len(self.Z_out_SD_mpl)):
                if k==9:
                    Node=2
                else:
                    Node=1
                channels_out += ["M" + str(k) + "N" + str(Node) + "FKxe"]
                channels_out += ["M" + str(k) + "N" + str(Node) + "FKye"]
                channels_out += ["M" + str(k) + "N" + str(Node) + "FKze"]
                channels_out += ["M" + str(k) + "N" + str(Node) + "MKxe"]
                channels_out += ["M" + str(k) + "N" + str(Node) + "MKye"]
                channels_out += ["M" + str(k) + "N" + str(Node) + "MKze"]
                channels_out += ['ReactFXss', 'ReactFYss', 'ReactFZss', 'ReactMXss', 'ReactMYss', 'ReactMZss']
                k+=1

        # Floating output channels
        if self.options['modeling_options']['flags']['floating']:
            channels_out += ["PtfmPitch", "PtfmRoll", "PtfmYaw", "PtfmSurge", "PtfmSway", "PtfmHeave"]
            
        channels = {}
        for var in channels_out:
            channels[var] = True

        return channels

    def run_FAST(self, inputs, discrete_inputs, fst_vt):

        DLCs = self.options['modeling_options']['DLC_driver']['DLCs']
        # Initialize the DLC generator
        cut_in = float(inputs['V_cutin'])
        cut_out = float(inputs['V_cutout'])
        rated = float(inputs['Vrated'])
        ws_class = discrete_inputs['turbine_class']
        wt_class = discrete_inputs['turbulence_class']
        hub_height = float(inputs['hub_height'])
        rotorD = float(inputs['Rtip'])*2.
        PLExp = float(inputs['shearExp'])
        dlc_generator = DLCGenerator(cut_in, cut_out, rated, ws_class, wt_class)
        # Generate cases from user inputs
        for i_DLC in range(len(DLCs)):
            DLCopt = DLCs[i_DLC]
            dlc_generator.generate(DLCopt['DLC'], DLCopt)

        # Initialize parametric inputs
        WindFile_type = np.zeros(dlc_generator.n_cases, dtype=int)
        WindFile_name = [''] * dlc_generator.n_cases
        rot_speed_initial = np.zeros(dlc_generator.n_cases)
        pitch_initial = np.zeros(dlc_generator.n_cases)
        WaveHs = np.zeros(dlc_generator.n_cases)
        WaveTp = np.zeros(dlc_generator.n_cases)
        
        wrapper = Turbsim_wrapper()
        wrapper.run_dir = self.wind_directory
        run_dir = os.path.dirname( os.path.dirname( os.path.dirname( os.path.realpath(__file__) ) ) ) + os.sep
        wrapper.turbsim_exe = os.path.join(run_dir, 'local/bin/turbsim')

        gusts = IEC_CoherentGusts()
        gusts.D = rotorD
        gusts.HH = hub_height

        for i_case in range(dlc_generator.n_cases):
            if dlc_generator.cases[i_case].turbulent_wind:
                # Assign values common to all DLCs
                # Wind turbulence class
                dlc_generator.cases[i_case].IECturbc = wt_class
                # Reference height for wind speed
                dlc_generator.cases[i_case].RefHt = hub_height
                # Center of wind grid (TurbSim confusingly calls it HubHt)
                dlc_generator.cases[i_case].HubHt = hub_height
                # If OLAF is called, make wind grid high and big
                if fst_vt['AeroDyn15']['WakeMod'] == 3:
                    dlc_generator.cases[i_case].HubHt *= 3
                # Height of wind grid, it stops 1 mm above the ground
                dlc_generator.cases[i_case].GridHeight = 2. * hub_height - 1.e-3 
                # Width of wind grid, same of height
                dlc_generator.cases[i_case].GridWidth = dlc_generator.cases[i_case].GridHeight
                # Power law exponent of wind shear
                dlc_generator.cases[i_case].PLExp = PLExp
                # Write out turbsim input file
                turbsim_input_file_name = self.FAST_namingOut + '_' + dlc_generator.cases[i_case].IEC_WindType + (
                                        '_U%1.6f'%dlc_generator.cases[i_case].URef + 
                                        '_Seed%1.1f'%dlc_generator.cases[i_case].RandSeed1) + '.in'
                turbsim_input_file_path = os.path.join(self.wind_directory, turbsim_input_file_name)
                ts_writer = TurbsimWriter(dlc_generator.cases[i_case])
                ts_writer.execute(turbsim_input_file_path)
                
                # Run TurbSim in sequence
                wrapper.turbsim_input = turbsim_input_file_name
                wrapper.execute()

                # Pass data to CaseGen_General to call OpenFAST
                WindFile_type[i_case] = 3
                turbsim_output_file_path = turbsim_input_file_path[:-3] + '.bts'
                WindFile_name[i_case] = turbsim_output_file_path

            else:
                wind_file_name = gusts.execute(self.wind_directory, self.FAST_namingOut, dlc_generator.cases[i_case])
                WindFile_type[i_case] = 2
                WindFile_name[i_case] = wind_file_name

            # Set initial rotor speed and pitch if the WT operates in this DLC,
            # otherwise set pitch to 90 deg and rotor speed to 0 rpm
            if dlc_generator.cases[i_case].turbine_status == 'operating':
                rot_speed_initial[i_case] = np.interp(dlc_generator.cases[i_case].URef, inputs['U'], inputs['Omega'])
                pitch_initial[i_case] = np.interp(dlc_generator.cases[i_case].URef, inputs['U'], inputs['pitch'])
            else:
                rot_speed_initial[i_case] = 0.
                pitch_initial[i_case] = 90.
        
            # Wave inputs to HydroDyn
            WaveHs[i_case] = dlc_generator.cases[i_case].wave_height
            WaveTp[i_case] = dlc_generator.cases[i_case].wave_period

        # Parameteric inputs
        case_inputs = {}
        # Inflow wind
        case_inputs[("InflowWind","WindType")] = {'vals':WindFile_type, 'group':1}
        case_inputs[("InflowWind","FileName_BTS")] = {'vals':WindFile_name, 'group':1}
        case_inputs[("InflowWind","Filename_Uni")] = {'vals':WindFile_name, 'group':1}
        case_inputs[("InflowWind","RefLength")] = {'vals':[rotorD], 'group':0}
        # Initial conditions for rotor speed and pitch
        case_inputs[("ElastoDyn","RotSpeed")] = {'vals':rot_speed_initial, 'group':1}
        case_inputs[("ElastoDyn","BlPitch1")] = {'vals':pitch_initial, 'group':1}
        case_inputs[("ElastoDyn","BlPitch2")] = case_inputs[("ElastoDyn","BlPitch1")]
        case_inputs[("ElastoDyn","BlPitch3")] = case_inputs[("ElastoDyn","BlPitch1")]
        # Inputs to HydroDyn
        case_inputs[("HydroDyn","WaveHs")] = {'vals':WaveHs, 'group':1}
        case_inputs[("HydroDyn","WaveTp")] = {'vals':WaveTp, 'group':1}
        
        # Append current DLC to full list of cases
        case_list, case_name = CaseGen_General(case_inputs, self.FAST_directory, self.FAST_InputFile)

        channels= self.output_channels()

        # FAST wrapper setup
        fastBatch = runFAST_pywrapper_batch()
        fastBatch.channels = channels
        fastBatch.FAST_runDirectory = self.FAST_directory
        fastBatch.FAST_InputFile    = self.FAST_InputFile
        fastBatch.FAST_directory    = self.FAST_directory
        fastBatch.fst_vt            = fst_vt
        fastBatch.keep_time         = False
        fastBatch.post              = FAST_IO_timeseries

        fastBatch.case_list         = case_list
        fastBatch.case_name_list    = case_name
        fastBatch.channels          = channels

        fastBatch.overwrite_outfiles = True  #<--- Debugging only, set to False to prevent OpenFAST from running if the .outb already exists

        # Run FAST
<<<<<<< HEAD
        if self.mpi_run and self.options['opt_options']['driver']['optimization']['flag']:
            summary_stats, extreme_table, DELs, _ = fastBatch.run_mpi(self.mpi_comm_map_down)
=======
        if self.mpi_run and not self.options['opt_options']['driver']['design_of_experiments']['flag']:
            summary_stats, extreme_table, DELs, chan_time = fastBatch.run_mpi(self.mpi_comm_map_down)
>>>>>>> 7659ba4f
        else:
            if self.cores == 1:
                summary_stats, extreme_table, DELs, _ = fastBatch.run_serial()
            else:
                summary_stats, extreme_table, DELs, _ = fastBatch.run_multi(self.cores)

        self.fst_vt = fst_vt
        self.of_inumber = self.of_inumber + 1
        sys.stdout.flush()
<<<<<<< HEAD
        return summary_stats, extreme_table, DELs, case_list, dlc_generator
=======
        return summary_stats, extreme_table, DELs, case_list, dlc_list

    def DLC_creation_IEC(self, inputs, discrete_inputs, fst_vt, powercurve=False):

        iec = CaseGen_IEC()

        # Turbine Data
        iec.Turbine_Class    = discrete_inputs['turbine_class']
        iec.Turbulence_Class = discrete_inputs['turbulence_class']
        iec.D                = fst_vt['ElastoDyn']['TipRad']*2. #np.min([fst_vt['InflowWind']['RefHt']*1.9 , fst_vt['ElastoDyn']['TipRad']*2.5])
        iec.z_hub            = fst_vt['InflowWind']['RefHt']

        # Turbine initial conditions
        iec.init_cond = {} # can leave as {} if data not available
        iec.init_cond[("ElastoDyn","RotSpeed")]        = {'U':inputs['U_init']}
        iec.init_cond[("ElastoDyn","RotSpeed")]['val'] = inputs['Omega_init']
        iec.init_cond[("ElastoDyn","BlPitch1")]        = {'U':inputs['U_init']}
        iec.init_cond[("ElastoDyn","BlPitch1")]['val'] = inputs['pitch_init']
        iec.init_cond[("ElastoDyn","BlPitch2")]        = iec.init_cond[("ElastoDyn","BlPitch1")]
        iec.init_cond[("ElastoDyn","BlPitch3")]        = iec.init_cond[("ElastoDyn","BlPitch1")]

        # If running OLAF...
        if fst_vt['AeroDyn15']['WakeMod'] == 3:
            # Set DT according to OLAF guidelines
            dt_wanted, _, _, _, _ = OLAFParams(inputs['Omega_init'])
            iec.init_cond[("Fst","DT")]        = {'U':inputs['U_init']}
            iec.init_cond[("Fst","DT")]['val'] = dt_wanted
            # Raise the center of the grid 50% above hub height because the wake will expand
            iec.grid_center_over_hh = 1.5

        # Todo: need a way to handle Metocean conditions for Offshore
        # if offshore:
        #     iec.init_cond[("HydroDyn","WaveHs")]        = {'U':[3, 4, 6, 8, 10, 12, 14, 16, 18, 20, 22, 24, 25, 40, 50]}
        #     iec.init_cond[("HydroDyn","WaveHs")]['val'] = [1.101917033, 1.101917033, 1.179052649, 1.315715154, 1.536867124, 1.835816514, 2.187994638, 2.598127096, 3.061304068, 3.617035443, 4.027470219, 4.51580671, 4.51580671, 6.98, 10.7]
        #     iec.init_cond[("HydroDyn","WaveTp")]        = {'U':[3, 4, 6, 8, 10, 12, 14, 16, 18, 20, 22, 24, 25, 40, 50]}
        #     iec.init_cond[("HydroDyn","WaveTp")]['val'] = [8.515382435, 8.515382435, 8.310063688, 8.006300889, 7.6514231, 7.440581338, 7.460834063, 7.643300307, 8.046899942, 8.521314105, 8.987021024, 9.451641026, 9.451641026, 11.7, 14.2]

        # Setup dlc settings
        iec.dlc_inputs = {}
        iec.dlc_inputs['DLC']   = []
        iec.dlc_inputs['U']     = []
        iec.dlc_inputs['Seeds'] = []
        iec.dlc_inputs['Yaw']   = []
        iec.uniqueSeeds         = self.FASTpref['dlc_settings']['unique_wind_seeds']
        iec.uniqueWaveSeeds     = self.FASTpref['dlc_settings']['unique_wave_seeds']
        
        if powercurve:
            # running turbulent power curve
            iec.dlc_inputs['DLC'].append(1.1)
            iec.dlc_inputs['U'].append(self.FASTpref['dlc_settings']['Power_Curve']['U'])
            iec.dlc_inputs['Seeds'].append(self.FASTpref['dlc_settings']['Power_Curve']['Seeds'])
            iec.dlc_inputs['Yaw'].append([])

        else:

            for dlc in self.FASTpref['dlc_settings']['IEC']:

                if 'DLC' in dlc.keys():
                    iec.dlc_inputs['DLC'].append(dlc['DLC'])
                else:
                    iec.dlc_inputs['DLC'].append([])

                if 'U' in dlc.keys():
                    iec.dlc_inputs['U'].append(dlc['U'])
                else:
                    if dlc['DLC'] == 1.4:
                        iec.dlc_inputs['U'].append([float(inputs['Vrated'])-2., float(inputs['Vrated']), float(inputs['Vrated'])+2.])
                    elif dlc['DLC'] == 5.1:
                        iec.dlc_inputs['U'].append([float(inputs['Vrated'])-2., float(inputs['Vrated'])+2., float(inputs['V_cutout'])])
                    elif dlc['DLC'] == 6.1:
                        iec.dlc_inputs['U'].append([float(inputs['V_extreme50'])])
                    elif dlc['DLC'] == 6.3:
                        iec.dlc_inputs['U'].append([float(inputs['V_extreme1'])])
                    else:
                        iec.dlc_inputs['U'].append([])

                if 'Seeds' in dlc.keys():
                    iec.dlc_inputs['Seeds'].append(dlc['Seeds'])
                else:
                    iec.dlc_inputs['Seeds'].append([])

                if 'Yaw' in dlc.keys():
                    iec.dlc_inputs['Yaw'].append(dlc['Yaw'])
                else:
                    iec.dlc_inputs['Yaw'].append([])

        iec.transient_dir_change        = '-'
        iec.transient_shear_orientation = 'v'
        iec.TMax      = fst_vt['Fst']['TMax']
        T0            = np.max([0. , iec.TMax - 600.])
        iec.TStart    = (iec.TMax-T0)/2. + T0
        self.simtime  = iec.TMax - T0
        self.TMax     = iec.TMax
        self.T0       = T0

        # path management
        iec.wind_dir        = self.FAST_runDirectory
        if self.FASTpref['file_management']['Turbsim_exe'] != 'none':
            iec.Turbsim_exe     = self.Turbsim_exe
        iec.debug_level     = self.debug_level
        iec.overwrite       = False # TODO: elevate these options to analysis input file
        iec.run_dir         = self.FAST_runDirectory

        if self.mpi_run and not self.options['opt_options']['driver']['design_of_experiments']['flag']:
            iec.parallel_windfile_gen = True
            iec.mpi_run               = self.FASTpref['analysis_settings']['mpi_run']
            iec.comm_map_down         = self.FASTpref['analysis_settings']['mpi_comm_map_down']
        else:
            iec.parallel_windfile_gen = False

        if powercurve:
            iec.case_name_base  = self.FAST_namingOut + '_powercurve'
        else:
            iec.case_name_base  = self.FAST_namingOut + '_IEC'

        # Run case setup, generate wind inputs
        case_list, case_name_list, dlc_list = iec.execute()
>>>>>>> 7659ba4f

    def post_process(self, summary_stats, extreme_table, DELs, case_list, dlc_generator, inputs, discrete_inputs, outputs, discrete_outputs):

        # Analysis
        outputs, discrete_outputs = self.get_blade_loading(summary_stats, extreme_table, inputs, discrete_inputs, outputs, discrete_outputs)
        outputs = self.get_tower_loading(summary_stats, extreme_table, inputs, outputs)
        if self.options['modeling_options']['flags']['monopile']:
            outputs = self.get_monopile_loading(summary_stats, extreme_table, inputs, outputs)
        outputs, discrete_outputs = self.calculate_AEP(summary_stats, case_list, dlc_generator, discrete_inputs, outputs, discrete_outputs)
        outputs, discrete_outputs = self.get_weighted_DELs(dlc_generator, DELs, discrete_inputs, outputs, discrete_outputs)
        outputs, discrete_outputs = self.get_control_measures(summary_stats, inputs, discrete_inputs, outputs, discrete_outputs)

        if self.options['modeling_options']['flags']['floating']:
            outputs, discrete_outputs = self.get_floating_measures(summary_stats, inputs, discrete_inputs, outputs, discrete_outputs)

    def get_blade_loading(self, sum_stats, extreme_table, inputs, discrete_inputs, outputs, discrete_outputs):
        """
        Find the spanwise loading along the blade span.

        Parameters
        ----------
        sum_stats : pd.DataFrame
        extreme_table : dict
        """
        
        # Determine blade with the maximum deflection magnitude
        if self.n_blades == 2:
            defl_mag = [max(sum_stats['TipDxc1']['max']), max(sum_stats['TipDxc2']['max'])]
        else:
            defl_mag = [max(sum_stats['TipDxc1']['max']), max(sum_stats['TipDxc2']['max']), max(sum_stats['TipDxc3']['max'])]

        # Select channels for the blade identified above
        if np.argmax(defl_mag) == 0:
            blade_chans_Fz = ["RootFzb1", "Spn1FLzb1", "Spn2FLzb1", "Spn3FLzb1", "Spn4FLzb1", "Spn5FLzb1", "Spn6FLzb1", "Spn7FLzb1", "Spn8FLzb1", "Spn9FLzb1"]
            blade_chans_Mx = ["RootMxb1", "Spn1MLxb1", "Spn2MLxb1", "Spn3MLxb1", "Spn4MLxb1", "Spn5MLxb1", "Spn6MLxb1", "Spn7MLxb1", "Spn8MLxb1", "Spn9MLxb1"]
            blade_chans_My = ["RootMyb1", "Spn1MLyb1", "Spn2MLyb1", "Spn3MLyb1", "Spn4MLyb1", "Spn5MLyb1", "Spn6MLyb1", "Spn7MLyb1", "Spn8MLyb1", "Spn9MLyb1"]
            tip_max_chan   = "TipDxc1"

        if np.argmax(defl_mag) == 1:
            blade_chans_Fz = ["RootFzb2", "Spn1FLzb2", "Spn2FLzb2", "Spn3FLzb2", "Spn4FLzb2", "Spn5FLzb2", "Spn6FLzb2", "Spn7FLzb2", "Spn8FLzb2", "Spn9FLzb2"]
            blade_chans_Mx = ["RootMxb2", "Spn1MLxb2", "Spn2MLxb2", "Spn3MLxb2", "Spn4MLxb2", "Spn5MLxb2", "Spn6MLxb2", "Spn7MLxb2", "Spn8MLxb2", "Spn9MLxb2"]
            blade_chans_My = ["RootMyb2", "Spn1MLyb2", "Spn2MLyb2", "Spn3MLyb2", "Spn4MLyb2", "Spn5MLyb2", "Spn6MLyb2", "Spn7MLyb2", "Spn8MLyb2", "Spn9MLyb2"]
            tip_max_chan   = "TipDxc2"

        if np.argmax(defl_mag) == 2:            
            blade_chans_Fz = ["RootFzb3", "Spn1FLzb3", "Spn2FLzb3", "Spn3FLzb3", "Spn4FLzb3", "Spn5FLzb3", "Spn6FLzb3", "Spn7FLzb3", "Spn8FLzb3", "Spn9FLzb3"]
            blade_chans_Mx = ["RootMxb3", "Spn1MLxb3", "Spn2MLxb3", "Spn3MLxb3", "Spn4MLxb3", "Spn5MLxb3", "Spn6MLxb3", "Spn7MLxb3", "Spn8MLxb3", "Spn9MLxb3"]
            blade_chans_My = ["RootMyb3", "Spn1MLyb3", "Spn2MLyb3", "Spn3MLyb3", "Spn4MLyb3", "Spn5MLyb3", "Spn6MLyb3", "Spn7MLyb3", "Spn8MLyb3", "Spn9MLyb3"]
            tip_max_chan   = "TipDxc3"

        # Get the maximum out of plane blade deflection
        outputs["max_TipDxc"] = np.max(sum_stats[tip_max_chan]['max'])
        # Return moments around x and y and axial force along blade span at instance of largest out of plane blade tip deflection
        Fz = [extreme_table[tip_max_chan][np.argmax(sum_stats[tip_max_chan]['max'])][var] for var in blade_chans_Fz]
        Mx = [extreme_table[tip_max_chan][np.argmax(sum_stats[tip_max_chan]['max'])][var] for var in blade_chans_Mx]
        My = [extreme_table[tip_max_chan][np.argmax(sum_stats[tip_max_chan]['max'])][var] for var in blade_chans_My]
        if np.any(np.isnan(Fz)):
            print('WARNING: nans found in Fz extremes')
            Fz[np.isnan(Fz)] = 0.0
        if np.any(np.isnan(Mx)):
            print('WARNING: nans found in Mx extremes')
            Mx[np.isnan(Mx)] = 0.0
        if np.any(np.isnan(My)):
            print('WARNING: nans found in My extremes')
            My[np.isnan(My)] = 0.0
        spline_Fz = PchipInterpolator(np.hstack((self.R_out_ED_bl, inputs['Rtip'])), np.hstack((Fz, 0.)))
        spline_Mx = PchipInterpolator(np.hstack((self.R_out_ED_bl, inputs['Rtip'])), np.hstack((Mx, 0.)))
        spline_My = PchipInterpolator(np.hstack((self.R_out_ED_bl, inputs['Rtip'])), np.hstack((My, 0.)))

        r = inputs['r']
        Fz_out = spline_Fz(r).flatten()
        Mx_out = spline_Mx(r).flatten()
        My_out = spline_My(r).flatten()

        outputs['blade_maxTD_Mx'] = Mx_out
        outputs['blade_maxTD_My'] = My_out
        outputs['blade_maxTD_Fz'] = Fz_out

        # Determine maximum root moment
        if self.n_blades == 2:
            blade_root_flap_moment = max([max(sum_stats['RootMyb1']['max']), max(sum_stats['RootMyb2']['max'])])
            blade_root_oop_moment  = max([max(sum_stats['RootMyc1']['max']), max(sum_stats['RootMyc2']['max'])])
            blade_root_tors_moment  = max([max(sum_stats['RootMzb1']['max']), max(sum_stats['RootMzb2']['max'])])
        else:
            blade_root_flap_moment = max([max(sum_stats['RootMyb1']['max']), max(sum_stats['RootMyb2']['max']), max(sum_stats['RootMyb3']['max'])])
            blade_root_oop_moment  = max([max(sum_stats['RootMyc1']['max']), max(sum_stats['RootMyc2']['max']), max(sum_stats['RootMyc3']['max'])])
            blade_root_tors_moment  = max([max(sum_stats['RootMzb1']['max']), max(sum_stats['RootMzb2']['max']), max(sum_stats['RootMzb3']['max'])])
        outputs['max_RootMyb'] = blade_root_flap_moment
        outputs['max_RootMyc'] = blade_root_oop_moment
        outputs['max_RootMzb'] = blade_root_tors_moment

        ## Get hub moments and forces in the non-rotating frame
        outputs['hub_Fxyz'] = np.array([extreme_table['LSShftF'][np.argmax(sum_stats['LSShftF']['max'])]['RotThrust'],
                                    extreme_table['LSShftF'][np.argmax(sum_stats['LSShftF']['max'])]['LSShftFys'],
                                    extreme_table['LSShftF'][np.argmax(sum_stats['LSShftF']['max'])]['LSShftFzs']])*1.e3
        outputs['hub_Mxyz'] = np.array([extreme_table['LSShftM'][np.argmax(sum_stats['LSShftM']['max'])]['RotTorq'],
                                    extreme_table['LSShftM'][np.argmax(sum_stats['LSShftM']['max'])]['LSSTipMys'],
                                    extreme_table['LSShftM'][np.argmax(sum_stats['LSShftM']['max'])]['LSSTipMzs']])*1.e3

        ## Post process aerodynamic data
        # Angles of attack - max, std, mean
        blade1_chans_aoa = ["B1N1Alpha", "B1N2Alpha", "B1N3Alpha", "B1N4Alpha", "B1N5Alpha", "B1N6Alpha", "B1N7Alpha", "B1N8Alpha", "B1N9Alpha"]
        blade2_chans_aoa = ["B2N1Alpha", "B2N2Alpha", "B2N3Alpha", "B2N4Alpha", "B2N5Alpha", "B2N6Alpha", "B2N7Alpha", "B2N8Alpha", "B2N9Alpha"]
        aoa_max_B1  = [np.max(sum_stats[var]['max'])    for var in blade1_chans_aoa]
        aoa_mean_B1 = [np.mean(sum_stats[var]['mean'])  for var in blade1_chans_aoa]
        aoa_std_B1  = [np.mean(sum_stats[var]['std'])   for var in blade1_chans_aoa]
        aoa_max_B2  = [np.max(sum_stats[var]['max'])    for var in blade2_chans_aoa]
        aoa_mean_B2 = [np.mean(sum_stats[var]['mean'])  for var in blade2_chans_aoa]
        aoa_std_B2  = [np.mean(sum_stats[var]['std'])   for var in blade2_chans_aoa]                
        if self.n_blades == 2:
            spline_aoa_max      = PchipInterpolator(self.R_out_AD, np.max([aoa_max_B1, aoa_max_B2], axis=0))
            spline_aoa_std      = PchipInterpolator(self.R_out_AD, np.mean([aoa_std_B1, aoa_std_B2], axis=0))
            spline_aoa_mean     = PchipInterpolator(self.R_out_AD, np.mean([aoa_mean_B1, aoa_mean_B2], axis=0))
        elif self.n_blades == 3:
            blade3_chans_aoa    = ["B3N1Alpha", "B3N2Alpha", "B3N3Alpha", "B3N4Alpha", "B3N5Alpha", "B3N6Alpha", "B3N7Alpha", "B3N8Alpha", "B3N9Alpha"]
            aoa_max_B3          = [np.max(sum_stats[var]['max'])    for var in blade3_chans_aoa]
            aoa_mean_B3         = [np.mean(sum_stats[var]['mean'])  for var in blade3_chans_aoa]
            aoa_std_B3          = [np.mean(sum_stats[var]['std'])   for var in blade3_chans_aoa]
            spline_aoa_max      = PchipInterpolator(self.R_out_AD, np.max([aoa_max_B1, aoa_max_B2, aoa_max_B3], axis=0))
            spline_aoa_std      = PchipInterpolator(self.R_out_AD, np.mean([aoa_max_B1, aoa_std_B2, aoa_std_B3], axis=0))
            spline_aoa_mean     = PchipInterpolator(self.R_out_AD, np.mean([aoa_mean_B1, aoa_mean_B2, aoa_mean_B3], axis=0))
        else:
            raise Exception('The calculations only support 2 or 3 bladed rotors')

        outputs['max_aoa']  = spline_aoa_max(r)
        outputs['std_aoa']  = spline_aoa_std(r)
        outputs['mean_aoa'] = spline_aoa_mean(r)

        return outputs, discrete_outputs

    def get_tower_loading(self, sum_stats, extreme_table, inputs, outputs):
        """
        Find the loading along the tower height.

        Parameters
        ----------
        sum_stats : pd.DataFrame
        extreme_table : dict
        """

        n_height_tow = self.options['modeling_options']['WISDEM']['TowerSE']['n_height_tower']
        n_full_tow   = get_nfull(n_height_tow)

        tower_chans_Fx = ["TwrBsFxt", "TwHt1FLxt", "TwHt2FLxt", "TwHt3FLxt", "TwHt4FLxt", "TwHt5FLxt", "TwHt6FLxt", "TwHt7FLxt", "TwHt8FLxt", "TwHt9FLxt", "YawBrFxp"]
        tower_chans_Fy = ["TwrBsFyt", "TwHt1FLyt", "TwHt2FLyt", "TwHt3FLyt", "TwHt4FLyt", "TwHt5FLyt", "TwHt6FLyt", "TwHt7FLyt", "TwHt8FLyt", "TwHt9FLyt", "YawBrFyp"]
        tower_chans_Fz = ["TwrBsFzt", "TwHt1FLzt", "TwHt2FLzt", "TwHt3FLzt", "TwHt4FLzt", "TwHt5FLzt", "TwHt6FLzt", "TwHt7FLzt", "TwHt8FLzt", "TwHt9FLzt", "YawBrFzp"]
        tower_chans_Mx = ["TwrBsMxt", "TwHt1MLxt", "TwHt2MLxt", "TwHt3MLxt", "TwHt4MLxt", "TwHt5MLxt", "TwHt6MLxt", "TwHt7MLxt", "TwHt8MLxt", "TwHt9MLxt", "YawBrMxp"]
        tower_chans_My = ["TwrBsMyt", "TwHt1MLyt", "TwHt2MLyt", "TwHt3MLyt", "TwHt4MLyt", "TwHt5MLyt", "TwHt6MLyt", "TwHt7MLyt", "TwHt8MLyt", "TwHt9MLyt", "YawBrMyp"]
        tower_chans_Mz = ["TwrBsMzt", "TwHt1MLzt", "TwHt2MLzt", "TwHt3MLzt", "TwHt4MLzt", "TwHt5MLzt", "TwHt6MLzt", "TwHt7MLzt", "TwHt8MLzt", "TwHt9MLzt", "YawBrMzp"]


        fatb_max_chan   = "TwrBsMyt"

        # Get the maximum fore-aft moment at tower base
        outputs["max_TwrBsMyt"] = np.max(sum_stats[fatb_max_chan]['max'])
        # Return forces and moments along tower height at instance of largest fore-aft tower base moment
        Fx = [extreme_table[fatb_max_chan][np.argmax(sum_stats[fatb_max_chan]['max'])][var] for var in tower_chans_Fx]
        Fy = [extreme_table[fatb_max_chan][np.argmax(sum_stats[fatb_max_chan]['max'])][var] for var in tower_chans_Fy]
        Fz = [extreme_table[fatb_max_chan][np.argmax(sum_stats[fatb_max_chan]['max'])][var] for var in tower_chans_Fz]
        Mx = [extreme_table[fatb_max_chan][np.argmax(sum_stats[fatb_max_chan]['max'])][var] for var in tower_chans_Mx]
        My = [extreme_table[fatb_max_chan][np.argmax(sum_stats[fatb_max_chan]['max'])][var] for var in tower_chans_My]
        Mz = [extreme_table[fatb_max_chan][np.argmax(sum_stats[fatb_max_chan]['max'])][var] for var in tower_chans_Mz]

        # Spline results on tower basic grid
        spline_Fx      = PchipInterpolator(self.Z_out_ED_twr, Fx)
        spline_Fy      = PchipInterpolator(self.Z_out_ED_twr, Fy)
        spline_Fz      = PchipInterpolator(self.Z_out_ED_twr, Fz)
        spline_Mx      = PchipInterpolator(self.Z_out_ED_twr, Mx)
        spline_My      = PchipInterpolator(self.Z_out_ED_twr, My)
        spline_Mz      = PchipInterpolator(self.Z_out_ED_twr, Mz)

        z_full = inputs['tower_monopile_z_full'][-n_full_tow:]
        z_sec, _ = util.nodal2sectional(z_full)
        z = (z_sec - z_sec[0]) / (z_sec[-1] - z_sec[0])

        outputs['tower_maxMy_Fx'] = spline_Fx(z)
        outputs['tower_maxMy_Fy'] = spline_Fy(z)
        outputs['tower_maxMy_Fz'] = spline_Fz(z)
        outputs['tower_maxMy_Mx'] = spline_Mx(z)
        outputs['tower_maxMy_My'] = spline_My(z)
        outputs['tower_maxMy_Mz'] = spline_Mz(z)
        
        if not self.options['modeling_options']['flags']['monopile']:
            for k in ['Fx','Fy','Fz','Mx','My','Mz']:
                outputs[f'tower_monopile_maxMy_{k}'] = outputs[f'tower_maxMy_{k}']

        return outputs

    def get_monopile_loading(self, sum_stats, extreme_table, inputs, outputs):
        """
        Find the loading along the monopile length.

        Parameters
        ----------
        sum_stats : pd.DataFrame
        extreme_table : dict
        """

        n_height_mon = self.options['modeling_options']['WISDEM']['TowerSE']['n_height_monopile']
        n_full_mon   = get_nfull(n_height_mon)

        monopile_chans_Fx = []
        monopile_chans_Fy = []
        monopile_chans_Fz = []
        monopile_chans_Mx = []
        monopile_chans_My = []
        monopile_chans_Mz = []
        k=1
        for i in range(len(self.Z_out_SD_mpl)):
            if k==9:
                Node=2
            else:
                Node=1
            monopile_chans_Fx += ["M" + str(k) + "N" + str(Node) + "FKxe"]
            monopile_chans_Fy += ["M" + str(k) + "N" + str(Node) + "FKye"]
            monopile_chans_Fz += ["M" + str(k) + "N" + str(Node) + "FKze"]
            monopile_chans_Mx += ["M" + str(k) + "N" + str(Node) + "MKxe"]
            monopile_chans_My += ["M" + str(k) + "N" + str(Node) + "MKye"]
            monopile_chans_Mz += ["M" + str(k) + "N" + str(Node) + "MKze"]
            k+=1

        max_chan   = "M1N1MKye"

        # # Get the maximum of signal M1N1MKye
        outputs["max_M1N1MKye"] = np.max(sum_stats[max_chan]['max'])
        # # Return forces and moments along tower height at instance of largest fore-aft tower base moment
        Fx = [extreme_table[max_chan][np.argmax(sum_stats[max_chan]['max'])][var] for var in monopile_chans_Fx]
        Fy = [extreme_table[max_chan][np.argmax(sum_stats[max_chan]['max'])][var] for var in monopile_chans_Fy]
        Fz = [extreme_table[max_chan][np.argmax(sum_stats[max_chan]['max'])][var] for var in monopile_chans_Fz]
        Mx = [extreme_table[max_chan][np.argmax(sum_stats[max_chan]['max'])][var] for var in monopile_chans_Mx]
        My = [extreme_table[max_chan][np.argmax(sum_stats[max_chan]['max'])][var] for var in monopile_chans_My]
        Mz = [extreme_table[max_chan][np.argmax(sum_stats[max_chan]['max'])][var] for var in monopile_chans_Mz]

        # # Spline results on grid of channel locations along the monopile
        spline_Fx      = PchipInterpolator(self.Z_out_SD_mpl, Fx)
        spline_Fy      = PchipInterpolator(self.Z_out_SD_mpl, Fy)
        spline_Fz      = PchipInterpolator(self.Z_out_SD_mpl, Fz)
        spline_Mx      = PchipInterpolator(self.Z_out_SD_mpl, Mx)
        spline_My      = PchipInterpolator(self.Z_out_SD_mpl, My)
        spline_Mz      = PchipInterpolator(self.Z_out_SD_mpl, Mz)

        z_full = inputs['tower_monopile_z_full'][:n_full_mon]
        z_sec, _ = util.nodal2sectional(z_full)
        z = (z_sec - z_sec[0]) / (z_sec[-1] - z_sec[0])

        outputs['monopile_maxMy_Fx'] = spline_Fx(z)
        outputs['monopile_maxMy_Fy'] = spline_Fy(z)
        outputs['monopile_maxMy_Fz'] = spline_Fz(z)
        outputs['monopile_maxMy_Mx'] = spline_Mx(z)
        outputs['monopile_maxMy_My'] = spline_My(z)
        outputs['monopile_maxMy_Mz'] = spline_Mz(z)
        
        for k in ['Fx','Fy','Fz','Mx','My','Mz']:
            outputs[f'tower_monopile_maxMy_{k}'] = np.r_[outputs[f'monopile_maxMy_{k}'], outputs[f'tower_maxMy_{k}']]

        return outputs

    def calculate_AEP(self, sum_stats, case_list, dlc_generator, discrete_inputs, outputs, discrete_outputs):
        """
        Calculates annual energy production of the relevant DLCs in `case_list`.

        Parameters
        ----------
        sum_stats : pd.DataFrame
        case_list : list
        dlc_list : list
        """
        ## Get AEP and power curve

        # determine which dlc will be used for the powercurve calculations, allows using dlc 1.1 if specific power curve calculations were not run
        
        idx_pwrcrv = []
        U = []
        for i_case in range(dlc_generator.n_cases):
            if dlc_generator.cases[i_case].label == '1.1':
                idx_pwrcrv = np.append(idx_pwrcrv, i_case)
                U = np.append(U, dlc_generator.cases[i_case].URef)

        stats_pwrcrv = sum_stats.iloc[idx_pwrcrv].copy()

        # Calculate AEP and Performance Data
        if len(U) > 1 and self.fst_vt['Fst']['CompServo'] == 1:
            pp = PowerProduction(discrete_inputs['turbine_class'])
            pwr_curve_vars   = ["GenPwr", "RtAeroCp", "RotSpeed", "BldPitch1"]
            AEP, perf_data = pp.AEP(stats_pwrcrv, U, pwr_curve_vars)

            outputs['P_out']       = perf_data['GenPwr']['mean'] * 1.e3
            outputs['Cp_out']      = perf_data['RtAeroCp']['mean']
            outputs['Omega_out']   = perf_data['RotSpeed']['mean']
            outputs['pitch_out']   = perf_data['BldPitch1']['mean']
            outputs['AEP']         = AEP
        else:
            outputs['Cp_out']      = stats_pwrcrv['RtAeroCp']['mean']
            outputs['AEP']         = 0.0
            outputs['Omega_out']   = stats_pwrcrv['RotSpeed']['mean']
            outputs['pitch_out']   = stats_pwrcrv['BldPitch1']['mean']
            if self.fst_vt['Fst']['CompServo'] == 1:
                outputs['P_out']       = stats_pwrcrv['GenPwr']['mean'][0] * 1.e3
            print('WARNING: OpenFAST is run at a single wind speed. AEP cannot be estimated.')

        outputs['V_out']       = np.unique(U)

        return outputs, discrete_outputs

    def get_weighted_DELs(self, dlc_generator, DELs, discrete_inputs, outputs, discrete_outputs):

        U = []
        for i_case in range(dlc_generator.n_cases):
            if dlc_generator.cases[i_case].label == '1.1':
                U = np.append(U, dlc_generator.cases[i_case].URef) 
            
        
        pp = PowerProduction(discrete_inputs['turbine_class'])
        ws_prob = pp.prob_WindDist(U, disttype='pdf')

        if self.options['opt_options']['merit_figure'] == 'DEL_RootMyb':
            if self.n_blades == 2:
                outputs['DEL_RootMyb'] = np.max([np.sum(ws_prob*DELs['RootMyb1']), 
                                                np.sum(ws_prob*DELs['RootMyb2'])])
            else:
                outputs['DEL_RootMyb'] = np.max([np.sum(ws_prob*DELs['RootMyb1']), 
                                                np.sum(ws_prob*DELs['RootMyb2']),
                                                np.sum(ws_prob*DELs['RootMyb3'])])

        if self.options['opt_options']['merit_figure'] == 'DEL_TwrBsMyt':
            outputs['DEL_TwrBsMyt'] = np.sum(ws_prob*DELs['TwrBsMyt'])

        return outputs, discrete_outputs

    def get_control_measures(self,sum_stats,inputs, discrete_inputs, outputs, discrete_outputs):
        ''' 
        calculate control measures:
            - rotor_overspeed

        given:
            - sum_stats : pd.DataFrame
        '''

        if self.options['opt_options']['constraints']['control']['rotor_overspeed']['flag']:
            outputs['rotor_overspeed'] = ( np.max(sum_stats['GenSpeed']['max']) * np.pi/30. / self.fst_vt['DISCON_in']['PC_RefSpd'] ) - 1.0

        return outputs, discrete_outputs

    def get_floating_measures(self,sum_stats,inputs, discrete_inputs, outputs, discrete_outputs):
        '''
        calculate floating measures:
            - Std_PtfmPitch (max over all dlcs if constraint, mean otheriwse)
            - Max_PtfmPitch

        given:
            - sum_stats : pd.DataFrame
        '''
        
        if self.options['opt_options']['merit_figure'] == 'Std_PtfmPitch':
            # Let's just average the standard deviation of PtfmPitch for now
            # TODO: weight based on WS distribution, or something else
            print("sum_stats['PtfmPitch']['std']:")   # for debugging
            print(sum_stats['PtfmPitch']['std'])   # for debugging
            outputs['Std_PtfmPitch'] = np.mean(sum_stats['PtfmPitch']['std'])

        if self.options['opt_options']['constraints']['control']['Max_PtfmPitch']['flag']:
            print("sum_stats['PtfmPitch']['max']:")  # for debugging
            print(sum_stats['PtfmPitch']['max'])  # for debugging
            outputs['Max_PtfmPitch']  = np.max(sum_stats['PtfmPitch']['max'])

        if self.options['opt_options']['constraints']['control']['Std_PtfmPitch']['flag']:
            print("sum_stats['PtfmPitch']['std']:")   # for debugging
            print(sum_stats['PtfmPitch']['std'])   # for debugging
            outputs['Std_PtfmPitch'] = np.max(sum_stats['PtfmPitch']['std'])

        return outputs, discrete_outputs

    
    def write_FAST(self, fst_vt, discrete_outputs):
        writer                   = InputWriter_OpenFAST()
        writer.fst_vt            = fst_vt
        writer.FAST_runDirectory = self.FAST_runDirectory
        writer.FAST_namingOut    = self.FAST_namingOut
        writer.execute()

    def writeCpsurfaces(self, inputs):
        
        FASTpref  = self.options['modeling_options']['openfast']['FASTpref']
        file_name = os.path.join(FASTpref['file_management']['FAST_runDirectory'], FASTpref['file_management']['FAST_namingOut'] + '_Cp_Ct_Cq.dat')
        
        # Write Cp-Ct-Cq-TSR tables file
        n_pitch = len(inputs['pitch_vector'])
        n_tsr   = len(inputs['tsr_vector'])
        n_U     = len(inputs['U_vector'])
        
        file = open(file_name,'w')
        file.write('# ------- Rotor performance tables ------- \n')
        file.write('# ------------ Written using AeroElasticSE with data from CCBlade ------------\n')
        file.write('\n')
        file.write('# Pitch angle vector - x axis (matrix columns) (deg)\n')
        for i in range(n_pitch):
            file.write('%.2f   ' % inputs['pitch_vector'][i])
        file.write('\n# TSR vector - y axis (matrix rows) (-)\n')
        for i in range(n_tsr):
            file.write('%.2f   ' % inputs['tsr_vector'][i])
        file.write('\n# Wind speed vector - z axis (m/s)\n')
        for i in range(n_U):
            file.write('%.2f   ' % inputs['U_vector'][i])
        file.write('\n')
        
        file.write('\n# Power coefficient\n\n')
        
        for i in range(n_U):
            for j in range(n_tsr):
                for k in range(n_pitch):
                    file.write('%.5f   ' % inputs['Cp_aero_table'][j,k,i])
                file.write('\n')
            file.write('\n')
        
        file.write('\n#  Thrust coefficient\n\n')
        for i in range(n_U):
            for j in range(n_tsr):
                for k in range(n_pitch):
                    file.write('%.5f   ' % inputs['Ct_aero_table'][j,k,i])
                file.write('\n')
            file.write('\n')
        
        file.write('\n# Torque coefficient\n\n')
        for i in range(n_U):
            for j in range(n_tsr):
                for k in range(n_pitch):
                    file.write('%.5f   ' % inputs['Cq_aero_table'][j,k,i])
                file.write('\n')
            file.write('\n')
            
        file.close()


        return file_name


    # def BladeFatigue(self, FAST_Output, case_list, dlc_list, inputs, outputs, discrete_inputs, discrete_outputs):

    #     # Perform rainflow counting
    #     if self.options['modeling_options']['General']['verbosity']:
    #         print('Running Rainflow Counting')
    #         sys.stdout.flush()

    #     rainflow = {}
    #     var_rainflow = ["RootMxb1", "Spn1MLxb1", "Spn2MLxb1", "Spn3MLxb1", "Spn4MLxb1", "Spn5MLxb1", "Spn6MLxb1", "Spn7MLxb1", "Spn8MLxb1", "Spn9MLxb1", "RootMyb1", "Spn1MLyb1", "Spn2MLyb1", "Spn3MLyb1", "Spn4MLyb1", "Spn5MLyb1", "Spn6MLyb1", "Spn7MLyb1", "Spn8MLyb1", "Spn9MLyb1"]
    #     for i, (datai, casei, dlci) in enumerate(zip(FAST_Output, case_list, dlc_list)):
    #         if dlci in [1.1, 1.2]:
            
    #             # Get wind speed and seed of output file
    #             ntm  = casei[('InflowWind', 'FileName_BTS')].split('NTM')[-1].split('_')
    #             U    = float(".".join(ntm[1].strip("U").split('.')[:-1]))
    #             Seed = float(".".join(ntm[2].strip("Seed").split('.')[:-1]))

    #             if U not in list(rainflow.keys()):
    #                 rainflow[U]       = {}
    #             if Seed not in list(rainflow[U].keys()):
    #                 rainflow[U][Seed] = {}
                
    #             # Rainflow counting by var
    #             if len(var_rainflow) == 0:
    #                 var_rainflow = list(datai.keys())


    #             # index for start/end of time series
    #             idx_s = np.argmax(datai["Time"] >= self.T0)
    #             idx_e = np.argmax(datai["Time"] >= self.TMax) + 1

    #             for var in var_rainflow:
    #                 ranges, means = fatpack.find_rainflow_ranges(datai[var][idx_s:idx_e], return_means=True)

    #                 rainflow[U][Seed][var] = {}
    #                 rainflow[U][Seed][var]['rf_amp']  = ranges.tolist()
    #                 rainflow[U][Seed][var]['rf_mean'] = means.tolist()
    #                 rainflow[U][Seed][var]['mean']    = float(np.mean(datai[var]))

    #     # save_yaml(self.FAST_resultsDirectory, 'rainflow.yaml', rainflow)
    #     # rainflow = load_yaml(self.FatigueFile, package=1)

    #     # Setup fatigue calculations
    #     U       = list(rainflow.keys())
    #     Seeds   = list(rainflow[U[0]].keys())
    #     chans   = list(rainflow[U[0]][Seeds[0]].keys())
    #     r_gage  = np.r_[0., self.R_out_ED_bl]
    #     r_gage /= r_gage[-1]
    #     simtime = self.simtime
    #     n_seeds = float(len(Seeds))
    #     n_gage  = len(r_gage)

    #     r       = (inputs['r']-inputs['r'][0])/(inputs['r'][-1]-inputs['r'][0])
    #     m_default = 8. # assume default m=10  (8 or 12 also reasonable)
    #     m       = [mi if mi > 0. else m_default for mi in inputs['m']]  # Assumption: if no S-N slope is given for a material, use default value TODO: input['m'] is not connected, only using the default currently

    #     eps_uts = inputs['Xt'][:,0]/inputs['E'][:,0]
    #     eps_ucs = inputs['Xc'][:,0]/inputs['E'][:,0]
    #     gamma_m = 1.#inputs['gamma_m']
    #     gamma_f = 1.#inputs['gamma_f']
    #     yrs     = 20.  # TODO
    #     t_life  = 60.*60.*24*365.24*yrs
    #     U_bar   = inputs['V_mean_iec']

    #     # pdf of wind speeds
    #     binwidth = np.diff(U)
    #     U_bins   = np.r_[[U[0] - binwidth[0]/2.], [np.mean([U[i-1], U[i]]) for i in range(1,len(U))], [U[-1] + binwidth[-1]/2.]]
    #     pdf = np.diff(RayleighCDF(U_bins, xbar=U_bar))
    #     if sum(pdf) < 0.9:
    #         print('Warning: Cummulative probability of wind speeds in rotor_loads_defl_strains.BladeFatigue is low, sum of weights: %f' % sum(pdf))
    #         print('Mean winds speed: %f' % U_bar)
    #         print('Simulated wind speeds: ', U)
    #         sys.stdout.flush()

    #     # Materials of analysis layers
    #     te_ss_var_ok       = False
    #     te_ps_var_ok       = False
    #     spar_cap_ss_var_ok = False
    #     spar_cap_ps_var_ok = False
    #     for i_layer in range(self.n_layers):
    #         if self.te_ss_var in self.layer_name:
    #             te_ss_var_ok        = True
    #         if self.te_ps_var in self.layer_name:
    #             te_ps_var_ok        = True
    #         if self.spar_cap_ss_var in self.layer_name:
    #             spar_cap_ss_var_ok  = True
    #         if self.spar_cap_ps_var in self.layer_name:
    #             spar_cap_ps_var_ok  = True

    #     # if te_ss_var_ok == False:
    #     #     print('The layer at the trailing edge suction side is set for Fatigue Analysis, but "%s" does not exist in the input yaml. Please check.'%self.te_ss_var)
    #     # if te_ps_var_ok == False:
    #     #     print('The layer at the trailing edge pressure side is set for Fatigue Analysis, but "%s" does not exist in the input yaml. Please check.'%self.te_ps_var)
    #     if spar_cap_ss_var_ok == False:
    #         print('The layer at the spar cap suction side is set for Fatigue Analysis, but "%s" does not exist in the input yaml. Please check.'%self.spar_cap_ss_var)
    #     if spar_cap_ps_var_ok == False:
    #         print('The layer at the spar cap pressure side is set for Fatigue Analysis, but "%s" does not exist in the input yaml. Please check.'%self.spar_cap_ps_var)
    #     sys.stdout.flush()

    #     # Get blade properties at gage locations
    #     y_tc       = remap2grid(r, inputs['y_tc'], r_gage)
    #     x_tc       = remap2grid(r, inputs['x_tc'], r_gage)
    #     chord      = remap2grid(r, inputs['chord'], r_gage)
    #     rthick     = remap2grid(r, inputs['rthick'], r_gage)
    #     pitch_axis = remap2grid(r, inputs['pitch_axis'], r_gage)
    #     EIyy       = remap2grid(r, inputs['beam:EIyy'], r_gage)
    #     EIxx       = remap2grid(r, inputs['beam:EIxx'], r_gage)

    #     te_ss_mats = np.floor(remap2grid(r, inputs['te_ss_mats'], r_gage, axis=0)) # materials is section
    #     te_ps_mats = np.floor(remap2grid(r, inputs['te_ps_mats'], r_gage, axis=0))
    #     sc_ss_mats = np.floor(remap2grid(r, inputs['sc_ss_mats'], r_gage, axis=0))
    #     sc_ps_mats = np.floor(remap2grid(r, inputs['sc_ps_mats'], r_gage, axis=0))

    #     c_TE       = chord*(1.-pitch_axis) + y_tc
    #     c_SC       = chord*rthick/2. + x_tc #this is overly simplistic, using maximum thickness point, should use the actual profiles
    #     sys.stdout.flush()

    #     C_miners_SC_SS_gage = np.zeros((n_gage, self.n_mat, 2))
    #     C_miners_SC_PS_gage = np.zeros((n_gage, self.n_mat, 2))
    #     C_miners_TE_SS_gage = np.zeros((n_gage, self.n_mat, 2))
    #     C_miners_TE_PS_gage = np.zeros((n_gage, self.n_mat, 2))

    #     # Map channels to output matrix
    #     chan_map   = {}
    #     for i_var, var in enumerate(chans):
    #         # Determine spanwise position
    #         if 'Root' in var:
    #             i_span = 0
    #         elif 'Spn' in var and 'M' in var:
    #             i_span = int(var.strip('Spn').split('M')[0])
    #         else:
    #             # not a spanwise output channel, skip
    #             print('Fatigue Model: Skipping channel: %s, not a spanwise moment' % var)
    #             sys.stdout.flush()
    #             chans.remove(var)
    #             continue
    #         # Determine if edgewise of flapwise moment
    #         if 'M' in var and 'x' in var:
    #             # Flapwise
    #             axis = 1
    #         elif 'M' in var and 'y' in var:
    #             # Edgewise
    #             axis = 0
    #         else:
    #             # not an edgewise / flapwise moment, skip
    #             print('Fatigue Model: Skipping channel: "%s", not an edgewise/flapwise moment' % var)
    #             sys.stdout.flush()
    #             continue

    #         chan_map[var] = {}
    #         chan_map[var]['i_gage'] = i_span
    #         chan_map[var]['axis']   = axis

    #     # Map composite sections
    #     composite_map = [['TE', 'SS', te_ss_var_ok],
    #                      ['TE', 'PS', te_ps_var_ok],
    #                      ['SC', 'SS', spar_cap_ss_var_ok],
    #                      ['SC', 'PS', spar_cap_ps_var_ok]]

    #     if self.options['modeling_options']['General']['verbosity']:
    #         print("Running Miner's Rule calculations")
    #         sys.stdout.flush()

    #     ########
    #     # Loop through composite sections, materials, output channels, and simulations (wind speeds * seeds)
    #     for comp_i in composite_map:

    #         #skip this composite section?
    #         if not comp_i[2]:
    #             continue

    #         #
    #         C_miners = np.zeros((n_gage, self.n_mat, 2))
    #         if comp_i[0]       == 'TE':
    #             c = c_TE
    #             if comp_i[1]   == 'SS':
    #                 mats = te_ss_mats
    #             elif comp_i[1] == 'PS':
    #                 mats = te_ps_mats
    #         elif comp_i[0]     == 'SC':
    #             c = c_SC
    #             if comp_i[1]   == 'SS':
    #                 mats = sc_ss_mats
    #             elif comp_i[1] == 'PS':
    #                 mats = sc_ps_mats

    #         for i_mat in range(self.n_mat):

    #             for i_var, var in enumerate(chans):
    #                 i_gage = chan_map[var]['i_gage']
    #                 axis   = chan_map[var]['axis']

    #                 # skip if material at this spanwise location is not included in the composite section
    #                 if mats[i_gage, i_mat] == 0.:
    #                     continue

    #                 # Determine if edgewise of flapwise moment
    #                 pitch_axis_i = pitch_axis[i_gage]
    #                 chord_i      = chord[i_gage]
    #                 c_i          = c[i_gage]
    #                 if axis == 0:
    #                     EI_i     = EIxx[i_gage]
    #                 else:
    #                     EI_i     = EIyy[i_gage]

    #                 for i_u, u in enumerate(U):
    #                     for i_s, seed in enumerate(Seeds):
    #                         M_mean = np.array(rainflow[u][seed][var]['rf_mean']) * 1.e3
    #                         M_amp  = np.array(rainflow[u][seed][var]['rf_amp']) * 1.e3

    #                         for M_mean_i, M_amp_i in zip(M_mean, M_amp):
    #                             n_cycles = 1.
    #                             eps_mean = M_mean_i*c_i/EI_i 
    #                             eps_amp  = M_amp_i*c_i/EI_i

    #                             if eps_amp != 0.:
    #                                 Nf = ((eps_uts[i_mat] + np.abs(eps_ucs[i_mat]) - np.abs(2.*eps_mean*gamma_m*gamma_f - eps_uts[i_mat] + np.abs(eps_ucs[i_mat]))) / (2.*eps_amp*gamma_m*gamma_f))**m[i_mat]
    #                                 n  = n_cycles * t_life * pdf[i_u] / (simtime * n_seeds)
    #                                 C_miners[i_gage, i_mat, axis]  += n/Nf

    #         # Assign outputs
    #         if comp_i[0] == 'SC' and comp_i[1] == 'SS':
    #             outputs['C_miners_SC_SS'] = remap2grid(r_gage, C_miners, r, axis=0)
    #         elif comp_i[0] == 'SC' and comp_i[1] == 'PS':
    #             outputs['C_miners_SC_PS'] = remap2grid(r_gage, C_miners, r, axis=0)
    #         # elif comp_i[0] == 'TE' and comp_i[1] == 'SS':
    #         #     outputs['C_miners_TE_SS'] = remap2grid(r_gage, C_miners, r, axis=0)
    #         # elif comp_i[0] == 'TE' and comp_i[1] == 'PS':
    #         #     outputs['C_miners_TE_PS'] = remap2grid(r_gage, C_miners, r, axis=0)

    #     return outputs, discrete_outputs

def RayleighCDF(x, xbar=10.):
    return 1.0 - np.exp(-np.pi/4.0*(x/xbar)**2)

def OLAFParams(omega_rpm, deltaPsiDeg=6, nNWrot=2, nFWrot=10, nFWrotFree=3, nPerRot=None, totalRot=None, show=False):
    """
    Computes recommended time step and wake length based on the rotational speed in RPM
 
    INPUTS:
     - omega_rpm: rotational speed in RPM
     - deltaPsiDeg : azimuthal discretization in deg
     - nNWrot : number of near wake rotations
     - nFWrot : total number of far wake rotations
     - nFWrotFree : number of far wake rotations that are free
 
        deltaPsiDeg  -  nPerRot
             5            72   
             6            60   
             7            51.5 
             8            45   
    """
    omega_rpm = np.asarray(omega_rpm)
    omega = omega_rpm*2*np.pi/60
    T = 2*np.pi/omega
    if nPerRot is not None:
        dt_wanted    = np.around(T/nPerRot,4)
    else:
        dt_wanted    = np.around(deltaPsiDeg/(6*omega_rpm),4)
        nPerRot = int(2*np.pi /(deltaPsiDeg*np.pi/180))
 
    nNWPanel     = nNWrot*nPerRot
    nFWPanel     = nFWrot*nPerRot
    nFWPanelFree = nFWrotFree*nPerRot
 
    if totalRot is None:
        totalRot = (nNWrot + nFWrot)*3 # going three-times through the entire wake
 
    tMax = dt_wanted*nPerRot*totalRot
 
    if show:
        print(dt_wanted              , '  dt')
        print(int      (nNWPanel    ), '  nNWPanel          ({} rotations)'.format(nNWrot))
        print(int      (nFWPanel    ), '  FarWakeLength     ({} rotations)'.format(nFWrot))
        print(int      (nFWPanelFree), '  FreeFarWakeLength ({} rotations)'.format(nFWrotFree))
        print(tMax              , '  Tmax ({} rotations)'.format(totalRot))
 
    return dt_wanted, tMax, nNWPanel, nFWPanel, nFWPanelFree

class ModesElastoDyn(ExplicitComponent):
    """
    Component that adds a multiplicative factor to axial, torsional, and flap-edge coupling stiffness to mimic ElastoDyn
    
    Parameters
    ----------
    EA : numpy array[n_span], [N]
        1D array of the actual axial stiffness
    EIxy : numpy array[n_span], [Nm2]
        1D array of the actual flap-edge coupling stiffness
    GJ : numpy array[n_span], [Nm2]
        1D array of the actual torsional stiffness
    G  : numpy array[n_mat], [N/m2]
        1D array of the actual shear stiffness of the materials
    
    Returns
    -------
    EA_stiff : numpy array[n_span], [N]
        1D array of the stiff axial stiffness
    EIxy_stiff : numpy array[n_span], [Nm2]
        1D array of the stiff flap-edge coupling stiffness
    GJ_stiff : numpy array[n_span], [Nm2]
        1D array of the stiff torsional stiffness
    G_stiff  : numpy array[n_mat], [N/m2]
        1D array of the stiff shear stiffness of the materials
    
    """    
    def initialize(self):
        self.options.declare('modeling_options')

    def setup(self):
        n_span          = self.options['modeling_options']['WISDEM']['RotorSE']['n_span']
        n_mat           = self.options['modeling_options']['materials']['n_mat']

        self.add_input('EA',    val=np.zeros(n_span), units='N',        desc='axial stiffness')
        self.add_input('EIxy',  val=np.zeros(n_span), units='N*m**2',   desc='coupled flap-edge stiffness')
        self.add_input('GJ',    val=np.zeros(n_span), units='N*m**2',   desc='torsional stiffness (about axial z-direction of airfoil aligned coordinate system)')

        self.add_input('G',     val=np.zeros([n_mat, 3]), units='Pa',   desc='2D array of the shear moduli of the materials. Each row represents a material, the three columns represent G12, G13 and G23.')


        self.add_output('EA_stiff',  val=np.zeros(n_span), units='N',        desc='artifically stiff axial stiffness')
        self.add_output('EIxy_zero', val=np.zeros(n_span), units='N*m**2',   desc='artifically stiff coupled flap-edge stiffness')
        self.add_output('GJ_stiff',  val=np.zeros(n_span), units='N*m**2',   desc='artifically stiff torsional stiffness (about axial z-direction of airfoil aligned coordinate system)')
        self.add_output('G_stiff',   val=np.zeros([n_mat, 3]), units='Pa',   desc='artificially stif 2D array of the shear moduli of the materials. Each row represents a material, the three columns represent G12, G13 and G23.')

    def compute(self, inputs, outputs):

        k = 10.

        outputs['EA_stiff']   = inputs['EA']   * k
        outputs['EIxy_zero']  = inputs['EIxy'] * 0.
        outputs['GJ_stiff']   = inputs['GJ']   * k
        outputs['G_stiff']    = inputs['G']    * k<|MERGE_RESOLUTION|>--- conflicted
+++ resolved
@@ -1184,13 +1184,8 @@
         fastBatch.overwrite_outfiles = True  #<--- Debugging only, set to False to prevent OpenFAST from running if the .outb already exists
 
         # Run FAST
-<<<<<<< HEAD
-        if self.mpi_run and self.options['opt_options']['driver']['optimization']['flag']:
+        if self.mpi_run and not self.options['opt_options']['driver']['design_of_experiments']['flag']:
             summary_stats, extreme_table, DELs, _ = fastBatch.run_mpi(self.mpi_comm_map_down)
-=======
-        if self.mpi_run and not self.options['opt_options']['driver']['design_of_experiments']['flag']:
-            summary_stats, extreme_table, DELs, chan_time = fastBatch.run_mpi(self.mpi_comm_map_down)
->>>>>>> 7659ba4f
         else:
             if self.cores == 1:
                 summary_stats, extreme_table, DELs, _ = fastBatch.run_serial()
@@ -1200,127 +1195,8 @@
         self.fst_vt = fst_vt
         self.of_inumber = self.of_inumber + 1
         sys.stdout.flush()
-<<<<<<< HEAD
+
         return summary_stats, extreme_table, DELs, case_list, dlc_generator
-=======
-        return summary_stats, extreme_table, DELs, case_list, dlc_list
-
-    def DLC_creation_IEC(self, inputs, discrete_inputs, fst_vt, powercurve=False):
-
-        iec = CaseGen_IEC()
-
-        # Turbine Data
-        iec.Turbine_Class    = discrete_inputs['turbine_class']
-        iec.Turbulence_Class = discrete_inputs['turbulence_class']
-        iec.D                = fst_vt['ElastoDyn']['TipRad']*2. #np.min([fst_vt['InflowWind']['RefHt']*1.9 , fst_vt['ElastoDyn']['TipRad']*2.5])
-        iec.z_hub            = fst_vt['InflowWind']['RefHt']
-
-        # Turbine initial conditions
-        iec.init_cond = {} # can leave as {} if data not available
-        iec.init_cond[("ElastoDyn","RotSpeed")]        = {'U':inputs['U_init']}
-        iec.init_cond[("ElastoDyn","RotSpeed")]['val'] = inputs['Omega_init']
-        iec.init_cond[("ElastoDyn","BlPitch1")]        = {'U':inputs['U_init']}
-        iec.init_cond[("ElastoDyn","BlPitch1")]['val'] = inputs['pitch_init']
-        iec.init_cond[("ElastoDyn","BlPitch2")]        = iec.init_cond[("ElastoDyn","BlPitch1")]
-        iec.init_cond[("ElastoDyn","BlPitch3")]        = iec.init_cond[("ElastoDyn","BlPitch1")]
-
-        # If running OLAF...
-        if fst_vt['AeroDyn15']['WakeMod'] == 3:
-            # Set DT according to OLAF guidelines
-            dt_wanted, _, _, _, _ = OLAFParams(inputs['Omega_init'])
-            iec.init_cond[("Fst","DT")]        = {'U':inputs['U_init']}
-            iec.init_cond[("Fst","DT")]['val'] = dt_wanted
-            # Raise the center of the grid 50% above hub height because the wake will expand
-            iec.grid_center_over_hh = 1.5
-
-        # Todo: need a way to handle Metocean conditions for Offshore
-        # if offshore:
-        #     iec.init_cond[("HydroDyn","WaveHs")]        = {'U':[3, 4, 6, 8, 10, 12, 14, 16, 18, 20, 22, 24, 25, 40, 50]}
-        #     iec.init_cond[("HydroDyn","WaveHs")]['val'] = [1.101917033, 1.101917033, 1.179052649, 1.315715154, 1.536867124, 1.835816514, 2.187994638, 2.598127096, 3.061304068, 3.617035443, 4.027470219, 4.51580671, 4.51580671, 6.98, 10.7]
-        #     iec.init_cond[("HydroDyn","WaveTp")]        = {'U':[3, 4, 6, 8, 10, 12, 14, 16, 18, 20, 22, 24, 25, 40, 50]}
-        #     iec.init_cond[("HydroDyn","WaveTp")]['val'] = [8.515382435, 8.515382435, 8.310063688, 8.006300889, 7.6514231, 7.440581338, 7.460834063, 7.643300307, 8.046899942, 8.521314105, 8.987021024, 9.451641026, 9.451641026, 11.7, 14.2]
-
-        # Setup dlc settings
-        iec.dlc_inputs = {}
-        iec.dlc_inputs['DLC']   = []
-        iec.dlc_inputs['U']     = []
-        iec.dlc_inputs['Seeds'] = []
-        iec.dlc_inputs['Yaw']   = []
-        iec.uniqueSeeds         = self.FASTpref['dlc_settings']['unique_wind_seeds']
-        iec.uniqueWaveSeeds     = self.FASTpref['dlc_settings']['unique_wave_seeds']
-        
-        if powercurve:
-            # running turbulent power curve
-            iec.dlc_inputs['DLC'].append(1.1)
-            iec.dlc_inputs['U'].append(self.FASTpref['dlc_settings']['Power_Curve']['U'])
-            iec.dlc_inputs['Seeds'].append(self.FASTpref['dlc_settings']['Power_Curve']['Seeds'])
-            iec.dlc_inputs['Yaw'].append([])
-
-        else:
-
-            for dlc in self.FASTpref['dlc_settings']['IEC']:
-
-                if 'DLC' in dlc.keys():
-                    iec.dlc_inputs['DLC'].append(dlc['DLC'])
-                else:
-                    iec.dlc_inputs['DLC'].append([])
-
-                if 'U' in dlc.keys():
-                    iec.dlc_inputs['U'].append(dlc['U'])
-                else:
-                    if dlc['DLC'] == 1.4:
-                        iec.dlc_inputs['U'].append([float(inputs['Vrated'])-2., float(inputs['Vrated']), float(inputs['Vrated'])+2.])
-                    elif dlc['DLC'] == 5.1:
-                        iec.dlc_inputs['U'].append([float(inputs['Vrated'])-2., float(inputs['Vrated'])+2., float(inputs['V_cutout'])])
-                    elif dlc['DLC'] == 6.1:
-                        iec.dlc_inputs['U'].append([float(inputs['V_extreme50'])])
-                    elif dlc['DLC'] == 6.3:
-                        iec.dlc_inputs['U'].append([float(inputs['V_extreme1'])])
-                    else:
-                        iec.dlc_inputs['U'].append([])
-
-                if 'Seeds' in dlc.keys():
-                    iec.dlc_inputs['Seeds'].append(dlc['Seeds'])
-                else:
-                    iec.dlc_inputs['Seeds'].append([])
-
-                if 'Yaw' in dlc.keys():
-                    iec.dlc_inputs['Yaw'].append(dlc['Yaw'])
-                else:
-                    iec.dlc_inputs['Yaw'].append([])
-
-        iec.transient_dir_change        = '-'
-        iec.transient_shear_orientation = 'v'
-        iec.TMax      = fst_vt['Fst']['TMax']
-        T0            = np.max([0. , iec.TMax - 600.])
-        iec.TStart    = (iec.TMax-T0)/2. + T0
-        self.simtime  = iec.TMax - T0
-        self.TMax     = iec.TMax
-        self.T0       = T0
-
-        # path management
-        iec.wind_dir        = self.FAST_runDirectory
-        if self.FASTpref['file_management']['Turbsim_exe'] != 'none':
-            iec.Turbsim_exe     = self.Turbsim_exe
-        iec.debug_level     = self.debug_level
-        iec.overwrite       = False # TODO: elevate these options to analysis input file
-        iec.run_dir         = self.FAST_runDirectory
-
-        if self.mpi_run and not self.options['opt_options']['driver']['design_of_experiments']['flag']:
-            iec.parallel_windfile_gen = True
-            iec.mpi_run               = self.FASTpref['analysis_settings']['mpi_run']
-            iec.comm_map_down         = self.FASTpref['analysis_settings']['mpi_comm_map_down']
-        else:
-            iec.parallel_windfile_gen = False
-
-        if powercurve:
-            iec.case_name_base  = self.FAST_namingOut + '_powercurve'
-        else:
-            iec.case_name_base  = self.FAST_namingOut + '_IEC'
-
-        # Run case setup, generate wind inputs
-        case_list, case_name_list, dlc_list = iec.execute()
->>>>>>> 7659ba4f
 
     def post_process(self, summary_stats, extreme_table, DELs, case_list, dlc_generator, inputs, discrete_inputs, outputs, discrete_outputs):
 
