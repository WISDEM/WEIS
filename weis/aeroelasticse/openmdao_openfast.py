import numpy as np
import pandas as pd
import os
import shutil
import sys
import copy
import glob
import logging
import pickle
from pathlib import Path
from scipy.interpolate                      import PchipInterpolator
from openmdao.api                           import ExplicitComponent
from openmdao.utils.mpi import MPI
from wisdem.commonse import NFREQ
from wisdem.commonse.cylinder_member import get_nfull
import wisdem.commonse.utilities              as util
from wisdem.rotorse.rotor_power             import eval_unsteady
from openfast_io.FAST_writer         import InputWriter_OpenFAST
from openfast_io.FAST_reader         import InputReader_OpenFAST
import weis.aeroelasticse.runFAST_pywrapper as fastwrap
from openfast_io.FAST_post         import FAST_IO_timeseries
from wisdem.floatingse.floating_frame import NULL, NNODES_MAX, NELEM_MAX
from weis.dlc_driver.dlc_generator    import DLCGenerator
from weis.aeroelasticse.CaseGen_General import CaseGen_General
from functools import partial
from weis.aeroelasticse.LinearFAST import LinearFAST
from weis.control.LinearModel import LinearTurbineModel #, LinearControlModel
from openfast_io import FileTools
from openfast_io.turbsim_file   import TurbSimFile
from weis.aeroelasticse.utils import OLAFParams, generate_wind_files
from rosco.toolbox import control_interface as ROSCO_ci
from pCrunch import AeroelasticOutput, FatigueParams
from weis.control.dtqp_wrapper          import dtqp_wrapper
from openfast_io.StC_defaults        import default_StC_vt
from weis.aeroelasticse.CaseGen_General import case_naming
from wisdem.inputs import load_yaml, write_yaml

logger = logging.getLogger("wisdem/weis")

weis_dir = os.path.dirname(os.path.dirname(os.path.dirname(__file__)))

def make_coarse_grid(s_grid, diam):

    s_coarse = [s_grid[0]]
    slope = np.diff(diam) / np.diff(s_grid)
    for k in range(slope.size-1):
        if np.abs(slope[k]-slope[k+1]) > 1e-2:
            s_coarse.append(s_grid[k+1])
    s_coarse.append(s_grid[-1])
    return np.array(s_coarse)

    
class FASTLoadCases(ExplicitComponent):
    def initialize(self):
        self.options.declare('modeling_options')
        self.options.declare('opt_options')

    def setup(self):
        modopt = self.options['modeling_options']
        rotorse_options  = modopt['WISDEM']['RotorSE']
        mat_init_options = modopt['materials']

        self.modopt_dir = os.path.dirname(self.options['modeling_options']['fname_input_modeling'])

        self.n_blades      = modopt['assembly']['number_of_blades']
        self.n_span        = n_span    = rotorse_options['n_span']
        self.n_pc          = n_pc      = rotorse_options['n_pc']

        # Environmental Conditions needed regardless of where model comes from
        self.add_input('V_cutin',     val=0.0, units='m/s',      desc='Minimum wind speed where turbine operates (cut-in)')
        self.add_input('V_cutout',    val=0.0, units='m/s',      desc='Maximum wind speed where turbine operates (cut-out)')
        self.add_input('Vrated',      val=0.0, units='m/s',      desc='rated wind speed')
        self.add_input('hub_height',                val=0.0, units='m', desc='hub height')
        self.add_discrete_input('turbulence_class', val='A', desc='IEC turbulence class')
        self.add_discrete_input('turbine_class',    val='I', desc='IEC turbine class')
        self.add_input('Rtip',              val=0.0, units='m', desc='dimensional radius of tip')
        self.add_input('shearExp',    val=0.0,                   desc='shear exponent')
        self.add_input('lifetime', val=25.0, units='yr', desc='Turbine design lifetime')

        if not self.options['modeling_options']['OpenFAST']['from_openfast']:
            self.n_pitch       = n_pitch   = rotorse_options['n_pitch_perf_surfaces']
            self.n_tsr         = n_tsr     = rotorse_options['n_tsr_perf_surfaces']
            self.n_U           = n_U       = rotorse_options['n_U_perf_surfaces']
            self.n_mat         = n_mat    = mat_init_options['n_mat']
            self.n_layers      = n_layers = rotorse_options['n_layers']

            self.n_xy          = n_xy      = rotorse_options['n_xy'] # Number of coordinate points to describe the airfoil geometry
            self.n_aoa         = n_aoa     = rotorse_options['n_aoa']# Number of angle of attacks
            self.n_Re          = n_Re      = rotorse_options['n_Re'] # Number of Reynolds, so far hard set at 1
            self.n_tab         = n_tab     = rotorse_options['n_tab']# Number of tabulated data. For distributed aerodynamic control this could be > 1
            
            self.te_ss_var       = rotorse_options['te_ss']
            self.te_ps_var       = rotorse_options['te_ps']
            self.spar_cap_ss_var = rotorse_options['spar_cap_ss']
            self.spar_cap_ps_var = rotorse_options['spar_cap_ps']

            n_freq_blade = int(rotorse_options['n_freq']/2)
            n_pc         = int(rotorse_options['n_pc'])

            self.n_xy          = n_xy      = rotorse_options['n_xy'] # Number of coordinate points to describe the airfoil geometry
            self.n_aoa         = n_aoa     = rotorse_options['n_aoa']# Number of angle of attacks
            self.n_Re          = n_Re      = rotorse_options['n_Re'] # Number of Reynolds, so far hard set at 1
            self.n_tab         = n_tab     = rotorse_options['n_tab']# Number of tabulated data. For distributed aerodynamic control this could be > 1

            self.te_ss_var       = rotorse_options['te_ss']
            self.te_ps_var       = rotorse_options['te_ps']
            self.spar_cap_ss_var = rotorse_options['spar_cap_ss']
            self.spar_cap_ps_var = rotorse_options['spar_cap_ps']

            # ElastoDyn and BeamDyn Inputs
            self.add_input(
                'r', 
                val=np.zeros(n_span), 
                units='m', 
                desc='radial positions. r[0] should be the hub location \
                while r[-1] should be the blade tip. Any number \
                of locations can be specified between these in ascending order.',
            )
            self.add_input(
                'le_location', 
                val=np.zeros(n_span), 
                desc='Leading-edge positions from a reference blade axis \
                usually blade pitch axis). Locations are normalized by the \
                local chord length. Positive in -x direction for airfoil-aligned coordinate system',
            )
            self.add_input(
                "blade:EIxx",
                val=np.zeros(n_span),
                units="N*m**2",
                desc="Section lag (edgewise) bending stiffness about the XE axis, using the convention of WISDEM solver PreComp.",
            )
            self.add_input("blade:EIyy",
                val=np.zeros(n_span),
                units="N*m**2",
                desc="Section flap bending stiffness about the YE axis, using the convention of WISDEM solver PreComp.",
            )
            self.add_input(
                "blade:rhoA", 
                val=np.zeros(n_span), 
                units="kg/m", 
                desc="Section mass per unit length, using the convention of WISDEM solver PreComp.",
            )
            self.add_input(
                "blade:K",
                val=np.zeros((n_span,6,6)), 
                desc="Stiffness matrix at the center of the windIO reference axes."
            )
            self.add_input(
                "blade:I",
                val=np.zeros((n_span,6,6)), 
                desc="Inertia matrix at the center of the windIO reference axes."
            )
            self.add_input(
                'blade:flap_mode_shapes', 
                val=np.zeros((n_freq_blade,5)), 
                desc='6-degree polynomial coefficients of mode shapes in the flap direction (x^2..x^6, no linear or constant term)',
            )
            self.add_input(
                'blade:edge_mode_shapes', 
                val=np.zeros((n_freq_blade,5)), 
                desc='6-degree polynomial coefficients of mode shapes in the edge direction (x^2..x^6, no linear or constant term)',
            )
            
            self.add_input('gearbox_efficiency', val=1.0, desc='Gearbox efficiency')
            self.add_input('gearbox_ratio', val=1.0, desc='Gearbox ratio')
            self.add_input('platform_displacement', val=1.0, desc='Volumetric platform displacement', units='m**3')

            # ServoDyn Inputs
            self.add_input('generator_efficiency',   val=1.0,              desc='Generator efficiency')
            self.add_input('max_pitch_rate',         val=0.0,        units='deg/s',          desc='Maximum allowed blade pitch rate')

            # StC or TMD inputs; structural control and tuned mass dampers

            # tower properties
            n_height_tow = modopt['WISDEM']['TowerSE']['n_height']
            n_full_tow   = get_nfull(n_height_tow, nref=modopt['WISDEM']['TowerSE']['n_refine'])
            n_freq_tower = int(NFREQ/2)
            self.add_input('fore_aft_modes',   val=np.zeros((n_freq_tower,5)),               desc='6-degree polynomial coefficients of mode shapes in the flap direction (x^2..x^6, no linear or constant term)')
            self.add_input('side_side_modes',  val=np.zeros((n_freq_tower,5)),               desc='6-degree polynomial coefficients of mode shapes in the edge direction (x^2..x^6, no linear or constant term)')
            self.add_input('mass_den',         val=np.zeros(n_height_tow-1),         units='kg/m',   desc='sectional mass per unit length')
            self.add_input('foreaft_stff',     val=np.zeros(n_height_tow-1),         units='N*m**2', desc='sectional fore-aft bending stiffness per unit length about the Y_E elastic axis')
            self.add_input('sideside_stff',    val=np.zeros(n_height_tow-1),         units='N*m**2', desc='sectional side-side bending stiffness per unit length about the Y_E elastic axis')
            self.add_input('tor_stff',    val=np.zeros(n_height_tow-1),         units='N*m**2', desc='torsional stiffness per unit length about the Y_E elastic axis')
            self.add_input('tor_freq',    val=0.0,         units='Hz', desc='First tower torsional frequency')
            self.add_input('tower_outer_diameter', val=np.zeros(n_height_tow),   units='m',      desc='cylinder diameter at corresponding locations')
            self.add_input('tower_z', val=np.zeros(n_height_tow),   units='m',      desc='z-coordinates of tower and monopile used in TowerSE')
            self.add_input('tower_z_full', val=np.zeros(n_full_tow),   units='m',      desc='z-coordinates of tower and monopile used in TowerSE')
            self.add_input('tower_height',              val=0.0, units='m', desc='tower height from the tower base')
            self.add_input('tower_base_height',         val=0.0, units='m', desc='tower base height from the ground or mean sea level')
            self.add_input('tower_cd',         val=np.zeros(n_height_tow),                   desc='drag coefficients along tower height at corresponding locations')
            self.add_input("tower_I_base", np.zeros(6), units="kg*m**2", desc="tower moments of inertia at the tower base")

            # These next ones are needed for SubDyn
            n_height_mon = n_full_mon = 0
            if modopt['flags']['offshore']:
                self.add_input('transition_piece_mass', val=0.0, units='kg')
                self.add_input('transition_piece_I', val=np.zeros(3), units='kg*m**2')
                
                if modopt['flags']['monopile']:
                    n_height_mon = modopt['WISDEM']['FixedBottomSE']['n_height']
                    n_full_mon   = get_nfull(n_height_mon, nref=modopt['WISDEM']['FixedBottomSE']['n_refine'])
                    self.add_input('monopile_z', val=np.zeros(n_height_mon),   units='m',      desc='z-coordinates of tower and monopile used in TowerSE')
                    self.add_input('monopile_z_full', val=np.zeros(n_full_mon),   units='m',      desc='z-coordinates of tower and monopile used in TowerSE')
                    self.add_input('monopile_outer_diameter', val=np.zeros(n_height_mon),   units='m',      desc='cylinder diameter at corresponding locations')
                    self.add_input('monopile_wall_thickness', val=np.zeros(n_height_mon-1), units='m')
                    self.add_input('monopile_E', val=np.zeros(n_height_mon-1), units='Pa')
                    self.add_input('monopile_G', val=np.zeros(n_height_mon-1), units='Pa')
                    self.add_input('monopile_rho', val=np.zeros(n_height_mon-1), units='kg/m**3')
                    self.add_input('gravity_foundation_mass', val=0.0, units='kg')
                    self.add_input('gravity_foundation_I', val=np.zeros(3), units='kg*m**2')
            monlen = max(0, n_height_mon-1)
            monlen_full = max(0, n_full_mon-1)

            # DriveSE quantities
            self.add_input('hub_system_cm',   val=np.zeros(3),             units='m',  desc='center of mass of the hub relative to tower to in yaw-aligned c.s.')
            self.add_input('hub_system_I',    val=np.zeros(6),             units='kg*m**2', desc='mass moments of Inertia of hub [Ixx, Iyy, Izz, Ixy, Ixz, Iyz] around its center of mass in yaw-aligned c.s.')
            self.add_input('hub_system_mass', val=0.0,                     units='kg', desc='mass of hub system')
            self.add_input('above_yaw_mass',  val=0.0, units='kg', desc='Mass of the nacelle above the yaw system')
            self.add_input('yaw_mass',        val=0.0, units='kg', desc='Mass of yaw system')
            self.add_input('nacelle_cm',      val=np.zeros(3), units='m', desc='Center of mass of the component in [x,y,z] for an arbitrary coordinate system')
            self.add_input('nacelle_I_TT',       val=np.zeros(6), units='kg*m**2', desc=' moments of Inertia for the nacelle [Ixx, Iyy, Izz, Ixy, Ixz, Iyz] about the tower top')
            self.add_input('distance_tt_hub', val=0.0,         units='m',   desc='Vertical distance from tower top plane to hub flange')
            self.add_input('twr2shaft',       val=0.0,         units='m',   desc='Vertical distance from tower top plane to shaft start')
            self.add_input('GenIner',         val=0.0,         units='kg*m**2',   desc='Moments of inertia for the generator about high speed shaft')
            self.add_input('drivetrain_spring_constant',         val=0.0,         units='N*m/rad',   desc='Moments of inertia for the generator about high speed shaft')
            self.add_input("drivetrain_damping_coefficient", 0.0, units="N*m*s/rad", desc='Equivalent damping coefficient for the drivetrain system')

            # AeroDyn Inputs
            self.add_input('ref_axis_blade',    val=np.zeros((n_span,3)),units='m',   desc='2D array of the coordinates (x,y,z) of the blade reference axis, defined along blade span. The coordinate system is the one of BeamDyn: it is placed at blade root with x pointing the suction side of the blade, y pointing the trailing edge and z along the blade span. A standard configuration will have negative x values (prebend), if swept positive y values, and positive z values.')
            self.add_input('chord',             val=np.zeros(n_span), units='m', desc='chord at airfoil locations')
            self.add_input('theta',             val=np.zeros(n_span), units='deg', desc='twist at airfoil locations')
            self.add_input('rthick',            val=np.zeros(n_span), desc='relative thickness of airfoil distribution')
            self.add_input('ac',                val=np.zeros(n_span), desc='aerodynamic center of airfoil distribution')
            self.add_input('pitch_axis',        val=np.zeros(n_span), desc='1D array of the chordwise position of the pitch axis (0-LE, 1-TE), defined along blade span.')
            self.add_input('Rhub',              val=0.0, units='m', desc='dimensional radius of hub')
            self.add_input('airfoils_cl',       val=np.zeros((n_span, n_aoa, n_Re, n_tab)), desc='lift coefficients, spanwise')
            self.add_input('airfoils_cd',       val=np.zeros((n_span, n_aoa, n_Re, n_tab)), desc='drag coefficients, spanwise')
            self.add_input('airfoils_cm',       val=np.zeros((n_span, n_aoa, n_Re, n_tab)), desc='moment coefficients, spanwise')
            self.add_input('airfoils_aoa',      val=np.zeros((n_aoa)), units='deg', desc='angle of attack grid for polars')
            self.add_input('airfoils_Re',       val=np.zeros((n_Re)), desc='Reynolds numbers of polars')
            self.add_input('airfoils_UserProp',     val=np.zeros((n_span, n_Re, n_tab)), units='deg',desc='Airfoil control paremeter (i.e. flap angle)')

            # Airfoil coordinates
            self.add_input('coord_xy_interp',   val=np.zeros((n_span, n_xy, 2)),              desc='3D array of the non-dimensional x and y airfoil coordinates of the airfoils interpolated along span for n_span stations. The leading edge is place at x=0 and y=0.')

            # Floating platform inputs
            self.add_input("transition_node", np.zeros(3), units="m")
            self.add_input("platform_nodes", NULL * np.ones((NNODES_MAX, 3)), units="m")
            self.add_input("platform_elem_n1", NULL * np.ones(NELEM_MAX, dtype=np.int_))
            self.add_input("platform_elem_n2", NULL * np.ones(NELEM_MAX, dtype=np.int_))
            self.add_input("platform_elem_D", NULL * np.ones(NELEM_MAX), units="m")
            self.add_input("platform_elem_t", NULL * np.ones(NELEM_MAX), units="m")
            self.add_input("platform_elem_rho", NULL * np.ones(NELEM_MAX), units="kg/m**3")
            self.add_input("platform_elem_E", NULL * np.ones(NELEM_MAX), units="Pa")
            self.add_input("platform_elem_G", NULL * np.ones(NELEM_MAX), units="Pa")
            self.add_input("platform_total_center_of_mass", np.zeros(3), units="m")
            self.add_input("platform_mass", 0.0, units="kg")
            self.add_input("platform_I_total", np.zeros(6), units="kg*m**2")

            if modopt['flags']["floating"]:
                n_member = modopt["floating"]["members"]["n_members"]
                for k in range(n_member):
                    n_height_mem = modopt["floating"]["members"]["n_height"][k]
                    self.add_input(f"member{k}:joint1", np.zeros(3), units="m")
                    self.add_input(f"member{k}:joint2", np.zeros(3), units="m")
                    self.add_input(f"member{k}:s", np.zeros(n_height_mem))
                    self.add_input(f"member{k}:s_ghost1", 0.0)
                    self.add_input(f"member{k}:s_ghost2", 0.0)
                    self.add_input(f"member{k}:outer_diameter", np.zeros(n_height_mem), units="m")
                    self.add_input(f"member{k}:wall_thickness", np.zeros(n_height_mem-1), units="m")

            # Turbine level inputs
            self.add_discrete_input('rotor_orientation',val='upwind', desc='Rotor orientation, either upwind or downwind.')
            self.add_input('control_ratedPower',        val=0.,  units='W',    desc='machine power rating')
            self.add_input('control_maxOmega',          val=0.0, units='rpm',  desc='maximum allowed rotor rotation speed')
            self.add_input('control_maxTS',             val=0.0, units='m/s',  desc='maximum allowed blade tip speed')
            self.add_input('cone',             val=0.0, units='deg',   desc='Cone angle of the rotor. It defines the angle between the rotor plane and the blade pitch axis. A standard machine has positive values.')
            self.add_input('tilt',             val=0.0, units='deg',   desc='Nacelle uptilt angle. A standard machine has positive values.')
            self.add_input('overhang',         val=0.0, units='m',     desc='Horizontal distance from tower top to hub center.')

            # Initial conditions
            self.add_input('U', val=np.zeros(n_pc), units='m/s', desc='wind speeds')
            self.add_input('Omega', val=np.zeros(n_pc), units='rpm', desc='rotation speeds to run')
            self.add_input('pitch', val=np.zeros(n_pc), units='deg', desc='pitch angles to run')
            self.add_input("Ct_aero", val=np.zeros(n_pc), desc="rotor aerodynamic thrust coefficient")

            # Cp-Ct-Cq surfaces
            self.add_input('Cp_aero_table', val=np.zeros((n_tsr, n_pitch, n_U)), desc='Table of aero power coefficient')
            self.add_input('Ct_aero_table', val=np.zeros((n_tsr, n_pitch, n_U)), desc='Table of aero thrust coefficient')
            self.add_input('Cq_aero_table', val=np.zeros((n_tsr, n_pitch, n_U)), desc='Table of aero torque coefficient')
            self.add_input('pitch_vector',  val=np.zeros(n_pitch), units='deg',  desc='Pitch vector used')
            self.add_input('tsr_vector',    val=np.zeros(n_tsr),                 desc='TSR vector used')
            self.add_input('U_vector',      val=np.zeros(n_U),     units='m/s',  desc='Wind speed vector used')

            # Environmental conditions
            self.add_input('V_R25',       val=0.0, units='m/s',      desc='region 2.5 transition wind speed')
            self.add_input('Vgust',       val=0.0, units='m/s',      desc='gust wind speed')
            self.add_input('V_extreme1',  val=0.0, units='m/s',      desc='IEC extreme wind speed at hub height for a 1-year retunr period')
            self.add_input('V_extreme50', val=0.0, units='m/s',      desc='IEC extreme wind speed at hub height for a 50-year retunr period')
            self.add_input('V_mean_iec',  val=0.0, units='m/s',      desc='IEC mean wind for turbulence class')
            
            self.add_input('rho',         val=0.0, units='kg/m**3',  desc='density of air')
            self.add_input('mu',          val=0.0, units='kg/(m*s)', desc='dynamic viscosity of air')
            self.add_input('speed_sound_air',  val=340.,    units='m/s',        desc='Speed of sound in air.')
            self.add_input(
                    "water_depth", val=0.0, units="m", desc="Water depth for analysis.  Values > 0 mean offshore"
                )
            self.add_input('rho_water',   val=0.0, units='kg/m**3',  desc='density of water')
            self.add_input('mu_water',    val=0.0, units='kg/(m*s)', desc='dynamic viscosity of water')
            self.add_input('beta_wave',    val=0.0, units='deg', desc='Incident wave propagation heading direction')
            self.add_input('Hsig_wave',    val=0.0, units='m', desc='Significant wave height of incident waves')
            self.add_input('Tsig_wave',    val=0.0, units='s', desc='Peak-spectral period of incident waves')

            # Blade composite material properties (used for fatigue analysis)
            self.add_input('gamma_f',      val=1.35,                             desc='safety factor on loads')
            self.add_input('gamma_m',      val=1.1,                              desc='safety factor on materials')
            self.add_input('E',            val=np.zeros([n_mat, 3]), units='Pa', desc='2D array of the Youngs moduli of the materials. Each row represents a material, the three columns represent E11, E22 and E33.')
            self.add_input('Xt',           val=np.zeros([n_mat, 3]), units='Pa', desc='2D array of the Ultimate Tensile Strength (UTS) of the materials. Each row represents a material, the three columns represent Xt12, Xt13 and Xt23.')
            self.add_input('Xc',           val=np.zeros([n_mat, 3]), units='Pa', desc='2D array of the Ultimate Compressive Strength (UCS) of the materials. Each row represents a material, the three columns represent Xc12, Xc13 and Xc23.')
            self.add_input('m',            val=np.zeros([n_mat]),                desc='2D array of the S-N fatigue slope exponent for the materials')

            # Blade composit layup info (used for fatigue analysis)
            self.add_input('sc_ss_mats',   val=np.zeros((n_span, n_mat)),        desc="spar cap, suction side,  boolean of materials in each composite layer spanwise, passed as floats for differentiablity, used for Fatigue Analysis")
            self.add_input('sc_ps_mats',   val=np.zeros((n_span, n_mat)),        desc="spar cap, pressure side, boolean of materials in each composite layer spanwise, passed as floats for differentiablity, used for Fatigue Analysis")
            self.add_input('te_ss_mats',   val=np.zeros((n_span, n_mat)),        desc="trailing edge reinforcement, suction side,  boolean of materials in each composite layer spanwise, passed as floats for differentiablity, used for Fatigue Analysis")
            self.add_input('te_ps_mats',   val=np.zeros((n_span, n_mat)),        desc="trailing edge reinforcement, pressure side, boolean of materials in each composite layer spanwise, passed as floats for differentiablity, used for Fatigue Analysis")
            self.add_discrete_input('definition_layer', val=np.zeros(n_layers),  desc='1D array of flags identifying how layers are specified in the yaml. 1) all around (skin, paint, ) 2) offset+rotation twist+width (spar caps) 3) offset+user defined rotation+width 4) midpoint TE+width (TE reinf) 5) midpoint LE+width (LE reinf) 6) layer position fixed to other layer (core fillers) 7) start and width 8) end and width 9) start and end nd 10) web layer')
            # self.add_discrete_input('layer_name',       val=n_layers * [''],     desc='1D array of the names of the layers modeled in the blade structure.')
            # self.add_discrete_input('layer_web',        val=n_layers * [''],     desc='1D array of the names of the webs the layer is associated to. If the layer is on the outer profile this entry can simply stay empty.')
            # self.add_discrete_input('layer_mat',        val=n_layers * [''],     desc='1D array of the names of the materials of each layer modeled in the blade structure.')
            self.layer_name = rotorse_options['layer_name']

            # MoorDyn inputs
            mooropt = modopt["mooring"]
            if modopt["flags"]["mooring"]:
                n_nodes = mooropt["n_nodes"]
                n_lines = mooropt["n_lines"]
                self.add_input("line_diameter", val=np.zeros(n_lines), units="m")
                self.add_input("line_mass_density", val=np.zeros(n_lines), units="kg/m")
                self.add_input("line_stiffness", val=np.zeros(n_lines), units="N")
                self.add_input("line_transverse_added_mass", val=np.zeros(n_lines), units="kg/m")
                self.add_input("line_tangential_added_mass", val=np.zeros(n_lines), units="kg/m")
                self.add_input("line_transverse_drag", val=np.zeros(n_lines))
                self.add_input("line_tangential_drag", val=np.zeros(n_lines))
                self.add_input("nodes_location_full", val=np.zeros((n_nodes, 3)), units="m")
                self.add_input("nodes_mass", val=np.zeros(n_nodes), units="kg")
                self.add_input("nodes_volume", val=np.zeros(n_nodes), units="m**3")
                self.add_input("nodes_added_mass", val=np.zeros(n_nodes))
                self.add_input("nodes_drag_area", val=np.zeros(n_nodes), units="m**2")
                self.add_input("unstretched_length", val=np.zeros(n_lines), units="m")
                self.add_discrete_input("node_names", val=[""] * n_nodes)

            # Inputs required for fatigue processing
            self.add_input('blade_sparU_wohlerexp',   val=1.0,   desc='Blade root Wohler exponent, m, in S/N curve S=A*N^-(1/m)')
            self.add_input('blade_sparU_wohlerA',   val=1.0, units="Pa",   desc='Blade root parameter, A, in S/N curve S=A*N^-(1/m)')
            self.add_input('blade_sparU_ultstress',   val=1.0, units="Pa",   desc='Blade root ultimate stress for material')
            self.add_input('blade_sparL_wohlerexp',   val=1.0,   desc='Blade root Wohler exponent, m, in S/N curve S=A*N^-(1/m)')
            self.add_input('blade_sparL_wohlerA',   val=1.0, units="Pa",   desc='Blade root parameter, A, in S/N curve S=A*N^-(1/m)')
            self.add_input('blade_sparL_ultstress',   val=1.0, units="Pa",   desc='Blade root ultimate stress for material')
            self.add_input('blade_teU_wohlerexp',   val=1.0,   desc='Blade root Wohler exponent, m, in S/N curve S=A*N^-(1/m)')
            self.add_input('blade_teU_wohlerA',   val=1.0, units="Pa",   desc='Blade root parameter, A, in S/N curve S=A*N^-(1/m)')
            self.add_input('blade_teU_ultstress',   val=1.0, units="Pa",   desc='Blade root ultimate stress for material')
            self.add_input('blade_teL_wohlerexp',   val=1.0,   desc='Blade root Wohler exponent, m, in S/N curve S=A*N^-(1/m)')
            self.add_input('blade_teL_wohlerA',   val=1.0, units="Pa",   desc='Blade root parameter, A, in S/N curve S=A*N^-(1/m)')
            self.add_input('blade_teL_ultstress',   val=1.0, units="Pa",   desc='Blade root ultimate stress for material')
            self.add_input('blade_root_sparU_load2stress',   val=np.ones(6), units="m**2",  desc='Blade root upper spar cap coefficient between axial load and stress S=C^T [Fx-z;Mx-z]')
            self.add_input('blade_root_sparL_load2stress',   val=np.ones(6), units="m**2",  desc='Blade root lower spar cap coefficient between axial load and stress S=C^T [Fx-z;Mx-z]')
            self.add_input('blade_maxc_teU_load2stress',   val=np.ones(6), units="m**2",  desc='Blade max chord upper trailing edge coefficient between axial load and stress S=C^T [Fx-z;Mx-z]')
            self.add_input('blade_maxc_teL_load2stress',   val=np.ones(6), units="m**2",  desc='Blade max chord lower trailing edge coefficient between axial load and stress S=C^T [Fx-z;Mx-z]')
            self.add_input('lss_wohlerexp',   val=1.0,   desc='Low speed shaft Wohler exponent, m, in S/N curve S=A*N^-(1/m)')
            self.add_input('lss_wohlerA',     val=1.0,   desc='Low speed shaft parameter, A, in S/N curve S=A*N^-(1/m)')
            self.add_input('lss_ultstress',   val=1.0, units="Pa",   desc='Low speed shaft Ultimate stress for material')
            self.add_input('lss_axial_load2stress',   val=np.ones(6), units="m**2",  desc='Low speed shaft coefficient between axial load and stress S=C^T [Fx-z;Mx-z]')
            self.add_input('lss_shear_load2stress',   val=np.ones(6), units="m**2",  desc='Low speed shaft coefficient between shear load and stress S=C^T [Fx-z;Mx-z]')
            self.add_input('tower_wohlerexp',   val=np.ones(n_height_tow-1),   desc='Tower Wohler exponent, m, in S/N curve S=A*N^-(1/m)')
            self.add_input('tower_wohlerA',     val=np.ones(n_height_tow-1),   desc='Tower parameter, A, in S/N curve S=A*N^-(1/m)')
            self.add_input('tower_ultstress',   val=np.ones(n_height_tow-1), units="Pa",   desc='Tower ultimate stress for material')
            self.add_input('tower_axial_load2stress',   val=np.ones([n_height_tow-1,6]), units="m**2",  desc='Tower coefficient between axial load and stress S=C^T [Fx-z;Mx-z]')
            self.add_input('tower_shear_load2stress',   val=np.ones([n_height_tow-1,6]), units="m**2",  desc='Tower coefficient between shear load and stress S=C^T [Fx-z;Mx-z]')
            self.add_input('monopile_wohlerexp',   val=np.ones(monlen),   desc='Tower Wohler exponent, m, in S/N curve S=A*N^-(1/m)')
            self.add_input('monopile_wohlerA',     val=np.ones(monlen),   desc='Tower parameter, A, in S/N curve S=A*N^-(1/m)')
            self.add_input('monopile_ultstress',   val=np.ones(monlen), units="Pa",   desc='Tower ultimate stress for material')
            self.add_input('monopile_axial_load2stress',   val=np.ones([monlen,6]), units="m**2",  desc='Tower coefficient between axial load and stress S=C^T [Fx-z;Mx-z]')
            self.add_input('monopile_shear_load2stress',   val=np.ones([monlen,6]), units="m**2",  desc='Tower coefficient between shear load and stress S=C^T [Fx-z;Mx-z]')
        

        # TMD params
        if self.options['modeling_options']['flags']['TMDs']:
            n_TMDs = self.options['modeling_options']['TMDs']['n_TMDs']
            self.add_input('TMD_mass',         val=np.zeros(n_TMDs), units='kg',         desc='TMD Mass')
            self.add_input('TMD_stiffness',    val=np.zeros(n_TMDs), units='N/m',        desc='TMD Stiffnes')
            self.add_input('TMD_damping',      val=np.zeros(n_TMDs), units='N/(m/s)',    desc='TMD Damping')

        # DLC options
        n_ws_aep = np.max([1,modopt['DLC_driver']['n_ws_aep']])

        # OpenFAST options
        OFmgmt = modopt['General']['openfast_configuration']
        self.model_only = OFmgmt['model_only']
        FAST_directory_base = OFmgmt['OF_run_dir']
        # If the path is relative, make it an absolute path to modeling options file
        if not os.path.isabs(FAST_directory_base):
            FAST_directory_base = os.path.join(os.path.dirname(modopt['fname_input_modeling']), FAST_directory_base)
        # Flag to clear OpenFAST run folder. Use it only if disk space is an issue
        self.clean_FAST_directory = False
        self.FAST_InputFile = OFmgmt['OF_run_fst']
        # File naming changes whether in MPI or not
        if MPI:
            rank    = MPI.COMM_WORLD.Get_rank()
            self.FAST_runDirectory = os.path.join(FAST_directory_base,'rank_%000d'%int(rank))
            self.FAST_namingOut = self.FAST_InputFile+'_%000d'%int(rank)
        else:
            self.FAST_runDirectory = FAST_directory_base
            self.FAST_namingOut = self.FAST_InputFile
        self.wind_directory = os.path.join(self.FAST_runDirectory, 'wind')
        if not os.path.exists(self.FAST_runDirectory):
            os.makedirs(self.FAST_runDirectory, exist_ok=True)
        if not os.path.exists(self.wind_directory):
            os.makedirs(self.wind_directory, exist_ok=True)
        # Number of cores used outside of MPI. If larger than 1, the multiprocessing module is called
        self.cores = OFmgmt['cores']
        self.case = {}
        self.channels = {}
        self.mpi_run = False
        if 'mpi_run' in OFmgmt.keys():
            self.mpi_run         = OFmgmt['mpi_run']
            if self.mpi_run:
                self.mpi_comm_map_down   = OFmgmt['mpi_comm_map_down']

        # User-defined FAST library/executable
        if OFmgmt['FAST_exe'] != 'none':
            if os.path.isabs(OFmgmt['FAST_exe']):
                self.FAST_exe_user = OFmgmt['FAST_exe']
            else:
                self.FAST_exe_user = os.path.join(os.path.dirname(self.options['modeling_options']['fname_input_modeling']),
                                             OFmgmt['FAST_exe'])
        else:
            self.FAST_exe_user = None

        if OFmgmt['FAST_lib'] != 'none':
            if os.path.isabs(OFmgmt['FAST_lib']):
                self.FAST_lib_user = OFmgmt['FAST_lib']
            else:
                self.FAST_lib_user = os.path.join(os.path.dirname(self.options['modeling_options']['fname_input_modeling']),
                                             OFmgmt['FAST_lib'])
        else:
            self.FAST_lib_user = None

        if OFmgmt['turbsim_exe'] != 'none':
            if os.path.isabs(OFmgmt['turbsim_exe']):
                self.turbsim_exe = OFmgmt['turbsim_exe']
            else:
                self.turbsim_exe = os.path.join(os.path.dirname(self.options['modeling_options']['fname_input_modeling']),
                                             OFmgmt['turbsim_exe'])
        else:
            self.turbsim_exe = shutil.which('turbsim')
        

        # Rotor power outputs
        self.add_output('V_out', val=np.zeros(n_ws_aep), units='m/s', desc='wind speed vector from the OF simulations')
        self.add_output('P_out', val=np.zeros(n_ws_aep), units='W', desc='rotor electrical power')
        self.add_output('Cp_out', val=np.zeros(n_ws_aep), desc='rotor aero power coefficient')
        self.add_output('Ct_out', val=np.zeros(n_ws_aep), desc='rotor aero thrust coefficient')
        self.add_output('Omega_out', val=np.zeros(n_ws_aep), units='rpm', desc='rotation speeds to run')
        self.add_output('pitch_out', val=np.zeros(n_ws_aep), units='deg', desc='pitch angles to run')
        self.add_output('AEP', val=0.0, units='kW*h', desc='annual energy production reconstructed from the openfast simulations')

        self.add_output('My_std',      val=0.0,            units='N*m',  desc='standard deviation of blade root flap bending moment in out-of-plane direction')
        self.add_output('flp1_std',    val=0.0,            units='deg',  desc='standard deviation of trailing-edge flap angle')

        self.add_output('rated_V',     val=0.0,            units='m/s',  desc='rated wind speed')
        self.add_output('rated_Omega', val=0.0,            units='rpm',  desc='rotor rotation speed at rated')
        self.add_output('rated_pitch', val=0.0,            units='deg',  desc='pitch setting at rated')
        self.add_output('rated_T',     val=0.0,            units='N',    desc='rotor aerodynamic thrust at rated')
        self.add_output('rated_Q',     val=0.0,            units='N*m',  desc='rotor aerodynamic torque at rated')

        self.add_output('loads_r',      val=np.zeros(n_span), units='m', desc='radial positions along blade going toward tip')
        self.add_output('loads_Px',     val=np.zeros(n_span), units='N/m', desc='distributed loads in blade-aligned x-direction')
        self.add_output('loads_Py',     val=np.zeros(n_span), units='N/m', desc='distributed loads in blade-aligned y-direction')
        self.add_output('loads_Pz',     val=np.zeros(n_span), units='N/m', desc='distributed loads in blade-aligned z-direction')
        self.add_output('loads_Omega',  val=0.0, units='rpm', desc='rotor rotation speed')
        self.add_output('loads_pitch',  val=0.0, units='deg', desc='pitch angle')
        self.add_output('loads_azimuth', val=0.0, units='deg', desc='azimuthal angle')

        # Control outputs
        self.add_output('rotor_overspeed',  val=0.0, desc='Maximum percent overspeed of the rotor during all OpenFAST simulations')  # is this over a set of sims?
        self.add_output('max_nac_accel',    val=0.0, units='m/s**2', desc='Maximum nacelle acceleration magnitude all OpenFAST simulations')  # is this over a set of sims?
        self.add_output('avg_pitch_travel',    val=0.0, units='deg/s', desc='Average pitch travel')  # is this over a set of sims?
        self.add_output('pitch_duty_cycle',    val=0.0, units='deg/s', desc='Number of pitch direction changes')  # is this over a set of sims?
        self.add_output('max_pitch_rate_sim',    val=0.0, units='deg/s', desc='Maximum pitch command rate over all simulations')  # is this over a set of sims?

        # Blade outputs
        self.add_output('max_TipDxc', val=0.0, units='m', desc='Maximum of channel TipDxc, i.e. out of plane tip deflection. For upwind rotors, the max value is tower the tower')
        self.add_output('max_RootMyb', val=0.0, units='kN*m', desc='Maximum of the signals RootMyb1, RootMyb2, ... across all n blades representing the maximum blade root flapwise moment')
        self.add_output('max_RootMyc', val=0.0, units='kN*m', desc='Maximum of the signals RootMyb1, RootMyb2, ... across all n blades representing the maximum blade root out of plane moment')
        self.add_output('max_RootMzb', val=0.0, units='kN*m', desc='Maximum of the signals RootMzb1, RootMzb2, ... across all n blades representing the maximum blade root torsional moment')
        self.add_output('DEL_RootMyb', val=0.0, units='kN*m', desc='damage equivalent load of blade root flap bending moment in out-of-plane direction')
        self.add_output('max_aoa', val=np.zeros(n_span), units='deg', desc='maxima of the angles of attack distributed along blade span')
        self.add_output('std_aoa', val=np.zeros(n_span), units='deg', desc='standard deviation of the angles of attack distributed along blade span')
        self.add_output('mean_aoa', val=np.zeros(n_span), units='deg', desc='mean of the angles of attack distributed along blade span')
        # Blade loads corresponding to maximum blade tip deflection
        self.add_output('blade_maxTD_Mx', val=np.zeros(n_span), units='kN*m', desc='distributed moment around blade-aligned x-axis corresponding to maximum blade tip deflection')
        self.add_output('blade_maxTD_My', val=np.zeros(n_span), units='kN*m', desc='distributed moment around blade-aligned y-axis corresponding to maximum blade tip deflection')
        self.add_output('blade_maxTD_Fz', val=np.zeros(n_span), units='kN', desc='distributed force in blade-aligned z-direction corresponding to maximum blade tip deflection')

        # Hub outputs
        self.add_output('hub_Fxyz', val=np.zeros(3), units='kN', desc = 'Maximum hub forces in the non rotating frame')
        self.add_output('hub_Mxyz', val=np.zeros(3), units='kN*m', desc = 'Maximum hub moments in the non rotating frame')
        self.add_output('hub_Fxyz_aero', val=np.zeros(3), units='N', desc = 'Aero-only maximum hub forces in the non rotating frame')
        self.add_output('hub_Mxyz_aero', val=np.zeros(3), units='N*m', desc = 'Aero-only maximum hub moments in the non rotating frame')

        self.add_output('max_TwrBsMyt',val=0.0, units='kN*m', desc='maximum of tower base bending moment in fore-aft direction')
        self.add_output('max_TwrBsMyt_ratio',val=0.0,  desc='ratio of maximum of tower base bending moment in fore-aft direction to maximum allowable bending moment')
        self.add_output('DEL_TwrBsMyt',val=0.0, units='kN*m', desc='damage equivalent load of tower base bending moment in fore-aft direction')
        self.add_output('DEL_TwrBsMyt_ratio',val=0.0, desc='ratio of damage equivalent load of tower base bending moment in fore-aft direction to maximum allowable bending moment')
        
        # Tower outputs
        if not self.options['modeling_options']['OpenFAST']['from_openfast']:
            self.add_output('tower_maxMy_Fx', val=np.zeros(n_full_tow-1), units='kN', desc='distributed force in tower-aligned x-direction corresponding to maximum fore-aft moment at tower base')
            self.add_output('tower_maxMy_Fy', val=np.zeros(n_full_tow-1), units='kN', desc='distributed force in tower-aligned y-direction corresponding to maximum fore-aft moment at tower base')
            self.add_output('tower_maxMy_Fz', val=np.zeros(n_full_tow-1), units='kN', desc='distributed force in tower-aligned z-direction corresponding to maximum fore-aft moment at tower base')
            self.add_output('tower_maxMy_Mx', val=np.zeros(n_full_tow-1), units='kN*m', desc='distributed moment around tower-aligned x-axis corresponding to maximum fore-aft moment at tower base')
            self.add_output('tower_maxMy_My', val=np.zeros(n_full_tow-1), units='kN*m', desc='distributed moment around tower-aligned x-axis corresponding to maximum fore-aft moment at tower base')
            self.add_output('tower_maxMy_Mz', val=np.zeros(n_full_tow-1), units='kN*m', desc='distributed moment around tower-aligned x-axis corresponding to maximum fore-aft moment at tower base')

            # Monopile outputs
            self.add_output('max_M1N1MKye',val=0.0, units='kN*m', desc='maximum of My moment of member 1 at node 1 (base of the monopile)')
            self.add_output('monopile_maxMy_Fx', val=np.zeros(monlen_full), units='kN', desc='distributed force in monopile-aligned x-direction corresponding to max_M1N1MKye')
            self.add_output('monopile_maxMy_Fy', val=np.zeros(monlen_full), units='kN', desc='distributed force in monopile-aligned y-direction corresponding to max_M1N1MKye')
            self.add_output('monopile_maxMy_Fz', val=np.zeros(monlen_full), units='kN', desc='distributed force in monopile-aligned z-direction corresponding to max_M1N1MKye')
            self.add_output('monopile_maxMy_Mx', val=np.zeros(monlen_full), units='kN*m', desc='distributed moment around tower-aligned x-axis corresponding to max_M1N1MKye')
            self.add_output('monopile_maxMy_My', val=np.zeros(monlen_full), units='kN*m', desc='distributed moment around tower-aligned x-axis corresponding to max_M1N1MKye')
            self.add_output('monopile_maxMy_Mz', val=np.zeros(monlen_full), units='kN*m', desc='distributed moment around tower-aligned x-axis corresponding to max_M1N1MKye')

        # Floating outputs
        self.add_output('Max_PtfmPitch', val=0.0, desc='Maximum platform pitch angle over a set of OpenFAST simulations')
        self.add_output('Std_PtfmPitch', val=0.0, units='deg', desc='standard deviation of platform pitch angle')
        self.add_output('Max_Offset', val=0.0, units='m', desc='Maximum distance in surge/sway direction')

        # Fatigue output
        self.add_output('damage_blade_root_sparU', val=0.0, desc="Miner's rule cumulative damage to upper spar cap at blade root")
        self.add_output('damage_blade_root_sparL', val=0.0, desc="Miner's rule cumulative damage to lower spar cap at blade root")
        self.add_output('damage_blade_maxc_teU', val=0.0, desc="Miner's rule cumulative damage to upper trailing edge at blade max chord")
        self.add_output('damage_blade_maxc_teL', val=0.0, desc="Miner's rule cumulative damage to lower trailing edge at blade max chord")
        self.add_output('damage_lss', val=0.0, desc="Miner's rule cumulative damage to low speed shaft at hub attachment")
        self.add_output('damage_tower_base', val=0.0, desc="Miner's rule cumulative damage at tower base")
        self.add_output('damage_monopile_base', val=0.0, desc="Miner's rule cumulative damage at monopile base")

        # Simulation output
        self.add_output('openfast_failed', val=0.0, desc="Numerical value for whether any openfast runs failed. 0 if false, 2 if true")
        
        # Open loop to closed loop error
        if self.options['modeling_options']['OL2CL']['flag']:
            self.add_output('OL2CL_pitch', val=0.0, desc="Open loop to closed loop avarege error")

        self.add_discrete_output('fst_vt_out', val={})
        self.add_discrete_output('ts_out_dir', val={})

        # Iteration counter for openfast calls. Initialize at -1 so 0 after first call
        self.of_inumber = -1
        self.sim_idx = -1

        if modopt['OpenFAST_Linear']['flag']:
            if MPI:
                rank = MPI.COMM_WORLD.Get_rank()
                lin_pkl_dir = os.path.join(self.options['opt_options']['general']['folder_output'], 'lin', 'rank_{}'.format(rank))
                if not os.path.exists(lin_pkl_dir):
                    os.makedirs(lin_pkl_dir, exist_ok=True)
                self.lin_pkl_file_name = os.path.join(lin_pkl_dir, 'ABCD_matrices.pkl')
            else:
                lin_pkl_dir = os.path.join(self.options['opt_options']['general']['folder_output'], 'lin')
                self.lin_pkl_file_name = os.path.join(lin_pkl_dir, 'ABCD_matrices.pkl')

            self.ABCD_list = []
            path = '.'.join(self.lin_pkl_file_name.split('.')[:-1])
            os.makedirs(path, exist_ok=True)

            with open(self.lin_pkl_file_name, 'wb') as handle:
                pickle.dump(self.ABCD_list, handle)
            
            self.lin_idx = 0

    def compute(self, inputs, outputs, discrete_inputs, discrete_outputs):
        modopt = self.options['modeling_options']
        sys.stdout.flush()

        if modopt['OpenFAST_Linear']['flag']:
            self.sim_idx += 1
            ABCD = {
                'sim_idx' : self.sim_idx,
                'A' : None,
                'B' : None,
                'C' : None,
                'D' : None,
                'x_ops':None,
                'u_ops':None,
                'y_ops':None,
                'u_h':None,
                'omega_rpm' : None,
                'DescCntrlInpt' : None,
                'DescStates' : None,
                'DescOutput' : None,
                'StateDerivOrder' : None,
                'ind_fast_inps' : None,
                'ind_fast_outs' : None,
                'AEP':None
                }
            with open(self.lin_pkl_file_name, 'rb') as handle:
                ABCD_list = pickle.load(handle)

            ABCD_list.append(ABCD)
            self.ABCD_list = ABCD_list

            with open(self.lin_pkl_file_name, 'wb') as handle:
                pickle.dump(ABCD_list, handle)

        fst_vt = self.init_FAST_model()

        if not modopt['OpenFAST']['from_openfast']:
            fst_vt = self.update_FAST_model(fst_vt, inputs, discrete_inputs)
        else:
            fast_reader = InputReader_OpenFAST()
            fast_reader.FAST_InputFile  = modopt['OpenFAST']['openfast_file']   # FAST input file (ext=.fst)
            fast_reader.FAST_directory  = os.path.join(self.modopt_dir,modopt['OpenFAST']['openfast_dir'])   # Path to fst directory files
            fast_reader.path2dll            = modopt['General']['openfast_configuration']['path2dll']   # Path to dll file
            fast_reader.execute()
            fst_vt = fast_reader.fst_vt

            # Fix TwrTI: WEIS modeling options have it as a single value...
            if not isinstance(fst_vt['AeroDyn']['TwrTI'],list):
                fst_vt['AeroDyn']['TwrTI'] = [fst_vt['AeroDyn']['TwrTI']] * len(fst_vt['AeroDyn']['TwrElev'])
            if not isinstance(fst_vt['AeroDyn']['TwrCb'],list):
                fst_vt['AeroDyn']['TwrCb'] = [fst_vt['AeroDyn']['TwrCb']] * len(fst_vt['AeroDyn']['TwrElev'])

            # Fix AddF0: Should be a n x 1 array (list of lists):
            if fst_vt['HydroDyn']:
                fst_vt['HydroDyn']['AddF0'] = [[F0] for F0 in fst_vt['HydroDyn']['AddF0']]

            if modopt['ROSCO']['flag']:
                fst_vt['DISCON_in'] = modopt['General']['openfast_configuration']['fst_vt']['DISCON_in']

        #  Allow user-defined OpenFAST options to override WISDEM-generated ones
        #  Re-load modeling options without defaults to learn only what needs to change, has already been validated when first loaded
        modopts_no_defaults = load_yaml(self.options['modeling_options']['fname_input_modeling'])

        # Backwards compatibility with Level3
        if 'Level3' in modopts_no_defaults:
            if 'OpenFAST' not in modopts_no_defaults:
                modopts_no_defaults['OpenFAST'] = {}
            modopts_no_defaults['OpenFAST'].update(modopts_no_defaults['Level3'])

        fst_vt = self.load_FAST_model_opts(fst_vt,modopts_no_defaults)

        # Apply modeling overrides for faster testing
        if modopt['General']['test_mode']:
            fst_vt['MoorDyn']['TmaxIC'] = 1.0
            fst_vt['SeaState']['WaveTMax'] = 1.0
            fst_vt['SeaState']['WvDiffQTF'] = False
            fst_vt['SeaState']['WvSumQTF'] = False
                
                
        if self.model_only == True:
            # Write input OF files, but do not run OF
            fst_vt['Fst']['TMax'] = 10.
            fst_vt['Fst']['TStart'] = 0.
            self.write_FAST(fst_vt)
        else:
            # Write OF model and run
            case_list, case_name, dlc_generator  = self.run_FAST(inputs, discrete_inputs, fst_vt)

            # Set up linear turbine model
            if modopt['OpenFAST_Linear']['flag']:
                try: 
                    LinearTurbine = LinearTurbineModel(
                    self.FAST_runDirectory,
                    self.lin_case_name,
                    nlin=modopt['OpenFAST_Linear']['linearization']['NLinTimes'],
                    reduceControls=True
                    )
                except FileNotFoundError as e:
                    logger.warning('FileNotFoundError: {} {}'.format(e.strerror, e.filename))
                    return

                # Save linearizations
                logger.warning('Saving ABCD matrices!')
                ABCD = {
                    'sim_idx' : self.sim_idx,
                    'A' : LinearTurbine.A_ops,
                    'B' : LinearTurbine.B_ops,
                    'C' : LinearTurbine.C_ops,
                    'D' : LinearTurbine.D_ops,
                    'x_ops':LinearTurbine.x_ops,
                    'u_ops':LinearTurbine.u_ops,
                    'y_ops':LinearTurbine.y_ops,
                    'u_h':LinearTurbine.u_h,
                    'omega_rpm' : LinearTurbine.omega_rpm,
                    'DescCntrlInpt' : LinearTurbine.DescCntrlInpt,
                    'DescStates' : LinearTurbine.DescStates,
                    'DescOutput' : LinearTurbine.DescOutput,
                    'StateDerivOrder' : LinearTurbine.StateDerivOrder,
                    'ind_fast_inps' : LinearTurbine.ind_fast_inps,
                    'ind_fast_outs' : LinearTurbine.ind_fast_outs,
                    }
                with open(self.lin_pkl_file_name, 'rb') as handle:
                    ABCD_list = pickle.load(handle)

                ABCD_list[self.sim_idx] = ABCD

                with open(self.lin_pkl_file_name, 'wb') as handle:
                    pickle.dump(ABCD_list, handle)
                    
                lin_files = glob.glob(os.path.join(self.FAST_runDirectory, '*.lin'))
                
                dest = os.path.join(self.FAST_runDirectory, f'copied_lin_files_{self.lin_idx}')
                Path(dest).mkdir(parents=True, exist_ok=True)
                for file in lin_files:
                    shutil.copy2(file, dest)
                self.lin_idx += 1

                # Shorten output names from linearization output to one like OpenFAST openfast output
                # This depends on how openfast sets up the linearization output names and may break if that is changed
                OutList     = [out_name.split()[1][:-1] for out_name in LinearTurbine.DescOutput]
                OutOps      = {}
                for i_out, out in enumerate(OutList):
                    OutOps[out] = LinearTurbine.y_ops[i_out,:]

                # save to yaml, might want in analysis outputs
                FileTools.save_yaml(
                    self.FAST_runDirectory,
                    'OutOps.yaml',OutOps)

                # Set up Level 2 disturbance (simulation or DTQP)
                if modopt['OpenFAST_Linear']['simulation']['flag'] or modopt['OpenFAST_Linear']['DTQP']['flag']:
                    # Extract disturbance(s)
                    level2_disturbance = []
                    for case in case_list:
                        ts_file     = TurbSimFile(case[('InflowWind','FileName_BTS')])
                        ts_file.compute_rot_avg(fst_vt['ElastoDyn']['TipRad'])
                        u_h         = ts_file['rot_avg'][0,:]
                        tt          = ts_file['t']
                        level2_disturbance.append({'Time':tt, 'Wind': u_h})

                # Run linear simulation:

                # Get case list, wind inputs should have already been generated
                if modopt['OpenFAST_Linear']['simulation']['flag']:
            
                    if modopt['OpenFAST_Linear']['DTQP']['flag']:
                        raise Exception('Only DTQP or simulation flag can be set to true in OpenFAST_Linear modeling options')

                    # This is going to use the last discon_in file of the linearization set as the simulation file
                    # Currently fine because openfast is executed (or not executed if overwrite=False) after the file writing
                    if 'DLL_InFile' in self.fst_vt['ServoDyn']:     # if using file inputs
                        discon_in_file = os.path.join(self.FAST_runDirectory, self.fst_vt['ServoDyn']['DLL_InFile'])
                    else:       # if using fst_vt inputs from openfast_openmdao
                        discon_in_file = os.path.join(self.FAST_runDirectory, self.lin_case_name[0] + '_DISCON.IN')

                    lib_name = modopt['General']['openfast_configuration']['path2dll']

                    ct = []
                    for i_dist, dist in enumerate(level2_disturbance):
                        sim_name = 'l2_sim_{}'.format(i_dist)
                        controller_int = ROSCO_ci.ControllerInterface(
                            lib_name,
                            param_filename=discon_in_file,
                            DT=1/80,        # modelling input?
                            sim_name = os.path.join(self.FAST_runDirectory,sim_name)
                            )

                        l2_out, _, P_op = LinearTurbine.solve(dist,Plot=False,controller=controller_int)

                        output = AeroelasticOutput(l2_out, dlc=sim_name, magnitude_channels=self.magnitude_channels)
                        self.cruncher.add_output(output)
                        ct.append(l2_out)

                        output.to_df().to_pickle(os.path.join(self.FAST_runDirectory,sim_name+'.p'))

                elif modopt['OpenFAST_Linear']['DTQP']['flag']:

                    dtqp_wrapper(
                        LinearTurbine, 
                        level2_disturbance, 
                        self.options['opt_options'], 
                        self.options['modeling_options'], 
                        self.fst_vt, 
                        self.cruncher, 
                        self.magnitude_channels, 
                        self.FAST_runDirectory
                    )

            # Post process regardless of level
            self.post_process(case_list, dlc_generator, inputs, discrete_inputs, outputs, discrete_outputs)
            
            # Save AEP value to linear pickle file
            if modopt['OpenFAST_Linear']['flag']:
                with open(self.lin_pkl_file_name, 'rb') as handle:
                        ABCD_list = pickle.load(handle)

                ABCD_list[self.sim_idx]['AEP'] = outputs['AEP']

                with open(self.lin_pkl_file_name, 'wb') as handle:
                    pickle.dump(ABCD_list, handle)
        
        # delete run directory. not recommended for most cases, use for large parallelization problems where disk storage will otherwise fill up
        if self.clean_FAST_directory:
            try:
                shutil.rmtree(self.FAST_runDirectory)
            except:
                logger.warning('Failed to delete directory: %s'%self.FAST_runDirectory)

    def init_FAST_model(self):

        modopt = self.options['modeling_options']
        fst_vt = modopt['General']['openfast_configuration']['fst_vt']

        # Main .fst file`
        fst_vt['Fst'] = {}
        fst_vt['ElastoDyn'] = {}
        fst_vt['ElastoDynBlade'] = {}
        fst_vt['ElastoDynTower'] = {}
        fst_vt['AeroDyn'] = {}
        fst_vt['AeroDynBlade'] = {}
        fst_vt['ServoDyn'] = {}
        fst_vt['InflowWind'] = {}
        fst_vt['SubDyn'] = {}
        fst_vt['SeaState'] = {}
        fst_vt['HydroDyn'] = {}
        fst_vt['MoorDyn'] = {}
        fst_vt['MAP'] = {}
        fst_vt['BeamDyn'] = {}
        fst_vt['BeamDynBlade'] = {}
        
        # List of structural controllers
        fst_vt['TStC'] = {}; fst_vt['TStC'] = []
        fst_vt['SStC'] = {}; fst_vt['SStC'] = []
        fst_vt['NStC'] = {}; fst_vt['NStC'] = []
        fst_vt['BStC'] = {}; fst_vt['BStC'] = []

        fst_vt = self.load_FAST_model_opts(fst_vt)

        return fst_vt

    def load_FAST_model_opts(self,fst_vt,modeling_options={}):
        # Can provide own modeling options, used when we don't want to use default OpenFAST options
        ititializing = False
        if not modeling_options:
            modeling_options = self.options['modeling_options']
            ititializing = True

        if 'simulation' in modeling_options['OpenFAST']:
            for key in modeling_options['OpenFAST']['simulation']:
                fst_vt['Fst'][key] = modeling_options['OpenFAST']['simulation'][key]

        if 'ElastoDyn' in modeling_options['OpenFAST']:
            for key in modeling_options['OpenFAST']['ElastoDyn']:
                fst_vt['ElastoDyn'][key] = modeling_options['OpenFAST']['ElastoDyn'][key]
        
        if 'ElastoDynBlade' in modeling_options['OpenFAST']:
            for key in modeling_options['OpenFAST']['ElastoDynBlade']:
                fst_vt['ElastoDynBlade'][key] = modeling_options['OpenFAST']['ElastoDynBlade'][key]
        
        if 'BeamDyn' in modeling_options['OpenFAST']:
            for key in modeling_options['OpenFAST']['BeamDyn']:
                fst_vt['BeamDyn'][key] = modeling_options['OpenFAST']['BeamDyn'][key]
        
        if 'BeamDynBlade' in modeling_options['OpenFAST']:
            for key in modeling_options['OpenFAST']['BeamDynBlade']:
                fst_vt['BeamDynBlade'][key] = modeling_options['OpenFAST']['BeamDynBlade'][key]
        
        if 'ElastoDynTower' in modeling_options['OpenFAST']:   
            for key in modeling_options['OpenFAST']['ElastoDynTower']:
                fst_vt['ElastoDynTower'][key] = modeling_options['OpenFAST']['ElastoDynTower'][key]

        if 'AeroDyn' in modeling_options['OpenFAST']: 
            for key in modeling_options['OpenFAST']['AeroDyn']:
                if key == 'OLAF':
                    if 'OLAF' not in fst_vt['AeroDyn']:
                        fst_vt['AeroDyn']['OLAF'] = {}
                    for o_key in modeling_options['OpenFAST']['AeroDyn']['OLAF']:
                        fst_vt['AeroDyn']['OLAF'][o_key] = modeling_options['OpenFAST']['AeroDyn']['OLAF'][o_key]
                    if not ititializing:
                        continue

                fst_vt['AeroDyn'][key] = copy.copy(modeling_options['OpenFAST']['AeroDyn'][key])

        if 'InflowWind' in modeling_options['OpenFAST']:    
            for key in modeling_options['OpenFAST']['InflowWind']:
                fst_vt['InflowWind'][key] = modeling_options['OpenFAST']['InflowWind'][key]
            
        if 'ServoDyn' in modeling_options['OpenFAST']:    
            for key in modeling_options['OpenFAST']['ServoDyn']:
                fst_vt['ServoDyn'][key] = modeling_options['OpenFAST']['ServoDyn'][key]

        if 'SubDyn' in modeling_options['OpenFAST']:    
            for key in modeling_options['OpenFAST']['SubDyn']:
                fst_vt['SubDyn'][key] = modeling_options['OpenFAST']['SubDyn'][key]

        if 'SeaState' in modeling_options['OpenFAST']:    
            for key in modeling_options['OpenFAST']['SeaState']:
                fst_vt['SeaState'][key] = modeling_options['OpenFAST']['SeaState'][key]

        if 'HydroDyn' in modeling_options['OpenFAST']:    
            for key in modeling_options['OpenFAST']['HydroDyn']:
                # PotFile is an edge case where it is either specified by the user, and has already been made into an absolute path in gc_LoadInputs, 
                # then when we update it again here, it's made relative because that's how it's spec'd in the input
                if key == 'PotFile':
                    # When first setting up fst_vt, we need to transfer PotFile from modopts to fst_vt
                    if ititializing:
                        pass
                    # When updating PotFile, we don't want exact (relative) value from modeling option inputs
                    else:
                        continue
                fst_vt['HydroDyn'][key] = modeling_options['OpenFAST']['HydroDyn'][key]

        if 'MoorDyn' in modeling_options['OpenFAST']:    
            for key in modeling_options['OpenFAST']['MoorDyn']:
                fst_vt['MoorDyn'][key] = modeling_options['OpenFAST']['MoorDyn'][key]
        
        if 'outlist' in modeling_options['OpenFAST']:
            for key1 in modeling_options['OpenFAST']['outlist']:
                    for key2 in modeling_options['OpenFAST']['outlist'][key1]:
                        fst_vt['outlist'][key1][key2] = modeling_options['OpenFAST']['outlist'][key1][key2]
        
        if ('openfast_configuration' in modeling_options['General']) and ('path2dll' in modeling_options['General']['openfast_configuration']):
            fst_vt['ServoDyn']['DLL_FileName'] = modeling_options['General']['openfast_configuration']['path2dll']

        if fst_vt['AeroDyn']['IndToler'] == 0.:
            fst_vt['AeroDyn']['IndToler'] = 'Default'
        if fst_vt['AeroDyn']['DTAero'] == 0.:
            fst_vt['AeroDyn']['DTAero'] = 'Default'
        if 'OLAF' in fst_vt['AeroDyn'] and 'DTfvw' in fst_vt['AeroDyn']['OLAF']:
            if fst_vt['AeroDyn']['OLAF']['DTfvw'] == 0.:
                fst_vt['AeroDyn']['OLAF']['DTfvw'] = 'Default'
        else:
            fst_vt['AeroDyn']['OLAF'] = {}
        if fst_vt['ElastoDyn']['DT'] == 0.:
            fst_vt['ElastoDyn']['DT'] = 'Default'
        if fst_vt['Fst']['DT_Out'] == 0.:
            fst_vt['Fst']['DT_Out'] = 'Default'

        return fst_vt

    def update_FAST_model(self, fst_vt, inputs, discrete_inputs):

        modopt = self.options['modeling_options']

        # Update fst_vt nested dictionary with data coming from WISDEM

        # Comp flags in main input
        if modopt['flags']['offshore']:
            fst_vt['Fst']['CompHydro'] = 1  # Use HydroDyn if not set in modeling inputs 
            fst_vt['Fst']['CompSeaSt'] = 1  # Use SeaDyn if not set in modeling inputs

        # If there's mooring and  CompMooring not set in modeling inputs
        if modopt["flags"]["mooring"] and not fst_vt['Fst']['CompMooring']:
            fst_vt['Fst']['CompMooring'] = 3  # Use MoorDyn             

        # Update ElastoDyn
        fst_vt['ElastoDyn']['NumBl']  = self.n_blades
        fst_vt['ElastoDyn']['TipRad'] = inputs['Rtip'][0]
        fst_vt['ElastoDyn']['HubRad'] = inputs['Rhub'][0]
        if discrete_inputs['rotor_orientation'] == 'upwind':
            k = -1.
        else:
            k = 1
        fst_vt['ElastoDyn']['PreCone(1)'] = k*inputs['cone'][0]
        fst_vt['ElastoDyn']['PreCone(2)'] = k*inputs['cone'][0]
        fst_vt['ElastoDyn']['PreCone(3)'] = k*inputs['cone'][0]
        fst_vt['ElastoDyn']['ShftTilt']   = k*inputs['tilt'][0]
        fst_vt['ElastoDyn']['OverHang']   = k*inputs['overhang'][0] / np.cos(np.deg2rad(inputs['tilt'][0])) # OpenFAST defines the overhang tilted (!)
        fst_vt['ElastoDyn']['GBoxEff']    = inputs['gearbox_efficiency'][0] * 100.
        fst_vt['ElastoDyn']['GBRatio']    = inputs['gearbox_ratio'][0]

        # Update ServoDyn
<<<<<<< HEAD
        fst_vt['ServoDyn']['GenEff']       = float(inputs['generator_efficiency'][0]/inputs['gearbox_efficiency'][0]) * 100.
        fst_vt['ServoDyn']['PitManRat(1)'] = float(inputs['max_pitch_rate'][0])
        fst_vt['ServoDyn']['PitManRat(2)'] = float(inputs['max_pitch_rate'][0])
        fst_vt['ServoDyn']['PitManRat(3)'] = float(inputs['max_pitch_rate'][0])
        

        # Update ServoDyn
        fst_vt['ServoDyn']['GenEff']       = float(inputs['generator_efficiency'][0]/inputs['gearbox_efficiency'][0]) * 100.0
        fst_vt['ServoDyn']['PitManRat(1)'] = float(inputs['max_pitch_rate'][0])
        fst_vt['ServoDyn']['PitManRat(2)'] = float(inputs['max_pitch_rate'][0])
        fst_vt['ServoDyn']['PitManRat(3)'] = float(inputs['max_pitch_rate'][0])
        
=======
        fst_vt['ServoDyn']['GenEff'] = float(inputs['generator_efficiency']/inputs['gearbox_efficiency']) * 100.
        fst_vt['ServoDyn']['PitManRat(1)'] = float(inputs['max_pitch_rate'])
        fst_vt['ServoDyn']['PitManRat(2)'] = float(inputs['max_pitch_rate'])
        fst_vt['ServoDyn']['PitManRat(3)'] = float(inputs['max_pitch_rate'])
        # Tune simple variable speed controller in ServoDyn, mostly to support free-free rotor configurations during linearization
        fst_vt['ServoDyn']['VS_RtGnSp'] = fst_vt['DISCON_in']['VS_RefSpd'] * 30. / np.pi # rpm
        fst_vt['ServoDyn']['VS_RtTq'] = fst_vt['DISCON_in']['VS_RtTq'] # Nm
        fst_vt['ServoDyn']['VS_Rgn2K'] = fst_vt['DISCON_in']['VS_Rgn2K'] / (30./np.pi)**2. # N-m/rpm^2
        # Prevent error in OpenFAST
        if fst_vt['ServoDyn']['VS_Rgn2K']*fst_vt['ServoDyn']['VS_RtGnSp']**2. > fst_vt['ServoDyn']['VS_RtTq']:
            fst_vt['ServoDyn']['VS_Rgn2K'] = fst_vt['ServoDyn']['VS_RtTq']/fst_vt['ServoDyn']['VS_RtGnSp']**2.
            logger.debug('VS_Rgn2K adjusted to VS_RtTq/VS_RtGnSp**2. New value: %f'%fst_vt['ServoDyn']['VS_Rgn2K'])
>>>>>>> 009a2b03

        # Masses and inertias from DriveSE
        fst_vt['ElastoDyn']['HubMass']   = inputs['hub_system_mass'][0]
        fst_vt['ElastoDyn']['HubIner']   = inputs['hub_system_I'][0]
        fst_vt['ElastoDyn']['HubCM']     = inputs['hub_system_cm'][0] # k*inputs['overhang'][0] - inputs['hub_system_cm'][0], but we need to solve the circular dependency in DriveSE first
        fst_vt['ElastoDyn']['NacMass']   = inputs['above_yaw_mass'][0]
        fst_vt['ElastoDyn']['YawBrMass'] = inputs['yaw_mass'][0]
        # Advice from R. Bergua, add 1/3 the tower yaw inertia here because it is activated as a lumped modal mass
        fst_vt['ElastoDyn']['NacYIner']  = inputs['nacelle_I_TT'][2] + inputs['tower_I_base'][2]/3.0
        fst_vt['ElastoDyn']['NacCMxn']   = -k*inputs['nacelle_cm'][0]
        fst_vt['ElastoDyn']['NacCMyn']   = inputs['nacelle_cm'][1]
        fst_vt['ElastoDyn']['NacCMzn']   = inputs['nacelle_cm'][2]
        tower_top_height = float(inputs['hub_height'][0]) - float(inputs['distance_tt_hub'][0]) # Height of tower above ground level [onshore] or MSL [offshore] (meters)
        # The Twr2Shft is just the difference between hub height, tower top height, and sin(tilt)*overhang
        fst_vt['ElastoDyn']['Twr2Shft']  = float(inputs['hub_height'][0]) - tower_top_height - abs(fst_vt['ElastoDyn']['OverHang'])*np.sin(np.deg2rad(inputs['tilt'][0]))
        fst_vt['ElastoDyn']['GenIner']   = float(inputs['GenIner'][0])

        # Mass and inertia inputs
        fst_vt['ElastoDyn']['TipMass(1)'] = 0.
        fst_vt['ElastoDyn']['TipMass(2)'] = 0.
        fst_vt['ElastoDyn']['TipMass(3)'] = 0.

        tower_base_height = max(float(inputs['tower_base_height'][0]), float(inputs["platform_total_center_of_mass"][2]))
        fst_vt['ElastoDyn']['TowerBsHt'] = tower_base_height # Height of tower base above ground level [onshore] or MSL [offshore] (meters)
        fst_vt['ElastoDyn']['TowerHt']   = tower_top_height

        # TODO: There is some confusion on PtfmRefzt
        # DZ: based on the openfast r-tests:
        #   if this is floating, the z ref. point is 0.  Is this the reference that platform_total_center_of_mass is relative to?
        #   if fixed bottom, it's the tower base height.
        if modopt['flags']['floating']:
            fst_vt['ElastoDyn']['PtfmMass'] = float(inputs["platform_mass"][0])
            fst_vt['ElastoDyn']['PtfmRIner'] = float(inputs["platform_I_total"][0])
            fst_vt['ElastoDyn']['PtfmPIner'] = float(inputs["platform_I_total"][1])
            fst_vt['ElastoDyn']['PtfmYIner'] = float(inputs["platform_I_total"][2])

            fst_vt['ElastoDyn']['PtfmXYIner'] = float(inputs["platform_I_total"][3])
            fst_vt['ElastoDyn']['PtfmYZIner'] = float(inputs["platform_I_total"][5])
            fst_vt['ElastoDyn']['PtfmXZIner'] = float(inputs["platform_I_total"][4])

            fst_vt['ElastoDyn']['PtfmCMxt'] = float(inputs["platform_total_center_of_mass"][0])
            fst_vt['ElastoDyn']['PtfmCMyt'] = float(inputs["platform_total_center_of_mass"][1])
            fst_vt['ElastoDyn']['PtfmCMzt'] = float(inputs["platform_total_center_of_mass"][2])
            fst_vt['ElastoDyn']['PtfmRefzt'] = 0. # Vertical distance from the ground level [onshore] or MSL [offshore] to the platform reference point (meters)

        else:
            # Ptfm* can capture the transition piece for fixed-bottom, but we are doing that in subdyn, so only worry about getting height right
            fst_vt['ElastoDyn']['PtfmMass'] = 0.
            fst_vt['ElastoDyn']['PtfmRIner'] = 0.
            fst_vt['ElastoDyn']['PtfmPIner'] = 0.

            fst_vt['ElastoDyn']['PtfmXYIner'] = 0.
            fst_vt['ElastoDyn']['PtfmYZIner'] = 0.
            fst_vt['ElastoDyn']['PtfmXZIner'] = 0.
            # Advice from R. Bergua- Use a dummy quantity (at least 1e4) here when have fixed-bottom support
            fst_vt['ElastoDyn']['PtfmYIner'] = 1e8 if modopt['flags']['offshore'] else 0.0
            fst_vt['ElastoDyn']['PtfmCMxt'] = 0.
            fst_vt['ElastoDyn']['PtfmCMyt'] = 0.
            fst_vt['ElastoDyn']['PtfmCMzt'] = float(inputs['tower_base_height'][0])
            fst_vt['ElastoDyn']['PtfmRefzt'] = tower_base_height # Vertical distance from the ground level [onshore] or MSL [offshore] to the platform reference point (meters)





        # Drivetrain inputs
        fst_vt['ElastoDyn']['DTTorSpr'] = float(inputs['drivetrain_spring_constant'][0])
        fst_vt['ElastoDyn']['DTTorDmp'] = float(inputs['drivetrain_damping_coefficient'][0])

        # Update Inflowwind
        fst_vt['InflowWind']['RefHt'] = float(inputs['hub_height'][0])
        fst_vt['InflowWind']['RefHt_Uni'] = float(inputs['hub_height'][0])
        fst_vt['InflowWind']['PLexp'] = float(inputs['shearExp'][0])
        if fst_vt['InflowWind']['NWindVel'] == 1:
            fst_vt['InflowWind']['WindVxiList'] = ['0.']
            fst_vt['InflowWind']['WindVyiList'] = ['0.']
            fst_vt['InflowWind']['WindVziList'] = [str(float(inputs['hub_height'][0]))]
        else:
            raise Exception('The code only supports InflowWind NWindVel == 1')

        # Update AeroDyn Tower Input File starting one station above ground to avoid error because the wind grid hits the ground
        twr_elev  = inputs['tower_z']
        twr_d     = inputs['tower_outer_diameter']
        twr_index = np.argmin(abs(twr_elev - np.maximum(1.0, tower_base_height)))
        cd_index  = 0
        if twr_elev[twr_index] <= 1.:
            twr_index += 1
            cd_index  += 1
        fst_vt['AeroDyn']['NumTwrNds'] = len(twr_elev[twr_index:])
        fst_vt['AeroDyn']['TwrElev']   = twr_elev[twr_index:]
        fst_vt['AeroDyn']['TwrDiam']   = twr_d[twr_index:]
        fst_vt['AeroDyn']['TwrCd']     = inputs['tower_cd'][cd_index:]
        fst_vt['AeroDyn']['TwrTI']     = np.ones(len(twr_elev[twr_index:])) * fst_vt['AeroDyn']['TwrTI']
        fst_vt['AeroDyn']['TwrCb']     = np.ones(len(twr_elev[twr_index:])) * fst_vt['AeroDyn']['TwrCb']

        z_tow = twr_elev
        z_sec, _ = util.nodal2sectional(z_tow)
        sec_loc = (z_sec - z_sec[0]) / (z_sec[-1] - z_sec[0])
        fst_vt['ElastoDynTower']['NTwInpSt'] = len(sec_loc)
        fst_vt['ElastoDynTower']['HtFract']  = sec_loc
        fst_vt['ElastoDynTower']['TMassDen'] = inputs['mass_den']
        fst_vt['ElastoDynTower']['TwFAStif'] = inputs['foreaft_stff']
        fst_vt['ElastoDynTower']['TwSSStif'] = inputs['sideside_stff']
        fst_vt['ElastoDynTower']['TwFAM1Sh'] = inputs['fore_aft_modes'][0, :]  / sum(inputs['fore_aft_modes'][0, :])
        fst_vt['ElastoDynTower']['TwFAM2Sh'] = inputs['fore_aft_modes'][1, :]  / sum(inputs['fore_aft_modes'][1, :])
        fst_vt['ElastoDynTower']['TwSSM1Sh'] = inputs['side_side_modes'][0, :] / sum(inputs['side_side_modes'][0, :])
        fst_vt['ElastoDynTower']['TwSSM2Sh'] = inputs['side_side_modes'][1, :] / sum(inputs['side_side_modes'][1, :])
        
        # Calculate yaw stiffness of tower (springs in series) and use in servodyn as yaw spring constant
        k_tow_tor = inputs['tor_stff'] / np.diff(inputs['tower_z'])
        k_tow_tor = 1.0/np.sum(1.0/k_tow_tor)
        # R. Bergua's suggestion to set the stiffness to the tower torsional stiffness and the damping to the frequency of the first tower torsional mode- easier than getting the yaw inertia right
        damp_ratio = 0.01
        f_torsion = float(inputs['tor_freq'][0])
        fst_vt['ServoDyn']['YawSpr'] = k_tow_tor
        if f_torsion > 0.0:
            fst_vt['ServoDyn']['YawDamp'] = damp_ratio * k_tow_tor / np.pi / f_torsion
        else:
            fst_vt['ServoDyn']['YawDamp'] = 2 * damp_ratio * np.sqrt(k_tow_tor * inputs['nacelle_I_TT'][2])

        # Update ElastoDyn Blade Input File
        fst_vt['ElastoDyn']['BldFile1'] = ''
        fst_vt['ElastoDyn']['BldFile2'] = ''
        fst_vt['ElastoDyn']['BldFile3'] = ''
        fst_vt['ElastoDynBlade']['NBlInpSt']   = len(inputs['r'])
        fst_vt['ElastoDynBlade']['BlFract']    = (inputs['r']-inputs['Rhub'])/(inputs['Rtip']-inputs['Rhub'])
        fst_vt['ElastoDynBlade']['BlFract'][0] = 0.
        fst_vt['ElastoDynBlade']['BlFract'][-1]= 1.
        fst_vt['ElastoDynBlade']['PitchAxis']  = inputs['le_location']
        fst_vt['ElastoDynBlade']['StrcTwst']   = inputs['theta'] # to do: structural twist is not nessessarily (nor likely to be) the same as aero twist
        fst_vt['ElastoDynBlade']['BMassDen']   = inputs['blade:rhoA']
        fst_vt['ElastoDynBlade']['FlpStff']    = inputs['blade:EIyy']
        fst_vt['ElastoDynBlade']['EdgStff']    = inputs['blade:EIxx']
        fst_vt['ElastoDynBlade']['BldFl1Sh']   = np.zeros(5)
        fst_vt['ElastoDynBlade']['BldFl2Sh']   = np.zeros(5)
        fst_vt['ElastoDynBlade']['BldEdgSh']   = np.zeros(5)
        for i in range(5):
            fst_vt['ElastoDynBlade']['BldFl1Sh'][i] = inputs['blade:flap_mode_shapes'][0,i] / sum(inputs['blade:flap_mode_shapes'][0,:])
            fst_vt['ElastoDynBlade']['BldFl2Sh'][i] = inputs['blade:flap_mode_shapes'][1,i] / sum(inputs['blade:flap_mode_shapes'][1,:])
            fst_vt['ElastoDynBlade']['BldEdgSh'][i] = inputs['blade:edge_mode_shapes'][0,i] / sum(inputs['blade:edge_mode_shapes'][0,:])

        # Update BeamDyn Main
        fst_vt['BeamDyn']['member_total'] = 1
        fst_vt['BeamDyn']['kp_total'] = len(inputs['ref_axis_blade'][:,0])
        fst_vt['BeamDyn']['members'] = [{}]
        fst_vt['BeamDyn']['members'][0]['kp_xr'] = inputs['ref_axis_blade'][:,0]
        fst_vt['BeamDyn']['members'][0]['kp_yr'] = inputs['ref_axis_blade'][:,1]
        fst_vt['BeamDyn']['members'][0]['kp_zr'] = inputs['ref_axis_blade'][:,2]
        fst_vt['BeamDyn']['members'][0]['initial_twist'] = inputs['theta']

        # Compute dimensional and nondimensional coordinate along blade span
        r = (inputs['r']-inputs['Rhub'])
        r[0]  = 0.
        r[-1] = inputs['Rtip'][0]-inputs['Rhub'][0]
        s = r/r[-1]

        # Update BeamDyn Blade
        K_BD = inputs["blade:K"]
        I_BD = inputs["blade:I"]
        fst_vt['BeamDynBlade']['station_total'] = len(inputs['r'])
        fst_vt['BeamDynBlade']['radial_stations'] = s
        fst_vt['BeamDynBlade']['beam_stiff'] = K_BD
        fst_vt['BeamDynBlade']['beam_inertia'] = I_BD

        # Update AeroDyn
        fst_vt['AeroDyn']['AirDens']   = float(inputs['rho'][0])
        fst_vt['AeroDyn']['KinVisc']   = inputs['mu'][0] / inputs['rho'][0]
        fst_vt['AeroDyn']['SpdSound']  = float(inputs['speed_sound_air'][0])

        # Update AeroDyn Blade Input File
        fst_vt['AeroDynBlade']['NumBlNds'] = self.n_span
        fst_vt['AeroDynBlade']['BlSpn']    = r
        BlCrvAC, BlSwpAC = self.get_ac_axis(inputs)
        fst_vt['AeroDynBlade']['BlCrvAC']  = BlCrvAC
        fst_vt['AeroDynBlade']['BlSwpAC']  = BlSwpAC
        fst_vt['AeroDynBlade']['BlCrvAng'] = np.degrees(np.arcsin(np.gradient(BlCrvAC)/np.gradient(r)))
        fst_vt['AeroDynBlade']['BlTwist']  = inputs['theta']
        fst_vt['AeroDynBlade']['BlChord']  = inputs['chord']
        fst_vt['AeroDynBlade']['BlAFID']   = np.asarray(range(1,self.n_span+1))

        # TODO: Check these additional values required for MHK, setting them to zero for now
        fst_vt['AeroDynBlade']['BlCb'] = np.zeros(self.n_span)
        fst_vt['AeroDynBlade']['BlCenBn'] = np.zeros(self.n_span)
        fst_vt['AeroDynBlade']['BlCenBt'] = np.zeros(self.n_span)

        # Update AeroDyn Airfoile Input Files
        # airfoils = inputs['airfoils']
        fst_vt['AeroDyn']['NumAFfiles'] = self.n_span
        # fst_vt['AeroDyn']['af_data'] = [{}]*len(airfoils)
        fst_vt['AeroDyn']['af_data'] = []

        # Set the AD15 flag AFTabMod, deciding whether we use more Re per airfoil or user-defined tables (used for example in distributed aerodynamic control)
        if fst_vt['AeroDyn']['AFTabMod'] == 1:
            # If AFTabMod is the default coming form the schema, check the value from WISDEM, which might be set to 2 if more Re per airfoil are defined in the geometry yaml
            fst_vt['AeroDyn']['AFTabMod'] = modopt["WISDEM"]["RotorSE"]["AFTabMod"]
        if self.n_tab > 1 and fst_vt['AeroDyn']['AFTabMod'] == 1:
            fst_vt['AeroDyn']['AFTabMod'] = 3
        elif self.n_tab > 1 and fst_vt['AeroDyn']['AFTabMod'] == 2:
            raise Exception('OpenFAST does not support both multiple Re and multiple user defined tabs. Please remove DAC devices or Re polars')

        for i in range(self.n_span): # No of blade radial stations

            fst_vt['AeroDyn']['af_data'].append([])

            if fst_vt['AeroDyn']['AFTabMod'] == 1:
                loop_index = 1
            elif fst_vt['AeroDyn']['AFTabMod'] == 2:
                loop_index = self.n_Re
            else:
                loop_index = self.n_tab

            for j in range(loop_index): # Number of tabs or Re
                if fst_vt['AeroDyn']['AFTabMod'] == 1:
                    unsteady = eval_unsteady(inputs['airfoils_aoa'], inputs['airfoils_cl'][i,:,0,0], inputs['airfoils_cd'][i,:,0,0], inputs['airfoils_cm'][i,:,0,0])
                elif fst_vt['AeroDyn']['AFTabMod'] == 2:
                    unsteady = eval_unsteady(inputs['airfoils_aoa'], inputs['airfoils_cl'][i,:,j,0], inputs['airfoils_cd'][i,:,j,0], inputs['airfoils_cm'][i,:,j,0])
                else:
                    unsteady = eval_unsteady(inputs['airfoils_aoa'], inputs['airfoils_cl'][i,:,0,j], inputs['airfoils_cd'][i,:,0,j], inputs['airfoils_cm'][i,:,0,j])

                fst_vt['AeroDyn']['af_data'][i].append({})


                fst_vt['AeroDyn']['af_data'][i][j]['InterpOrd'] = "DEFAULT"
                fst_vt['AeroDyn']['af_data'][i][j]['NonDimArea']= 1
                if modopt['General']['openfast_configuration']['generate_af_coords']:
                    fst_vt['AeroDyn']['af_data'][i][j]['NumCoords'] = '@"AF{:02d}_Coords.txt"'.format(i)
                else:
                    fst_vt['AeroDyn']['af_data'][i][j]['NumCoords'] = '0'

                fst_vt['AeroDyn']['af_data'][i][j]['NumTabs']   = loop_index
                if fst_vt['AeroDyn']['AFTabMod'] == 3:
                    fst_vt['AeroDyn']['af_data'][i][j]['UserPropProp'] = inputs['airfoils_UserProp'][i,0,j]  # unsteady['UserProp'] # added to unsteady function for variable flap controls at airfoils
                    fst_vt['AeroDyn']['af_data'][i][j]['Re']   = inputs['airfoils_Re'][0] # If AFTabMod==3 the Re is neglected, but it still must be the same across tables
                else:
                    fst_vt['AeroDyn']['af_data'][i][j]['Re']   = inputs['airfoils_Re'][j]
                    fst_vt['AeroDyn']['af_data'][i][j]['UserProp'] = 0.
                fst_vt['AeroDyn']['af_data'][i][j]['InclUAdata']= "True"
                fst_vt['AeroDyn']['af_data'][i][j]['alpha0']    = unsteady['alpha0']
                fst_vt['AeroDyn']['af_data'][i][j]['alpha1']    = max(unsteady['alpha0'], unsteady['alpha1'])
                fst_vt['AeroDyn']['af_data'][i][j]['alpha2']    = min(unsteady['alpha0'], unsteady['alpha2'])
                fst_vt['AeroDyn']['af_data'][i][j]['eta_e']     = unsteady['eta_e']
                fst_vt['AeroDyn']['af_data'][i][j]['C_nalpha']  = unsteady['C_nalpha']
                fst_vt['AeroDyn']['af_data'][i][j]['T_f0']      = unsteady['T_f0']
                fst_vt['AeroDyn']['af_data'][i][j]['T_V0']      = unsteady['T_V0']
                fst_vt['AeroDyn']['af_data'][i][j]['T_p']       = unsteady['T_p']
                fst_vt['AeroDyn']['af_data'][i][j]['T_VL']      = unsteady['T_VL']
                fst_vt['AeroDyn']['af_data'][i][j]['b1']        = unsteady['b1']
                fst_vt['AeroDyn']['af_data'][i][j]['b2']        = unsteady['b2']
                fst_vt['AeroDyn']['af_data'][i][j]['b5']        = unsteady['b5']
                fst_vt['AeroDyn']['af_data'][i][j]['A1']        = unsteady['A1']
                fst_vt['AeroDyn']['af_data'][i][j]['A2']        = unsteady['A2']
                fst_vt['AeroDyn']['af_data'][i][j]['A5']        = unsteady['A5']
                fst_vt['AeroDyn']['af_data'][i][j]['S1']        = unsteady['S1']
                fst_vt['AeroDyn']['af_data'][i][j]['S2']        = unsteady['S2']
                fst_vt['AeroDyn']['af_data'][i][j]['S3']        = unsteady['S3']
                fst_vt['AeroDyn']['af_data'][i][j]['S4']        = unsteady['S4']
                fst_vt['AeroDyn']['af_data'][i][j]['Cn1']       = unsteady['Cn1']
                fst_vt['AeroDyn']['af_data'][i][j]['Cn2']       = unsteady['Cn2']
                fst_vt['AeroDyn']['af_data'][i][j]['St_sh']     = unsteady['St_sh']
                fst_vt['AeroDyn']['af_data'][i][j]['Cd0']       = unsteady['Cd0']
                fst_vt['AeroDyn']['af_data'][i][j]['Cm0']       = unsteady['Cm0']
                fst_vt['AeroDyn']['af_data'][i][j]['k0']        = unsteady['k0']
                fst_vt['AeroDyn']['af_data'][i][j]['k1']        = unsteady['k1']
                fst_vt['AeroDyn']['af_data'][i][j]['k2']        = unsteady['k2']
                fst_vt['AeroDyn']['af_data'][i][j]['k3']        = unsteady['k3']
                fst_vt['AeroDyn']['af_data'][i][j]['k1_hat']    = unsteady['k1_hat']
                fst_vt['AeroDyn']['af_data'][i][j]['x_cp_bar']  = unsteady['x_cp_bar']
                fst_vt['AeroDyn']['af_data'][i][j]['UACutout']  = unsteady['UACutout']
                fst_vt['AeroDyn']['af_data'][i][j]['filtCutOff']= unsteady['filtCutOff']
                fst_vt['AeroDyn']['af_data'][i][j]['NumAlf']    = len(unsteady['Alpha'])
                fst_vt['AeroDyn']['af_data'][i][j]['Alpha']     = np.array(unsteady['Alpha'])
                fst_vt['AeroDyn']['af_data'][i][j]['Cl']        = np.array(unsteady['Cl'])
                fst_vt['AeroDyn']['af_data'][i][j]['Cd']        = np.array(unsteady['Cd'])
                fst_vt['AeroDyn']['af_data'][i][j]['Cm']        = np.array(unsteady['Cm'])
                fst_vt['AeroDyn']['af_data'][i][j]['Cpmin']     = np.zeros_like(unsteady['Cm'])

        fst_vt['AeroDyn']['af_coord'] = []
        fst_vt['AeroDyn']['rthick']   = np.zeros(self.n_span)
        fst_vt['AeroDyn']['ac']   = np.zeros(self.n_span)
        for i in range(self.n_span):
            fst_vt['AeroDyn']['af_coord'].append({})
            fst_vt['AeroDyn']['af_coord'][i]['x']  = inputs['coord_xy_interp'][i,:,0]
            fst_vt['AeroDyn']['af_coord'][i]['y']  = inputs['coord_xy_interp'][i,:,1]
            fst_vt['AeroDyn']['rthick'][i]         = inputs['rthick'][i]
            fst_vt['AeroDyn']['ac'][i]             = inputs['ac'][i]

        # # AeroDyn blade spanwise output positions
        r_out_target  = [0.1, 0.20, 0.30, 0.4, 0.5, 0.6, 0.7, 0.8, 0.9]
        r = r/r[-1]
        idx_out       = [np.argmin(abs(r-ri)) for ri in r_out_target]
        self.R_out_AD = [fst_vt['AeroDynBlade']['BlSpn'][i] for i in idx_out]
        if len(self.R_out_AD) != len(np.unique(self.R_out_AD)):
            raise Exception('ERROR: the spanwise resolution is too coarse and does not support 9 channels along blade span. Please increase it in the modeling_options.yaml.')
        fst_vt['AeroDyn']['BlOutNd']  = [str(idx+1) for idx in idx_out]
        fst_vt['AeroDyn']['NBlOuts']  = len(idx_out)

        # ElastoDyn blade spanwise output positions
        nBldNodes     = fst_vt['ElastoDyn']['BldNodes']
        bld_fract     = np.arange(1./nBldNodes/2., 1, 1./nBldNodes)
        idx_out       = [np.argmin(abs(bld_fract-ri)) for ri in r_out_target]
        r_nodes       = bld_fract*(fst_vt['ElastoDyn']['TipRad']-fst_vt['ElastoDyn']['HubRad']) + fst_vt['ElastoDyn']['HubRad']
        self.R_out_ED_bl = np.hstack((fst_vt['ElastoDyn']['HubRad'], [r_nodes[i] for i in idx_out]))
        if len(self.R_out_ED_bl) != len(np.unique(self.R_out_ED_bl)):
            raise Exception('ERROR: the spanwise resolution is too coarse and does not support 9 channels along blade span. Please increase it in the modeling_options.yaml.')
        fst_vt['ElastoDyn']['BldGagNd'] = [idx+1 for idx in idx_out]
        fst_vt['ElastoDyn']['NBlGages'] = len(idx_out)

        # ElastoDyn tower output positions along height
        fst_vt['ElastoDyn']['NTwGages'] = 9
        nTwrNodes = fst_vt['ElastoDyn']['TwrNodes']
        twr_fract = np.arange(1./nTwrNodes/2., 1, 1./nTwrNodes)
        idx_out = [np.argmin(abs(twr_fract-ri)) for ri in r_out_target]
        fst_vt['ElastoDyn']['TwrGagNd'] = [idx+1 for idx in idx_out]
        fst_vt['AeroDyn']['NTwOuts'] = 0
        fst_vt['AeroDyn']['TwOutNd'] = ['0']
        self.Z_out_ED_twr = np.hstack((0., [twr_fract[i] for i in idx_out], 1.))
        if len(np.unique(self.Z_out_ED_twr)) < len(self.Z_out_ED_twr):
            raise Exception('The minimum number of tower nodes for WEIS to compute forces along the tower height is 11.')

        # SubDyn inputs- monopile and floating
        if modopt['flags']['monopile']:
            mono_d = inputs['monopile_outer_diameter']
            mono_t = inputs['monopile_wall_thickness']
            mono_elev = inputs['monopile_z']
            n_joints = len(mono_d[1:]) # Omit submerged pile
            n_members = n_joints - 1
            itrans = n_joints - 1
            fst_vt['SubDyn']['JointXss'] = np.zeros( n_joints )
            fst_vt['SubDyn']['JointYss'] = np.zeros( n_joints )
            fst_vt['SubDyn']['JointZss'] = mono_elev[1:]
            fst_vt['SubDyn']['NReact'] = 1
            fst_vt['SubDyn']['RJointID'] = [1]
            fst_vt['SubDyn']['RctTDXss'] = fst_vt['SubDyn']['RctTDYss'] = fst_vt['SubDyn']['RctTDZss'] = [1]
            fst_vt['SubDyn']['RctRDXss'] = fst_vt['SubDyn']['RctRDYss'] = fst_vt['SubDyn']['RctRDZss'] = [1]
            fst_vt['SubDyn']['NInterf'] = 1
            fst_vt['SubDyn']['IJointID'] = [n_joints]
            fst_vt['SubDyn']['MJointID1'] = np.arange( n_members, dtype=np.int_ ) + 1
            fst_vt['SubDyn']['MJointID2'] = np.arange( n_members, dtype=np.int_ ) + 2
            fst_vt['SubDyn']['YoungE1'] = inputs['monopile_E'][1:]
            fst_vt['SubDyn']['ShearG1'] = inputs['monopile_G'][1:]
            fst_vt['SubDyn']['MatDens1'] = inputs['monopile_rho'][1:]
            fst_vt['SubDyn']['XsecD'] = util.nodal2sectional(mono_d[1:])[0] # Don't need deriv
            fst_vt['SubDyn']['XsecT'] = mono_t[1:]
            
            # Find the members where the 9 channels of SubDyn should be placed
            grid_joints_monopile = (fst_vt['SubDyn']['JointZss'] - fst_vt['SubDyn']['JointZss'][0]) / (fst_vt['SubDyn']['JointZss'][-1] - fst_vt['SubDyn']['JointZss'][0])
            n_channels = 9
            grid_target = np.linspace(0., 0.999999999, n_channels)
            idx_out = [np.where(grid_i >= grid_joints_monopile)[0][-1] for grid_i in grid_target]
            idx_out = np.unique(idx_out)
            fst_vt['SubDyn']['NMOutputs'] = len(idx_out)
            fst_vt['SubDyn']['MemberID_out'] = [idx+1 for idx in idx_out]
            fst_vt['SubDyn']['NOutCnt'] = np.ones_like(fst_vt['SubDyn']['MemberID_out'])
            fst_vt['SubDyn']['NodeCnt'] = [np.array([1]) for _ in fst_vt['SubDyn']['MemberID_out']] # Since NodeCnt can be a list of nodes defined by NOutCnt, we cant use integers here
            fst_vt['SubDyn']['NodeCnt'][-1] = np.array([2])
            self.Z_out_SD_mpl = [grid_joints_monopile[i] for i in idx_out]

            # Add SubDyn output channels for monopile
            for i in range(fst_vt['SubDyn']['NMOutputs']):
                for j in fst_vt['SubDyn']['NodeCnt'][i]:
                    fst_vt['outlist']['SubDyn'][f'M{i+1}N{j}FKxe'] = True
                    fst_vt['outlist']['SubDyn'][f'M{i+1}N{j}FKye'] = True
                    fst_vt['outlist']['SubDyn'][f'M{i+1}N{j}FKze'] = True
                    fst_vt['outlist']['SubDyn'][f'M{i+1}N{j}MKxe'] = True
                    fst_vt['outlist']['SubDyn'][f'M{i+1}N{j}MKye'] = True
                    fst_vt['outlist']['SubDyn'][f'M{i+1}N{j}MKze'] = True

        elif modopt['flags']['floating']:
            joints_xyz = inputs["platform_nodes"]
            n_joints = np.where(joints_xyz[:, 0] == NULL)[0][0]
            joints_xyz = joints_xyz[:n_joints, :]
            itrans = util.closest_node(joints_xyz, inputs["transition_node"])

            N1 = np.int_(inputs["platform_elem_n1"])
            n_members = np.where(N1 == NULL)[0][0]
            N1 = N1[:n_members]
            N2 = np.int_(inputs["platform_elem_n2"][:n_members])

            fst_vt['SubDyn']['JointXss'] = joints_xyz[:,0]
            fst_vt['SubDyn']['JointYss'] = joints_xyz[:,1]
            fst_vt['SubDyn']['JointZss'] = joints_xyz[:,2]
            fst_vt['SubDyn']['NReact'] = 0
            fst_vt['SubDyn']['RJointID'] = []
            fst_vt['SubDyn']['RctTDXss'] = fst_vt['SubDyn']['RctTDYss'] = fst_vt['SubDyn']['RctTDZss'] = []
            fst_vt['SubDyn']['RctRDXss'] = fst_vt['SubDyn']['RctRDYss'] = fst_vt['SubDyn']['RctRDZss'] = []
            if modopt['floating']['transition_joint'] is None:
                fst_vt['SubDyn']['NInterf'] = 0
                fst_vt['SubDyn']['IJointID'] = []
            else:
                fst_vt['SubDyn']['NInterf'] = 1
                fst_vt['SubDyn']['IJointID'] = [itrans+1]
            fst_vt['SubDyn']['MJointID1'] = N1+1
            fst_vt['SubDyn']['MJointID2'] = N2+1

            fst_vt['SubDyn']['YoungE1'] = inputs["platform_elem_E"][:n_members]
            fst_vt['SubDyn']['ShearG1'] = inputs["platform_elem_G"][:n_members]
            fst_vt['SubDyn']['MatDens1'] = inputs["platform_elem_rho"][:n_members]
            fst_vt['SubDyn']['XsecD'] = inputs["platform_elem_D"][:n_members]
            fst_vt['SubDyn']['XsecT'] = inputs["platform_elem_t"][:n_members]

        # SubDyn inputs- offshore generic
        if modopt['flags']['offshore']:
            mgrav = 0.0 if not modopt['flags']['monopile'] else float(inputs['gravity_foundation_mass'])
            if fst_vt['SubDyn']['SDdeltaT']<=-999.0: fst_vt['SubDyn']['SDdeltaT'] = "DEFAULT"
            fst_vt['SubDyn']['GuyanDamp'] = np.vstack( tuple([fst_vt['SubDyn']['GuyanDamp'+str(m+1)] for m in range(6)]) )
            fst_vt['SubDyn']['Rct_SoilFile'] = [""]*fst_vt['SubDyn']['NReact']
            fst_vt['SubDyn']['NJoints'] = n_joints
            fst_vt['SubDyn']['JointID'] = np.arange( n_joints, dtype=np.int_) + 1
            fst_vt['SubDyn']['JointType'] = np.ones( n_joints, dtype=np.int_)
            fst_vt['SubDyn']['JointDirX'] = fst_vt['SubDyn']['JointDirY'] = fst_vt['SubDyn']['JointDirZ'] = np.zeros( n_joints )
            fst_vt['SubDyn']['JointStiff'] = np.zeros( n_joints )
            fst_vt['SubDyn']['ItfTDXss'] = fst_vt['SubDyn']['ItfTDYss'] = fst_vt['SubDyn']['ItfTDZss'] = [1]
            fst_vt['SubDyn']['ItfRDXss'] = fst_vt['SubDyn']['ItfRDYss'] = fst_vt['SubDyn']['ItfRDZss'] = [1]
            fst_vt['SubDyn']['NMembers'] = n_members
            fst_vt['SubDyn']['MemberID'] = np.arange( n_members, dtype=np.int_ ) + 1
            fst_vt['SubDyn']['MPropSetID1'] = fst_vt['SubDyn']['MPropSetID2'] = np.arange( n_members, dtype=np.int_ ) + 1
            fst_vt['SubDyn']['MType'] = np.ones( n_members, dtype=np.int_ )
            fst_vt['SubDyn']['M_COSMID'] = np.ones( n_members, dtype=np.int_ ) * -1 #  TODO: verify based on https://openfast.readthedocs.io/en/dev/source/user/subdyn/input_files.html#members
            fst_vt['SubDyn']['NPropSets'] = n_members
            fst_vt['SubDyn']['PropSetID1'] = np.arange( n_members, dtype=np.int_ ) + 1
            fst_vt['SubDyn']['NCablePropSets'] = 0
            fst_vt['SubDyn']['NRigidPropSets'] = 0
            fst_vt['SubDyn']['NSpringPropSets'] = 0
            fst_vt['SubDyn']['NCOSMs'] = 0
            fst_vt['SubDyn']['NXPropSets'] = 0
            fst_vt['SubDyn']['NCmass'] = 2 if mgrav > 0.0 else 1
            fst_vt['SubDyn']['CMJointID'] = [itrans+1]
            fst_vt['SubDyn']['JMass'] = [float(inputs['transition_piece_mass'][0])]
            fst_vt['SubDyn']['JMXX'] = [inputs['transition_piece_I'][0]]
            fst_vt['SubDyn']['JMYY'] = [inputs['transition_piece_I'][1]]
            fst_vt['SubDyn']['JMZZ'] = [inputs['transition_piece_I'][2]]
            fst_vt['SubDyn']['JMXY'] = fst_vt['SubDyn']['JMXZ'] = fst_vt['SubDyn']['JMYZ'] = [0.0]
            fst_vt['SubDyn']['MCGX'] = fst_vt['SubDyn']['MCGY'] = fst_vt['SubDyn']['MCGZ'] = [0.0]
            if mgrav > 0.0:
                fst_vt['SubDyn']['CMJointID'] += [1]
                fst_vt['SubDyn']['JMass'] += [mgrav]
                fst_vt['SubDyn']['JMXX'] += [inputs['gravity_foundation_I'][0]]
                fst_vt['SubDyn']['JMYY'] += [inputs['gravity_foundation_I'][1]]
                fst_vt['SubDyn']['JMZZ'] += [inputs['gravity_foundation_I'][2]]
                fst_vt['SubDyn']['JMXY'] += [0.0]
                fst_vt['SubDyn']['JMXZ'] += [0.0]
                fst_vt['SubDyn']['JMYZ'] += [0.0]
                fst_vt['SubDyn']['MCGX'] += [0.0]
                fst_vt['SubDyn']['MCGY'] += [0.0]
                fst_vt['SubDyn']['MCGZ'] += [0.0]


        # HydroDyn inputs
        if modopt['flags']['monopile']:
            z_coarse = make_coarse_grid(mono_elev[1:], mono_d[1:])
            # Don't want any nodes near zero for annoying hydrodyn errors
            idx0 = np.intersect1d(np.where(z_coarse>-0.5), np.where(z_coarse<0.5))
            z_coarse = np.delete(z_coarse, idx0) 
            n_joints = len(z_coarse)
            n_members = n_joints - 1
            joints_xyz = np.c_[np.zeros((n_joints,2)), z_coarse]
            d_coarse = np.interp(z_coarse, mono_elev[1:], mono_d[1:])
            t_coarse = util.sectional_interp(z_coarse, mono_elev[1:], mono_t[1:])
            N1 = np.arange( n_members, dtype=np.int_ ) + 1
            N2 = np.arange( n_members, dtype=np.int_ ) + 2
            
        elif modopt['flags']['floating']:
            joints_xyz = np.empty((0, 3))
            N1 = np.array([], dtype=np.int_)
            N2 = np.array([], dtype=np.int_)
            d_coarse = np.array([])
            t_coarse = np.array([])
            
            # Look over members and grab all nodes and internal connections
            n_member = modopt["floating"]["members"]["n_members"]
            for k in range(n_member):
                s_grid = inputs[f"member{k}:s"]
                idiam = inputs[f"member{k}:outer_diameter"]
                s_coarse = make_coarse_grid(s_grid, idiam)
                s_coarse = np.unique( np.minimum( np.maximum(s_coarse, inputs[f"member{k}:s_ghost1"]), inputs[f"member{k}:s_ghost2"]) )
                id_coarse = np.interp(s_coarse, s_grid, idiam)
                it_coarse = util.sectional_interp(s_coarse, s_grid, inputs[f"member{k}:wall_thickness"])
                xyz0 = inputs[f"member{k}:joint1"]
                xyz1 = inputs[f"member{k}:joint2"]
                dxyz = xyz1 - xyz0
                inode_xyz = np.outer(s_coarse, dxyz) + xyz0[np.newaxis, :]
                inode_range = np.arange(inode_xyz.shape[0] - 1)

                nk = joints_xyz.shape[0]
                N1 = np.append(N1, nk + inode_range + 1)
                N2 = np.append(N2, nk + inode_range + 2)
                d_coarse = np.append(d_coarse, id_coarse)  
                t_coarse = np.append(t_coarse, it_coarse)  
                joints_xyz = np.append(joints_xyz, inode_xyz, axis=0)
                
        if modopt['flags']['offshore']:
            fst_vt['SeaState']['WtrDens'] = float(inputs['rho_water'][0])
            fst_vt['SeaState']['WtrDpth'] = float(inputs['water_depth'][0])
            fst_vt['SeaState']['MSL2SWL'] = 0.0
            fst_vt['SeaState']['WaveHs'] = float(inputs['Hsig_wave'][0])
            fst_vt['SeaState']['WaveTp'] = float(inputs['Tsig_wave'][0])
            fst_vt['SeaState']['WaveDir'] = float(inputs['beta_wave'][0])
            fst_vt['SeaState']['WaveDirRange'] = fst_vt['SeaState']['WaveDirRange'] / np.rad2deg(1)
            fst_vt['SeaState']['WaveElevxi'] = [str(m) for m in fst_vt['SeaState']['WaveElevxi']]
            fst_vt['SeaState']['WaveElevyi'] = [str(m) for m in fst_vt['SeaState']['WaveElevyi']]
            fst_vt['SeaState']['CurrSSDir'] = "DEFAULT" if fst_vt['SeaState']['CurrSSDir']<=-999.0 else np.rad2deg(fst_vt['SeaState']['CurrSSDir'])
            fst_vt['HydroDyn']['AddF0'] = np.array( fst_vt['HydroDyn']['AddF0'] ).reshape(-1,1)
            fst_vt['HydroDyn']['AddCLin'] = np.vstack( tuple([fst_vt['HydroDyn']['AddCLin'+str(m+1)] for m in range(6)]) )
            fst_vt['HydroDyn']['AddBLin'] = np.vstack( tuple([fst_vt['HydroDyn']['AddBLin'+str(m+1)] for m in range(6)]) )
            BQuad = np.vstack( tuple([fst_vt['HydroDyn']['AddBQuad'+str(m+1)] for m in range(6)]) )
            if np.any(BQuad):
                logger.warning('WARNING: You are adding in additional drag terms that may double count strip theory estimated viscous drag terms.  Please zero out the BQuad entries or use modeling options SimplCd/a/p and/or potential_model_override and/or potential_bem_members to suppress strip theory for the members')
            fst_vt['HydroDyn']['AddBQuad'] = BQuad
            fst_vt['HydroDyn']['NAxCoef'] = 1
            fst_vt['HydroDyn']['AxCoefID'] = 1 + np.arange( fst_vt['HydroDyn']['NAxCoef'], dtype=np.int_)
            fst_vt['HydroDyn']['AxCd'] = np.zeros( fst_vt['HydroDyn']['NAxCoef'] )
            fst_vt['HydroDyn']['AxCa'] = np.zeros( fst_vt['HydroDyn']['NAxCoef'] )
            fst_vt['HydroDyn']['AxCp'] = np.ones( fst_vt['HydroDyn']['NAxCoef'] )
            # TODO: below needs verification
            fst_vt['HydroDyn']['AxFDMod'] = np.zeros( fst_vt['HydroDyn']['NAxCoef'] )
            fst_vt['HydroDyn']['AxVnCOff'] = np.zeros( fst_vt['HydroDyn']['NAxCoef'] )
            fst_vt['HydroDyn']['AxFDLoFSc'] = np.ones( fst_vt['HydroDyn']['NAxCoef'] )
            # Use coarse member nodes for HydroDyn

            # Simplify members if using potential model only
            if modopt["RAFT"]["potential_model_override"] == 2:
                joints_xyz = np.array([[0,0,0],[0,0,-1]])
                N1 = np.array([N1[0]])
                N2 = np.array([N2[0]])
                
            # Tweak z-position
            idx = np.where(joints_xyz[:,2]==-fst_vt['SeaState']['WtrDpth'])[0]
            if len(idx) > 0:
                joints_xyz[idx,2] += 1e-2
            # Store data
            n_joints = joints_xyz.shape[0]
            n_members = N1.shape[0]
            ijoints = np.arange( n_joints, dtype=np.int_ ) + 1
            imembers = np.arange( n_members, dtype=np.int_ ) + 1
            fst_vt['HydroDyn']['NJoints'] = n_joints
            fst_vt['HydroDyn']['JointID'] = ijoints
            fst_vt['HydroDyn']['Jointxi'] = joints_xyz[:,0]
            fst_vt['HydroDyn']['Jointyi'] = joints_xyz[:,1]
            fst_vt['HydroDyn']['Jointzi'] = joints_xyz[:,2]
            fst_vt['HydroDyn']['NPropSets'] = n_joints      # each joint has a cross section
            fst_vt['HydroDyn']['PropSetID'] = ijoints
            fst_vt['HydroDyn']['PropD'] = d_coarse
            fst_vt['HydroDyn']['PropThck'] = t_coarse
            fst_vt['HydroDyn']['NMembers'] = n_members
            fst_vt['HydroDyn']['MemberID'] = imembers
            fst_vt['HydroDyn']['MJointID1'] = fst_vt['HydroDyn']['MPropSetID1'] = N1
            fst_vt['HydroDyn']['MJointID2'] = fst_vt['HydroDyn']['MPropSetID2'] = N2
            fst_vt['HydroDyn']['MDivSize'] = 0.5*np.ones( fst_vt['HydroDyn']['NMembers'] )
            fst_vt['HydroDyn']['MCoefMod'] = np.ones( fst_vt['HydroDyn']['NMembers'], dtype=np.int_)
            fst_vt['HydroDyn']['MHstLMod'] = np.ones( fst_vt['HydroDyn']['NMembers'], dtype=np.int_)
            fst_vt['HydroDyn']['JointAxID'] = np.ones( fst_vt['HydroDyn']['NJoints'], dtype=np.int_)
            fst_vt['HydroDyn']['JointOvrlp'] = np.zeros( fst_vt['HydroDyn']['NJoints'], dtype=np.int_)
            fst_vt['HydroDyn']['NCoefDpth'] = 0
            fst_vt['HydroDyn']['NCoefMembers'] = 0
            fst_vt['HydroDyn']['NFillGroups'] = 0
            fst_vt['HydroDyn']['NMGDepths'] = 0

            if modopt["RAFT"]["potential_model_override"] == 1:
                # Strip theory only, no BEM
                fst_vt['HydroDyn']['PropPot'] = [False] * fst_vt['HydroDyn']['NMembers']
            elif modopt["RAFT"]["potential_model_override"] == 2:
                # BEM only, no strip theory
                fst_vt['HydroDyn']['SimplCd'] = fst_vt['HydroDyn']['SimplCdMG'] = 0.0
                fst_vt['HydroDyn']['SimplCa'] = fst_vt['HydroDyn']['SimplCaMG'] = 0.0
                fst_vt['HydroDyn']['SimplCp'] = fst_vt['HydroDyn']['SimplCpMG'] = 0.0
                fst_vt['HydroDyn']['SimplAxCd'] = fst_vt['HydroDyn']['SimplAxCdMG'] = 0.0
                fst_vt['HydroDyn']['SimplAxCa'] = fst_vt['HydroDyn']['SimplAxCaMG'] = 0.0
                fst_vt['HydroDyn']['SimplAxCp'] = fst_vt['HydroDyn']['SimplAxCpMG'] = 0.0
                fst_vt['HydroDyn']['SimplCb'] = fst_vt['HydroDyn']['SimplCbMG'] = 0.0
                fst_vt['HydroDyn']['PropPot'] = [True] * fst_vt['HydroDyn']['NMembers']
            else:
                PropPotBool = [False] * fst_vt['HydroDyn']['NMembers']
                for k in range(fst_vt['HydroDyn']['NMembers']):
                    # Potential modeling of fixed substructres not supported
                    if modopt['flags']['floating']:
                        idx = modopt['floating']['members']['platform_elem_memid'][k]
                        PropPotBool[k] = modopt["RAFT"]["model_potential"][idx]    
                fst_vt['HydroDyn']['PropPot'] = PropPotBool

            if fst_vt['HydroDyn']['NBody'] > 1:
                raise Exception('Multiple HydroDyn bodies (NBody > 1) is currently not supported in WEIS')

            # Offset of body reference point
            fst_vt['HydroDyn']['PtfmRefxt']     = [0]
            fst_vt['HydroDyn']['PtfmRefyt']     = [0]
            fst_vt['HydroDyn']['PtfmRefzt']     = [0]
            fst_vt['HydroDyn']['PtfmRefztRot']  = [0]

            # If we're using the potential model, need these settings that aren't default
            if fst_vt['HydroDyn']['PotMod'] == 1:
                fst_vt['HydroDyn']['ExctnMod'] = 1
                fst_vt['HydroDyn']['RdtnMod'] = 1
                fst_vt['HydroDyn']['RdtnDT'] = "DEFAULT"

            if fst_vt['HydroDyn']['PotMod'] == 1 and modopt['OpenFAST_Linear']['flag'] and modopt['RAFT']['runPyHAMS']:
                fst_vt['HydroDyn']['ExctnMod'] = 1
                fst_vt['HydroDyn']['RdtnMod'] = 1
                fst_vt['HydroDyn']['RdtnDT'] = "DEFAULT"

                from weis.ss_fitting.SS_FitTools import SSFit_Excitation, FDI_Fitting
                logger.warning('Writing .ss and .ssexctn models to: {}'.format(fst_vt['HydroDyn']['PotFile']))
                exctn_fit = SSFit_Excitation(HydroFile=fst_vt['HydroDyn']['PotFile'])
                rad_fit = FDI_Fitting(HydroFile=fst_vt['HydroDyn']['PotFile'])
                exctn_fit.writeMats()
                rad_fit.fit()
                rad_fit.outputMats()
                if True:
                    fig_list = rad_fit.visualizeFits()
                    
                    os.makedirs(os.path.join(os.path.dirname(fst_vt['HydroDyn']['PotFile']),'rad_fit'), exist_ok=True)

                    for i_fig, fig in enumerate(fig_list):
                        fig.savefig(os.path.join(os.path.dirname(fst_vt['HydroDyn']['PotFile']),'rad_fit',f'rad_fit_{i_fig}.png'))
            
            fst_vt['HydroDyn']['PtfmVol0'] = [float(inputs['platform_displacement'][0])] 


        # Moordyn inputs
        if modopt["flags"]["mooring"]:
            mooropt = modopt["mooring"]
            
            # Line types
            # Creating a line type for each line, regardless of whether it is unique or not
            n_lines = mooropt["n_lines"]
            line_names = ['line'+str(m) for m in range(n_lines)]
            fst_vt['MoorDyn']['NTypes'] = n_lines
            fst_vt['MoorDyn']['Name'] = fst_vt['MAP']['LineType'] = line_names
            fst_vt['MoorDyn']['Diam'] = fst_vt['MAP']['Diam'] = inputs["line_diameter"]
            fst_vt['MoorDyn']['MassDen'] = fst_vt['MAP']['MassDenInAir'] = inputs["line_mass_density"]
            fst_vt['MoorDyn']['EA'] = [[k] for k in inputs["line_stiffness"]]
            fst_vt['MoorDyn']['EI'] = np.zeros(n_lines)     # MoorPy does not have EI, yet
            fst_vt['MoorDyn']['BA_zeta'] = n_lines * [[-1]]
            fst_vt['MoorDyn']['Ca'] = inputs["line_transverse_added_mass"]
            fst_vt['MoorDyn']['CaAx'] = inputs["line_tangential_added_mass"]
            fst_vt['MoorDyn']['Cd'] = inputs["line_transverse_drag"]
            fst_vt['MoorDyn']['CdAx'] = inputs["line_tangential_drag"]
            fst_vt['MoorDyn']['NonLinearEA'] = n_lines * [None]

            # Connection properties - Points
            n_nodes = mooropt["n_nodes"]
            fst_vt['MoorDyn']['NConnects'] = n_nodes
            fst_vt['MoorDyn']['Point_ID'] = np.arange(n_nodes)+1
            fst_vt['MoorDyn']['Attachment'] = mooropt["node_type"][:]
            fst_vt['MoorDyn']['X'] = inputs['nodes_location_full'][:,0]
            fst_vt['MoorDyn']['Y'] = inputs['nodes_location_full'][:,1]
            fst_vt['MoorDyn']['Z'] = inputs['nodes_location_full'][:,2]
            fst_vt['MoorDyn']['M'] = inputs['nodes_mass']
            fst_vt['MoorDyn']['V'] = inputs['nodes_volume']
            fst_vt['MoorDyn']['CdA'] = inputs['nodes_drag_area']
            fst_vt['MoorDyn']['CA'] = inputs['nodes_added_mass']

            # Lines
            fst_vt['MoorDyn']['NLines'] = n_lines
            fst_vt['MoorDyn']['Line_ID'] = np.arange(n_lines)+1
            fst_vt['MoorDyn']['LineType'] = line_names
            fst_vt['MoorDyn']['UnstrLen'] = inputs['unstretched_length']
            fst_vt['MoorDyn']['NumSegs'] = 50*np.ones(n_lines, dtype=np.int64)      # TODO: make this a modeling option
            fst_vt['MoorDyn']['AttachA'] = np.zeros(n_lines, dtype=np.int64)
            fst_vt['MoorDyn']['AttachB'] = np.zeros(n_lines, dtype=np.int64)
            fst_vt['MoorDyn']['Outputs'] = ['-'] * n_lines
            fst_vt['MoorDyn']['CtrlChan'] = np.zeros(n_lines, dtype=np.int64)

            for k in range(n_lines):
                id1 = discrete_inputs['node_names'].index( mooropt["node1"][k] )
                id2 = discrete_inputs['node_names'].index( mooropt["node2"][k] )
                if (fst_vt['MoorDyn']['Attachment'][id1].lower() == 'vessel' and
                    fst_vt['MoorDyn']['Attachment'][id2].lower().find('fix') >= 0):
                    fst_vt['MoorDyn']['AttachB'][k] = id1+1
                    fst_vt['MoorDyn']['AttachA'][k] = id2+1
                elif (fst_vt['MoorDyn']['Attachment'][id2].lower() == 'vessel' and
                    fst_vt['MoorDyn']['Attachment'][id1].lower().find('fix') >= 0):
                    fst_vt['MoorDyn']['AttachB'][k] = id2+1
                    fst_vt['MoorDyn']['AttachA'][k] = id1+1
                else:
                    logger.warning(discrete_inputs['node_names'])
                    logger.warning(mooropt["node1"][k], mooropt["node2"][k])
                    logger.warning(fst_vt['MoorDyn']['Attachment'][id1], fst_vt['MoorDyn']['Attachment'][id2])
                    raise ValueError('Mooring line seems to be between unknown endpoint types.')

            # MoorDyn Control - Optional
            fst_vt['MoorDyn']['ChannelID'] = []

            # MoorDyn options
            fst_vt['MoorDyn']['option_names'] = ['dtM','kbot','cbot','dtIC','TmaxIC','CdScaleIC','threshIC']
            fst_vt['MoorDyn']['option_values'] = []

            for option in fst_vt['MoorDyn']['option_names']:
                fst_vt['MoorDyn']['option_values'].append(fst_vt['MoorDyn'][option])

            # MoorDyn output channels: could pull these from schema, but co-pilot will do for now
            fst_vt['MoorDyn']['option_descriptions'] = [
                'Time step for MoorDyn',
                'Bottom spring stiffness',
                'Bottom damping coefficient',
                'Time step for initial conditions',
                'Max time for initial conditions',
                'Drag scale factor for initial conditions',
                'Threshold for initial conditions'
                ]

            
            # MAP - linearization only
            for key in fst_vt['MoorDyn']:
                fst_vt['MAP'][key] = copy.copy(fst_vt['MoorDyn'][key])

            for idx, node_type in enumerate(fst_vt['MAP']['Attachment']):
                if node_type == 'fixed':
                    fst_vt['MAP']['Attachment'][idx] = 'fix'

            # TODO: FIXME: these values are hardcoded for the IEA15MW linearization studies
            fst_vt['MAP']['LineType'] = ['main', 'main', 'main']
            fst_vt['MAP']['CB'] = np.ones(n_lines)
            fst_vt['MAP']['CIntDamp'] = np.zeros(n_lines)
            fst_vt['MAP']['Ca'] = np.zeros(n_lines)
            fst_vt['MAP']['Cdn'] = np.zeros(n_lines)
            fst_vt['MAP']['Cdt'] = np.zeros(n_lines)
            fst_vt['MAP']['B'] = np.zeros( n_nodes )
            fst_vt['MAP']['Option'] = ["outer_tol 1e-5"]


        # Structural Control
        fst_vt['ServoDyn']['NumBStC']       = 0
        fst_vt['ServoDyn']['BStCfiles']     = ["unused"]
        fst_vt['ServoDyn']['NumNStC']       = 0
        fst_vt['ServoDyn']['NStCfiles']     = ["unused"]
        fst_vt['ServoDyn']['NumTStC']       = 0 
        fst_vt['ServoDyn']['TStCfiles']     = []
        fst_vt['ServoDyn']['NumSStC']       = 0
        fst_vt['ServoDyn']['SStCfiles']     = []
        
        if modopt['flags']['TMDs']:
            for i_TMD in range(modopt['TMDs']['n_TMDs']):

                StC_i = default_StC_vt()

                StC_i['StC_DOF_MODE']   = 1
                StC_i['StC_X_DOF']     = modopt['TMDs']['X_DOF'][i_TMD]
                StC_i['StC_Y_DOF']     = modopt['TMDs']['Y_DOF'][i_TMD]
                StC_i['StC_Z_DOF']     = modopt['TMDs']['Z_DOF'][i_TMD]

                if StC_i['StC_X_DOF'] and StC_i['StC_Y_DOF'] and not StC_i['StC_Z_DOF']:
                    StC_i['StC_DOF_MODE']   = 2
                    StC_i['StC_XY_M']       = inputs['TMD_mass'][i_TMD]

                # Compute spring offset for each direction, initializing
                g = modopt['OpenFAST']['simulation']['Gravity']
                spring_offset = np.zeros(3)
                
                # Set Mass, Stiffness, Damping only in DOFs enabled
                if StC_i['StC_X_DOF']:
                    StC_i['StC_X_M'] = inputs['TMD_mass'][i_TMD]
                    StC_i['StC_X_K'] = inputs['TMD_stiffness'][i_TMD]
                    StC_i['StC_X_C'] = inputs['TMD_damping'][i_TMD]
                
                if StC_i['StC_Y_DOF']:
                    StC_i['StC_Y_M'] = inputs['TMD_mass'][i_TMD]
                    StC_i['StC_Y_K'] = inputs['TMD_stiffness'][i_TMD]
                    StC_i['StC_Y_C'] = inputs['TMD_damping'][i_TMD]

                if StC_i['StC_Z_DOF']:
                    StC_i['StC_Z_M'] = inputs['TMD_mass'][i_TMD]
                    StC_i['StC_Z_K'] = inputs['TMD_stiffness'][i_TMD]
                    StC_i['StC_Z_C'] = inputs['TMD_damping'][i_TMD]
                    spring_offset[2] = StC_i['StC_Z_M'] * g / StC_i['StC_Z_K']

                # Set position
                StC_i['StC_P_X']  = modopt['TMDs']['location'][i_TMD][0]
                StC_i['StC_P_Y']  = modopt['TMDs']['location'][i_TMD][1]
                StC_i['StC_P_Z']  = modopt['TMDs']['location'][i_TMD][2]
                
                if modopt['TMDs']['preload_spring'][i_TMD]:
                    StC_i['StC_Z_PreLd']  = "gravity"
                    

                if modopt['TMDs']['component'][i_TMD] == 'tower':
                    fst_vt['ServoDyn']['NumTStC'] += 1
                    fst_vt['ServoDyn']['TStCfiles'].append(os.path.join(self.FAST_runDirectory,self.FAST_namingOut + f"_StC_Twr_{i_TMD}.dat"))
                    fst_vt['TStC'].append(StC_i)

                elif modopt['TMDs']['component'][i_TMD] in modopt['floating']['members']['name']:
                    fst_vt['ServoDyn']['NumSStC'] += 1
                    fst_vt['ServoDyn']['SStCfiles'].append(os.path.join(self.FAST_runDirectory,self.FAST_namingOut + f"_StC_Ptfm_{i_TMD}.dat"))
                    fst_vt['SStC'].append(StC_i)

            # If no StC file assigned, set to unused
            if not fst_vt['ServoDyn']['TStCfiles']:
                fst_vt['ServoDyn']['TStCfiles'] = ["unused"]
            if not fst_vt['ServoDyn']['SStCfiles']:
                fst_vt['ServoDyn']['SStCfiles'] = ["unused"]


        return fst_vt

    def output_channels(self,fst_vt):
        modopt = self.options['modeling_options']

        # Mandatory output channels to include
        # TODO: what else is needed here?
        channels_out  = ["TipDxc1", "TipDyc1", "TipDzc1", "TipDxc2", "TipDyc2", "TipDzc2"]
        channels_out += ["RootMxc1", "RootMyc1", "RootMzc1", "RootMxc2", "RootMyc2", "RootMzc2"]
        channels_out += ["TipDxb1", "TipDyb1", "TipDzb1", "TipDxb2", "TipDyb2", "TipDzb2"]
        channels_out += ["RootMxb1", "RootMyb1", "RootMzb1", "RootMxb2", "RootMyb2", "RootMzb2"]
        channels_out += ["RootFxc1", "RootFyc1", "RootFzc1", "RootFxc2", "RootFyc2", "RootFzc2"]
        channels_out += ["RootFxb1", "RootFyb1", "RootFzb1", "RootFxb2", "RootFyb2", "RootFzb2"]
        channels_out += ["Spn1FLzb1", "Spn2FLzb1", "Spn3FLzb1", "Spn4FLzb1", "Spn5FLzb1", "Spn6FLzb1", "Spn7FLzb1", "Spn8FLzb1", "Spn9FLzb1"]
        channels_out += ["Spn1MLxb1", "Spn2MLxb1", "Spn3MLxb1", "Spn4MLxb1", "Spn5MLxb1", "Spn6MLxb1", "Spn7MLxb1", "Spn8MLxb1", "Spn9MLxb1"]
        channels_out += ["Spn1MLyb1", "Spn2MLyb1", "Spn3MLyb1", "Spn4MLyb1", "Spn5MLyb1", "Spn6MLyb1", "Spn7MLyb1", "Spn8MLyb1", "Spn9MLyb1"]
        channels_out += ["Spn1FLzb2", "Spn2FLzb2", "Spn3FLzb2", "Spn4FLzb2", "Spn5FLzb2", "Spn6FLzb2", "Spn7FLzb2", "Spn8FLzb2", "Spn9FLzb2"]
        channels_out += ["Spn1MLxb2", "Spn2MLxb2", "Spn3MLxb2", "Spn4MLxb2", "Spn5MLxb2", "Spn6MLxb2", "Spn7MLxb2", "Spn8MLxb2", "Spn9MLxb2"]
        channels_out += ["Spn1MLyb2", "Spn2MLyb2", "Spn3MLyb2", "Spn4MLyb2", "Spn5MLyb2", "Spn6MLyb2", "Spn7MLyb2", "Spn8MLyb2", "Spn9MLyb2"]
        channels_out += ["Spn1FLzb3", "Spn2FLzb3", "Spn3FLzb3", "Spn4FLzb3", "Spn5FLzb3", "Spn6FLzb3", "Spn7FLzb3", "Spn8FLzb3", "Spn9FLzb3"]
        channels_out += ["Spn1MLxb3", "Spn2MLxb3", "Spn3MLxb3", "Spn4MLxb3", "Spn5MLxb3", "Spn6MLxb3", "Spn7MLxb3", "Spn8MLxb3", "Spn9MLxb3"]
        channels_out += ["Spn1MLyb3", "Spn2MLyb3", "Spn3MLyb3", "Spn4MLyb3", "Spn5MLyb3", "Spn6MLyb3", "Spn7MLyb3", "Spn8MLyb3", "Spn9MLyb3"]
        channels_out += ["TipClrnc1", "TipClrnc2", "TipClrnc3"]
        channels_out += ["RtFldCp", "RtFldCt"]
        channels_out += ["RtFldFxh", "RtFldFyh", "RtFldFzh", "RtFldMxh", "RtFldMyh", "RtFldMzh"]
        channels_out += ["RotSpeed", "GenSpeed", "NacYaw", "Azimuth"]
        channels_out += ["GenPwr", "GenTq", "BldPitch1", "BldPitch2", "BldPitch3"]
        channels_out += ["Wind1VelX", "Wind1VelY", "Wind1VelZ"]
        channels_out += ["RtVAvgxh", "RtVAvgyh", "RtVAvgzh"]
        channels_out += ["TwrBsFxt",  "TwrBsFyt", "TwrBsFzt", "TwrBsMxt",  "TwrBsMyt", "TwrBsMzt"]
        channels_out += ["YawBrFxp", "YawBrFyp", "YawBrFzp", "YawBrMxp", "YawBrMyp", "YawBrMzp"]
        channels_out += ["TwHt1FLxt", "TwHt2FLxt", "TwHt3FLxt", "TwHt4FLxt", "TwHt5FLxt", "TwHt6FLxt", "TwHt7FLxt", "TwHt8FLxt", "TwHt9FLxt"]
        channels_out += ["TwHt1FLyt", "TwHt2FLyt", "TwHt3FLyt", "TwHt4FLyt", "TwHt5FLyt", "TwHt6FLyt", "TwHt7FLyt", "TwHt8FLyt", "TwHt9FLyt"]
        channels_out += ["TwHt1FLzt", "TwHt2FLzt", "TwHt3FLzt", "TwHt4FLzt", "TwHt5FLzt", "TwHt6FLzt", "TwHt7FLzt", "TwHt8FLzt", "TwHt9FLzt"]
        channels_out += ["TwHt1MLxt", "TwHt2MLxt", "TwHt3MLxt", "TwHt4MLxt", "TwHt5MLxt", "TwHt6MLxt", "TwHt7MLxt", "TwHt8MLxt", "TwHt9MLxt"]
        channels_out += ["TwHt1MLyt", "TwHt2MLyt", "TwHt3MLyt", "TwHt4MLyt", "TwHt5MLyt", "TwHt6MLyt", "TwHt7MLyt", "TwHt8MLyt", "TwHt9MLyt"]
        channels_out += ["TwHt1MLzt", "TwHt2MLzt", "TwHt3MLzt", "TwHt4MLzt", "TwHt5MLzt", "TwHt6MLzt", "TwHt7MLzt", "TwHt8MLzt", "TwHt9MLzt"]
        channels_out += ["RotThrust", "LSShftFxs", "LSShftFys", "LSShftFzs", "LSShftFxa", "LSShftFya", "LSShftFza"]
        channels_out += ["RotTorq", "LSSTipMxs", "LSSTipMys", "LSSTipMzs", "LSSTipMxa", "LSSTipMya", "LSSTipMza"]
        channels_out += ["B1N1Alpha", "B1N2Alpha", "B1N3Alpha", "B1N4Alpha", "B1N5Alpha", "B1N6Alpha", "B1N7Alpha", "B1N8Alpha", "B1N9Alpha", "B2N1Alpha", "B2N2Alpha", "B2N3Alpha", "B2N4Alpha", "B2N5Alpha", "B2N6Alpha", "B2N7Alpha", "B2N8Alpha","B2N9Alpha"]
        channels_out += ["PtfmSurge", "PtfmSway", "PtfmHeave", "PtfmRoll", "PtfmPitch", "PtfmYaw","NcIMURAys"]
        channels_out += ['NcIMUTAxs','NcIMUTAzs','NcIMUTAzs']
        if self.n_blades == 3:
            channels_out += ["TipDxc3", "TipDyc3", "TipDzc3", "RootMxc3", "RootMyc3", "RootMzc3", "TipDxb3", "TipDyb3", "TipDzb3", "RootMxb3",
                             "RootMyb3", "RootMzb3", "RootFxc3", "RootFyc3", "RootFzc3", "RootFxb3", "RootFyb3", "RootFzb3", "BldPitch3"]
            channels_out += ["B3N1Alpha", "B3N2Alpha", "B3N3Alpha", "B3N4Alpha", "B3N5Alpha", "B3N6Alpha", "B3N7Alpha", "B3N8Alpha", "B3N9Alpha"]

        # Channels for distributed aerodynamic control
        if self.options['modeling_options']['ROSCO']['Flp_Mode']:   # we're doing flap control
            channels_out += ['BLFLAP1', 'BLFLAP2', 'BLFLAP3']

        # Channels for wave outputs
        if modopt['flags']['offshore']:
            channels_out += ["Wave1Elev","WavesF1xi","WavesF1zi","WavesM1yi"]
            channels_out += ["WavesF2xi","WavesF2yi","WavesF2zi","WavesM2xi","WavesM2yi","WavesM2zi"]

        # Channels for monopile-based structure
        if modopt['flags']['monopile']:
            if modopt['OpenFAST']['simulation']['CompSub']:
                k=1
                for i in range(len(self.Z_out_SD_mpl)):
                    if k==len(fst_vt['SubDyn']['NodeCnt']):
                        Node=2
                    else:
                        Node=1
                    channels_out += ["M" + str(k) + "N" + str(Node) + "FKxe"]
                    channels_out += ["M" + str(k) + "N" + str(Node) + "FKye"]
                    channels_out += ["M" + str(k) + "N" + str(Node) + "FKze"]
                    channels_out += ["M" + str(k) + "N" + str(Node) + "MKxe"]
                    channels_out += ["M" + str(k) + "N" + str(Node) + "MKye"]
                    channels_out += ["M" + str(k) + "N" + str(Node) + "MKze"]
                    k+=1
                channels_out += ['ReactFXss', 'ReactFYss', 'ReactFZss', 'ReactMXss', 'ReactMYss', 'ReactMZss']
            else:
                raise Exception('CompSub must be 1 in the modeling options to run SubDyn and compute monopile loads')

        # Floating output channels
        if modopt['flags']['floating']:
            channels_out += ["PtfmPitch", "PtfmRoll", "PtfmYaw", "PtfmSurge", "PtfmSway", "PtfmHeave"]

        # Structural Control Channels
        if modopt['flags']['TMDs']:
            for i_SStC in range(len(fst_vt['SStC'])):
                channels_out += [f'SStC{i_SStC+1}_Fxi',f'SStC{i_SStC+1}_Fyi',f'SStC{i_SStC+1}_Fzi']
                channels_out += [f'SStC{i_SStC+1}_Mxi',f'SStC{i_SStC+1}_Myi',f'SStC{i_SStC+1}_Mzi']
                channels_out += [f'SStC{i_SStC+1}_Fxl',f'SStC{i_SStC+1}_Fyl',f'SStC{i_SStC+1}_Fzl']
                channels_out += [f'SStC{i_SStC+1}_Mxl',f'SStC{i_SStC+1}_Myl',f'SStC{i_SStC+1}_Mzl']
                channels_out += [f'SStC{i_SStC+1}_XQ',f'SStC{i_SStC+1}_YQ',f'SStC{i_SStC+1}_ZQ']
                channels_out += [f'SStC{i_SStC+1}_XQD',f'SStC{i_SStC+1}_YQD',f'SStC{i_SStC+1}_ZQD']

            for i_TStC in range(len(fst_vt['TStC'])):
                channels_out += [f'TStC{i_TStC+1}_Fxi',f'TStC{i_TStC+1}_Fyi',f'TStC{i_TStC+1}_Fzi']
                channels_out += [f'TStC{i_TStC+1}_Mxi',f'TStC{i_TStC+1}_Myi',f'TStC{i_TStC+1}_Mzi']
                channels_out += [f'TStC{i_TStC+1}_Fxl',f'TStC{i_TStC+1}_Fyl',f'TStC{i_TStC+1}_Fzl']
                channels_out += [f'TStC{i_TStC+1}_Mxl',f'TStC{i_TStC+1}_Myl',f'TStC{i_TStC+1}_Mzl']
                channels_out += [f'TStC{i_TStC+1}_XQ',f'TStC{i_TStC+1}_YQ',f'TStC{i_TStC+1}_ZQ']
                channels_out += [f'TStC{i_TStC+1}_XQD',f'TStC{i_TStC+1}_YQD',f'TStC{i_TStC+1}_ZQD']


        channels = {}
        for var in channels_out:
            channels[var] = True

        return channels

    def run_FAST(self, inputs, discrete_inputs, fst_vt):

        modopt = self.options['modeling_options']
        DLCs = modopt['DLC_driver']['DLCs']
        # Initialize the DLC generator
        cut_in = float(inputs['V_cutin'][0])
        cut_out = float(inputs['V_cutout'][0])
        rated = float(inputs['Vrated'][0])
        ws_class = discrete_inputs['turbine_class']
        wt_class = discrete_inputs['turbulence_class']
        hub_height = float(inputs['hub_height'][0])
        rotorD = float(inputs['Rtip'][0])*2.
        PLExp = float(inputs['shearExp'][0])
        fix_wind_seeds = modopt['DLC_driver']['fix_wind_seeds']
        fix_wave_seeds = modopt['DLC_driver']['fix_wave_seeds']
        metocean = modopt['DLC_driver']['metocean_conditions']
        
        # Set initial rotor speed and pitch if the WT operates in this DLC and available,
        # otherwise set pitch to 90 deg and rotor speed to 0 rpm when not operating
        # set rotor speed to rated and pitch to 15 deg if operating
        if self.options['modeling_options']['OpenFAST']['from_openfast']:
            reg_traj = os.path.join(self.modopt_dir,self.options['modeling_options']['OpenFAST']['regulation_trajectory'])
            if os.path.isfile(reg_traj):
                data = load_yaml(reg_traj)
                cases = data['cases']
                U_interp = [case["configuration"]["wind_speed"] for case in cases]
                pitch_interp = [case["configuration"]["pitch"] for case in cases]
                rot_speed_interp = [case["configuration"]["rotor_speed"] for case in cases]
                Ct_aero_interp = [case["outputs"]["integrated"]["ct"] for case in cases]
            else:
                logger.warning("A yaml file with rotor speed, pitch, and Ct is required in modeling options->OpenFAST->regulation_trajectory.\n This file does not exist. Check WEIS example 02 for a template file")
                U_interp = np.arange(cut_in, cut_out)
                pitch_interp = np.ones_like(U_interp) * 5. # fixed initial pitch at 5 deg
                rot_speed_interp = np.ones_like(U_interp) * 5. # fixed initial omega at 5 rpm
                Ct_aero_interp = np.ones_like(U_interp) * 0.7 # fixed initial ct at 0.7
        else:
            U_interp = inputs['U']
            pitch_interp = inputs['pitch']
            rot_speed_interp = inputs['Omega']
            Ct_aero_interp = inputs['Ct_aero']
        
        tau1_const_interp = np.zeros_like(Ct_aero_interp)
        for i in range(len(Ct_aero_interp)):
            a = 1. / 2. * (1. - np.sqrt(1. - np.min([Ct_aero_interp[i],1])))    # don't allow Ct_aero > 1
            tau1_const_interp[i] = 1.1 / (1. - 1.3 * np.min([a, 0.5])) * inputs['Rtip'][0] / U_interp[i]

        initial_condition_table = {}
        initial_condition_table['U'] = U_interp
        initial_condition_table['pitch_initial'] = pitch_interp
        initial_condition_table['rot_speed_initial'] = rot_speed_interp
        initial_condition_table['Ct_aero'] = Ct_aero_interp
        initial_condition_table['tau1_const'] = tau1_const_interp
        
        
        dlc_generator = DLCGenerator(
            cut_in, 
            cut_out, 
            rated, 
            ws_class, 
            wt_class, 
            fix_wind_seeds, 
            fix_wave_seeds, 
            metocean, 
            modopt['DLC_driver'],
            initial_condition_table,
            )
        # Generate cases from user inputs
        for i_DLC in range(len(DLCs)):
            DLCopt = DLCs[i_DLC]
            dlc_generator.generate(DLCopt['DLC'], DLCopt)

        # Initialize parametric inputs
        WindFile_type = np.zeros(dlc_generator.n_cases, dtype=int)
        WindFile_name = [''] * dlc_generator.n_cases

        self.TMax = np.zeros(dlc_generator.n_cases)
        self.TStart = np.zeros(dlc_generator.n_cases)

        for i_case in range(dlc_generator.n_cases):
            if dlc_generator.cases[i_case].turbulent_wind:
                # Assign values common to all DLCs
                # Wind turbulence class
                if dlc_generator.cases[i_case].IECturbc > 0:    # use custom TI for DLC case
                    dlc_generator.cases[i_case].IECturbc = str(dlc_generator.cases[i_case].IECturbc)
                    dlc_generator.cases[i_case].IEC_WindType = 'NTM'        # must use NTM for custom TI
                else:
                    dlc_generator.cases[i_case].IECturbc = wt_class
                # Reference height for wind speed
                if not dlc_generator.cases[i_case].RefHt:   # default RefHt is 0, use hub_height if not set
                    dlc_generator.cases[i_case].RefHt = hub_height
                # Center of wind grid (TurbSim confusingly calls it HubHt)
                if not dlc_generator.cases[i_case].HubHt:   # default HubHt is 0, use hub_height if not set
                    dlc_generator.cases[i_case].HubHt = hub_height

                if not dlc_generator.cases[i_case].GridHeight:   # default GridHeight is 0, use hub_height if not set
                    dlc_generator.cases[i_case].GridHeight =  2. * hub_height - 1.e-3

                if not dlc_generator.cases[i_case].GridWidth:   # default GridWidth is 0, use hub_height if not set
                    dlc_generator.cases[i_case].GridWidth =  2. * hub_height - 1.e-3

                # Power law exponent of wind shear
                if dlc_generator.cases[i_case].PLExp < 0:    # use PLExp based on environment options (shear_exp), otherwise use custom DLC PLExp
                    dlc_generator.cases[i_case].PLExp = PLExp
                # Length of wind grids
                dlc_generator.cases[i_case].AnalysisTime = dlc_generator.cases[i_case].total_time

        # Generate wind files
        if MPI and not self.options['opt_options']['driver']['design_of_experiments']['flag']:
            # mpi comm management
            comm = MPI.COMM_WORLD
            rank = comm.Get_rank()
            sub_ranks = self.mpi_comm_map_down[rank]
            size = len(sub_ranks)

            N_cases = dlc_generator.n_cases # total number of cases
            N_loops = int(np.ceil(float(N_cases)/float(size)))  # number of times function calls need to "loop"
            # iterate loops
            for i in range(N_loops):
                idx_s = i*size
                idx_e = min((i+1)*size, N_cases)

                for idx, i_case in enumerate(np.arange(idx_s,idx_e)):
                    data = [partial(generate_wind_files, dlc_generator, self.FAST_namingOut, self.wind_directory, rotorD, hub_height, self.turbsim_exe), i_case]
                    rank_j = sub_ranks[idx]
                    comm.send(data, dest=rank_j, tag=0)

                for idx, i_case in enumerate(np.arange(idx_s, idx_e)):
                    rank_j = sub_ranks[idx]
                    WindFile_type[i_case] , WindFile_name[i_case] = comm.recv(source=rank_j, tag=1)
        else:
            for i_case in range(dlc_generator.n_cases):
                WindFile_type[i_case] , WindFile_name[i_case] = generate_wind_files(
                    dlc_generator, self.FAST_namingOut, self.wind_directory, rotorD, hub_height, self.turbsim_exe, i_case)


        # Apply olaf settings, should be similar to above?
        if dlc_generator.default_options['wake_mod'] == 3:  # OLAF is used 
            apply_olaf_parameters(dlc_generator,fst_vt)
                    
        # Parameteric inputs
        case_name = []
        case_list = []
        for i_case, case_inputs in enumerate(dlc_generator.openfast_case_inputs):
            # Generate case list for DLC i
            dlc_label = DLCs[i_case]['DLC']
            case_list_i, case_name_i = CaseGen_General(case_inputs, self.FAST_runDirectory, self.FAST_InputFile, filename_ext=f'_DLC{dlc_label}_{i_case}')
            # Add DLC to case names
            case_name_i = [f'DLC{dlc_label}_{i_case}_{cni}' for cni in case_name_i]   # TODO: discuss case labeling with stakeholders
            
            # Extend lists of cases
            case_list.extend(case_list_i)
            case_name.extend(case_name_i)

        # Apply wind files to case_list (this info will be in combined case matrix, but not individual DLCs)
        for case_i, wt, wf in zip(case_list,WindFile_type,WindFile_name):
            case_i[('InflowWind','WindType')] = wt
            case_i[('InflowWind','FileName_Uni')] = wf
            case_i[('InflowWind','FileName_BTS')] = wf

        # Save some case info
        self.TMax = [c.total_time for c in dlc_generator.cases]
        self.TStart = [c.transient_time for c in dlc_generator.cases]
        dlc_label = [c.label for c in dlc_generator.cases]


        # Merge various cases into single case matrix
        case_df = pd.DataFrame(case_list)
        case_df.index = case_name
        # Add case name and dlc label to front for readability
        case_df.insert(0,'DLC',dlc_label)
        case_df.insert(0,'case_name',case_name)
        text_table = case_df.to_string(index=False)

        # Write the text table to a yaml, text file
        write_yaml(case_df.to_dict(),os.path.join(self.FAST_runDirectory,'case_matrix_combined.yaml'))
        with open(os.path.join(self.FAST_runDirectory,'case_matrix_combined.txt'), 'w') as file:
            file.write(text_table)
            
            
        channels= self.output_channels(fst_vt)

        # Delete the extra case_inputs because they don't play nicely with aeroelasticse
        for case in case_list:
            for key in list(case):
                if key[0] in ['DLC','TurbSim']:
                    del case[key]
        
        
        # FAST wrapper setup
        # JJ->DZ: here is the first point in logic for linearization
        if modopt['OpenFAST_Linear']['flag']:
            linearization_options               = modopt['OpenFAST_Linear']['linearization']

            # Use openfast binary until library works
            fastBatch                           = LinearFAST(**linearization_options)
            fastBatch.FAST_runDirectory         = self.FAST_runDirectory
            fastBatch.use_exe                   = True      # linearization not working with library
            fastBatch.fst_vt                    = fst_vt
            fastBatch.cores                     = self.cores

            lin_case_list, lin_case_name        = fastBatch.gen_linear_cases(inputs)
            fastBatch.case_list                 = lin_case_list
            fastBatch.case_name_list            = lin_case_name

            # Save this list of linear cases for making linear model, not the best solution, but it works
            self.lin_case_name                  = lin_case_name
        else:
            fastBatch                           = fastwrap.runFAST_pywrapper_batch()
            fastBatch.FAST_runDirectory         = self.FAST_runDirectory
            fastBatch.case_list                 = case_list
            fastBatch.case_name_list            = case_name     
            fastBatch.use_exe                   = modopt['General']['openfast_configuration']['use_exe']
        
        fastBatch.channels          = channels
        fastBatch.FAST_InputFile    = self.FAST_InputFile
        fastBatch.fst_vt            = fst_vt
        fastBatch.keep_time         = modopt['General']['openfast_configuration']['keep_time']
        fastBatch.post              = FAST_IO_timeseries
        fastBatch.allow_fails       = modopt['General']['openfast_configuration']['allow_fails']
        fastBatch.fail_value        = modopt['General']['openfast_configuration']['fail_value']
        fastBatch.write_stdout      = modopt['General']['openfast_configuration']['write_stdout']
        if self.FAST_exe_user is not None:
            fastBatch.FAST_exe      = self.FAST_exe_user
        if self.FAST_lib_user is not None:
            fastBatch.FAST_lib      = self.FAST_lib_user

        fastBatch.overwrite_outfiles = True  #<--- Debugging only, set to False to prevent OpenFAST from running if the .outb already exists

        # Initialize fatigue channels and setings
        # TODO: Stress Concentration Factor?
        magnitude_channels = dict( fastwrap.magnitude_channels_default )
        fatigue_channels =  dict( fastwrap.fatigue_channels_default )

        # Nacelle accelleration
        magnitude_channels['NcIMUTA'] = ['NcIMUTAxs','NcIMUTAzs','NcIMUTAzs']

        # Blade fatigue: spar caps at the root (upper & lower?), TE at max chord
        # Convert ultstress and S_intercept values to kPa with 1e-3 factor
        if not modopt['OpenFAST']['from_openfast']:
            for u in ['U','L']:
                blade_fatigue_root = FatigueParams(load2stress=1.0,
                                                   slope=inputs[f'blade_spar{u}_wohlerexp'],
                                                   ultimate_stress=1e-3*inputs[f'blade_spar{u}_ultstress'],
                                                   S_intercept=1e-3*inputs[f'blade_spar{u}_wohlerA'])
                blade_fatigue_te = FatigueParams(load2stress=1.0,
                                                 slope=inputs[f'blade_te{u}_wohlerexp'],
                                                 ultimate_stress=1e-3*inputs[f'blade_te{u}_ultstress'],
                                                 S_intercept=1e-3*inputs[f'blade_te{u}_wohlerA'])

                for k in range(1,self.n_blades+1):
                    blade_root_Fz = blade_fatigue_root.copy()
                    blade_root_Fz.load2stress = inputs[f'blade_root_spar{u}_load2stress'][2]
                    fatigue_channels[f'RootSpar{u}_Fzb{k}'] = blade_root_Fz
                    magnitude_channels[f'RootSpar{u}_Fzb{k}'] = [f'RootFzb{k}']

                    blade_root_Mx = blade_fatigue_root.copy()
                    blade_root_Mx.load2stress = inputs[f'blade_root_spar{u}_load2stress'][3]
                    fatigue_channels[f'RootSpar{u}_Mxb{k}'] = blade_root_Mx
                    magnitude_channels[f'RootSpar{u}_Mxb{k}'] = [f'RootMxb{k}']

                    blade_root_My = blade_fatigue_root.copy()
                    blade_root_My.load2stress = inputs[f'blade_root_spar{u}_load2stress'][4]
                    fatigue_channels[f'RootSpar{u}_Myb{k}'] = blade_root_My
                    magnitude_channels[f'RootSpar{u}_Myb{k}'] = [f'RootMyb{k}']

                    blade_maxc_Fz = blade_fatigue_te.copy()
                    blade_maxc_Fz.load2stress = inputs[f'blade_maxc_te{u}_load2stress'][2]
                    fatigue_channels[f'Spn2te{u}_FLzb{k}'] = blade_maxc_Fz
                    magnitude_channels[f'Spn2te{u}_FLzb{k}'] = [f'Spn2FLzb{k}']

                    blade_maxc_Mx = blade_fatigue_te.copy()
                    blade_maxc_Mx.load2stress = inputs[f'blade_maxc_te{u}_load2stress'][3]
                    fatigue_channels[f'Spn2te{u}_MLxb{k}'] = blade_maxc_Mx
                    magnitude_channels[f'Spn2te{u}_MLxb{k}'] = [f'Spn2MLxb{k}']

                    blade_maxc_My = blade_fatigue_te.copy()
                    blade_maxc_My.load2stress = inputs[f'blade_maxc_te{u}_load2stress'][4]
                    fatigue_channels[f'Spn2te{u}_MLyb{k}'] = blade_maxc_My
                    magnitude_channels[f'Spn2te{u}_MLyb{k}'] = [f'Spn2MLyb{k}']

            # Low speed shaft fatigue
            # Convert ultstress and S_intercept values to kPa with 1e-3 factor
            # Use DNV RP C203 Fatigue steel B1 in air
            lss_fatigue = FatigueParams(load2stress=1.0,
                                        dnv_name='B1',
                                        dnv_type='air',
                                        ultimate_stress=1e-3*inputs['lss_ultstress'],
                                        S_intercept=1e-3*inputs['lss_wohlerA'])
            for s in ['Ax','Sh']:
                sstr = 'axial' if s=='Ax' else 'shear'
                for ik, k in enumerate(['F','M']):
                    for ix, x in enumerate(['x','yz']):
                        idx = 3*ik+ix
                        lss_fatigue_ii = lss_fatigue.copy()
                        lss_fatigue_ii.load2stress = inputs[f'lss_{sstr}_load2stress'][idx]
                        fatigue_channels[f'LSShft{s}{k}{x}a'] = lss_fatigue_ii
                        if ix==0:
                            magnitude_channels[f'LSShft{s}{k}{x}a'] = ['RotThrust'] if ik==0 else ['RotTorq']
                        else:
                            magnitude_channels[f'LSShft{s}{k}{x}a'] = ['LSShftFya', 'LSShftFza'] if ik==0 else ['LSSTipMya', 'LSSTipMza']

            # Aero-only hub loads
            magnitude_channels["RtFldF"] = ["RtFldFxh", "RtFldFyh", "RtFldFzh"]
            magnitude_channels["RtFldM"] = ["RtFldMxh", "RtFldMyh", "RtFldMzh"]

            # Fatigue at the tower base
            # Convert ultstress and S_intercept values to kPa with 1e-3 factor
            # Use DNV RP C203 Fatigue steel D in air
            tower_fatigue_base = FatigueParams(load2stress=1.0,
                                               dnv_name='D',
                                               dnv_type='air',
                                               ultimate_stress=1e-3*inputs['tower_ultstress'][0],
                                               S_intercept=1e-3*inputs['tower_wohlerA'][0])
            for s in ['Ax','Sh']:
                sstr = 'axial' if s=='Ax' else 'shear'
                for ik, k in enumerate(['F','M']):
                    for ix, x in enumerate(['xy','z']):
                        idx = 3*ik+2*ix
                        tower_fatigue_ii = tower_fatigue_base.copy()
                        tower_fatigue_ii.load2stress = inputs[f'tower_{sstr}_load2stress'][0,idx]
                        fatigue_channels[f'TwrBs{s}{k}{x}t'] = tower_fatigue_ii
                        magnitude_channels[f'TwrBs{s}{k}{x}t'] = [f'TwrBs{k}{x}t'] if x=='z' else [f'TwrBs{k}xt', f'TwrBs{k}yt']

            # Fatigue at monopile base (mudline)
            # No need to convert to kPa here since SubDyn reports in N already
            # Use DNV RP C203 Fatigue steel D in seawater
            if modopt['flags']['monopile']:
                monopile_fatigue_base = FatigueParams(load2stress=1.0,
                                                      dnv_name='D',
                                                      dnv_type='sea',
                                                      ultimate_stress=inputs['monopile_ultstress'][0],
                                                      S_intercept=inputs['monopile_wohlerA'][0])
                for s in ['Ax','Sh']:
                    sstr = 'axial' if s=='Ax' else 'shear'
                    for ik, k in enumerate(['F','M']):
                        for ix, x in enumerate(['xy','z']):
                            idx = 3*ik+2*ix
                            monopile_fatigue_ii = monopile_fatigue_base.copy()
                            monopile_fatigue_ii.load2stress = inputs[f'monopile_{sstr}_load2stress'][0,idx]
                            fatigue_channels[f'M1N1{s}{k}K{x}e'] = monopile_fatigue_ii
                            magnitude_channels[f'M1N1{s}{k}K{x}e'] = [f'M1N1{k}K{x}e'] if x=='z' else [f'M1N1{k}Kxe', f'M1N1{k}Kye']

        # Store settings
        fastBatch.goodman            = modopt['General']['goodman_correction'] # Where does this get placed in schema?
        fastBatch.fatigue_channels   = fatigue_channels
        fastBatch.magnitude_channels = magnitude_channels

        # Run FAST
        if self.mpi_run and not self.options['opt_options']['driver']['design_of_experiments']['flag']:
            self.cruncher = fastBatch.run_mpi(self.mpi_comm_map_down)
        else:
            if self.cores == 1:
                self.cruncher = fastBatch.run_serial()
            else:
                self.cruncher = fastBatch.run_multi(self.cores)

        self.fst_vt = fst_vt
        self.of_inumber = self.of_inumber + 1
        sys.stdout.flush()

        return case_list, case_name, dlc_generator

    def post_process(self, case_list, dlc_generator, inputs, discrete_inputs, outputs, discrete_outputs):
        modopt = self.options['modeling_options']

        # Analysis
        if self.options['modeling_options']['flags']['blade'] and bool(self.fst_vt['Fst']['CompAero']):
            outputs = self.get_blade_loading(inputs, outputs)
            
        if self.options['modeling_options']['flags']['tower']:
            outputs = self.get_tower_loading(inputs, outputs)
            
        # SubDyn is only supported in Level3: linearization in OpenFAST will be available in 3.0.0
        if modopt['flags']['monopile']:
            outputs = self.get_monopile_loading(inputs, outputs)

        # If DLC 1.1 not used, calculate_AEP will just compute average power of simulations
        outputs = self.calculate_AEP(case_list, dlc_generator, discrete_inputs, outputs)

        outputs = self.get_weighted_DELs(dlc_generator, inputs, discrete_inputs, outputs)
        
        outputs = self.get_control_measures(inputs, outputs)

        if modopt['flags']['floating'] or (modopt['OpenFAST']['from_openfast'] and self.fst_vt['Fst']['CompMooring']>0):
            outputs = self.get_floating_measures(inputs, outputs)

        # Did any OpenFAST runs fail?
        if modopt['OpenFAST']['flag']:
            if any(self.cruncher.summary_stats['openfast_failed']['mean'] > 0):
                outputs['openfast_failed'] = 2

        # # Did any OpenFAST runs fail?
        # if any(summary_stats['openfast_failed']['mean'] > 0):
        #     outputs['openfast_failed'] = 2

        # Save Data
        if modopt['General']['openfast_configuration']['save_timeseries']:
            self.save_timeseries()

        if modopt['General']['openfast_configuration']['save_iterations']:
            self.save_iterations(discrete_outputs)

        # Open loop to closed loop error, move this to before save_timeseries when finished
        if modopt['OL2CL']['flag']:
            outputs = self.get_OL2CL_error(outputs)

    def get_blade_loading(self, inputs, outputs):
        """
        Find the spanwise loading along the blade span.

        Parameters
        ----------
        sum_stats : pd.DataFrame
        extreme_table : dict
        """
        sum_stats = self.cruncher.summary_stats
        extreme_table = self.cruncher.extremes
        
        # Determine maximum deflection magnitudes
        if self.n_blades == 2:
            defl_mag = [max(sum_stats['TipDxc1']['max']), max(sum_stats['TipDxc2']['max'])]
        else:
            defl_mag = [max(sum_stats['TipDxc1']['max']), max(sum_stats['TipDxc2']['max']), max(sum_stats['TipDxc3']['max'])]
        # Get the maximum out of plane blade deflection
        outputs["max_TipDxc"] = np.max(defl_mag)

        # Return moments around x and y and axial force along blade span at instance of largest flapwise bending moment at each node
        My_chans = ["RootMyb", "Spn1MLyb", "Spn2MLyb", "Spn3MLyb", "Spn4MLyb", "Spn5MLyb", "Spn6MLyb", "Spn7MLyb", "Spn8MLyb", "Spn9MLyb"]
        Mx_chans = ["RootMxb", "Spn1MLxb", "Spn2MLxb", "Spn3MLxb", "Spn4MLxb", "Spn5MLxb", "Spn6MLxb", "Spn7MLxb", "Spn8MLxb", "Spn9MLxb"]
        Fz_chans = ["RootFzb", "Spn1FLzb", "Spn2FLzb", "Spn3FLzb", "Spn4FLzb", "Spn5FLzb", "Spn6FLzb", "Spn7FLzb", "Spn8FLzb", "Spn9FLzb"]
            
        Fz = []
        Mx = []
        My = []
        for My_chan,Mx_chan,Fz_chan in zip(My_chans, Mx_chans, Fz_chans):
            if self.n_blades == 2:
                bld_idx_max = np.argmax([max(sum_stats[My_chan+'1']['max']), max(sum_stats[My_chan+'2']['max'])])
            else:
                bld_idx_max = np.argmax([max(sum_stats[My_chan+'1']['max']), max(sum_stats[My_chan+'2']['max']), max(sum_stats[My_chan+'3']['max'])])
            My_max_chan = My_chan + str(bld_idx_max+1)
            My.append(extreme_table[My_max_chan][np.argmax(sum_stats[My_max_chan]['max'])][My_chan+str(bld_idx_max+1)])
            Mx.append(extreme_table[My_max_chan][np.argmax(sum_stats[My_max_chan]['max'])][Mx_chan+str(bld_idx_max+1)])
            Fz.append(extreme_table[My_max_chan][np.argmax(sum_stats[My_max_chan]['max'])][Fz_chan+str(bld_idx_max+1)])


        if np.any(np.isnan(Fz)):
            logger.warning('WARNING: nans found in Fz extremes')
            Fz[np.isnan(Fz)] = 0.0
        if np.any(np.isnan(Mx)):
            logger.warning('WARNING: nans found in Mx extremes')
            Mx[np.isnan(Mx)] = 0.0
        if np.any(np.isnan(My)):
            logger.warning('WARNING: nans found in My extremes')
            My[np.isnan(My)] = 0.0
        spline_Fz = PchipInterpolator(np.hstack((self.R_out_ED_bl, inputs['Rtip'])), np.hstack((Fz, 0.)))
        spline_Mx = PchipInterpolator(np.hstack((self.R_out_ED_bl, inputs['Rtip'])), np.hstack((Mx, 0.)))
        spline_My = PchipInterpolator(np.hstack((self.R_out_ED_bl, inputs['Rtip'])), np.hstack((My, 0.)))

        r = inputs['r']
        Fz_out = spline_Fz(r).flatten()
        Mx_out = spline_Mx(r).flatten()
        My_out = spline_My(r).flatten()

        outputs['blade_maxTD_Mx'] = Mx_out
        outputs['blade_maxTD_My'] = My_out
        outputs['blade_maxTD_Fz'] = Fz_out

        # Determine maximum root moment
        if self.n_blades == 2:
            blade_root_flap_moment = max([max(sum_stats['RootMyb1']['max']), max(sum_stats['RootMyb2']['max'])])
            blade_root_oop_moment  = max([max(sum_stats['RootMyc1']['max']), max(sum_stats['RootMyc2']['max'])])
            blade_root_tors_moment  = max([max(sum_stats['RootMzb1']['max']), max(sum_stats['RootMzb2']['max'])])
        else:
            blade_root_flap_moment = max([max(sum_stats['RootMyb1']['max']), max(sum_stats['RootMyb2']['max']), max(sum_stats['RootMyb3']['max'])])
            blade_root_oop_moment  = max([max(sum_stats['RootMyc1']['max']), max(sum_stats['RootMyc2']['max']), max(sum_stats['RootMyc3']['max'])])
            blade_root_tors_moment  = max([max(sum_stats['RootMzb1']['max']), max(sum_stats['RootMzb2']['max']), max(sum_stats['RootMzb3']['max'])])
        outputs['max_RootMyb'] = blade_root_flap_moment
        outputs['max_RootMyc'] = blade_root_oop_moment
        outputs['max_RootMzb'] = blade_root_tors_moment

        ## Get hub moments and forces in the non-rotating frame
        outputs['hub_Fxyz'] = np.array([extreme_table['LSShftF'][np.argmax(sum_stats['LSShftF']['max'])]['RotThrust'],
                                        extreme_table['LSShftF'][np.argmax(sum_stats['LSShftF']['max'])]['LSShftFys'],
                                        extreme_table['LSShftF'][np.argmax(sum_stats['LSShftF']['max'])]['LSShftFzs']])*1.e3
        outputs['hub_Mxyz'] = np.array([extreme_table['LSShftM'][np.argmax(sum_stats['LSShftM']['max'])]['RotTorq'],
                                        extreme_table['LSShftM'][np.argmax(sum_stats['LSShftM']['max'])]['LSSTipMys'],
                                        extreme_table['LSShftM'][np.argmax(sum_stats['LSShftM']['max'])]['LSSTipMzs']])*1.e3
        
        # Aero-only for WISDEM (outputs are in N and N-m)
        outputs['hub_Fxyz_aero'] = np.array([extreme_table['RtFldF'][np.argmax(sum_stats['RtFldF']['max'])]['RtFldFxh'],
                                             extreme_table['RtFldF'][np.argmax(sum_stats['RtFldF']['max'])]['RtFldFyh'],
                                             extreme_table['RtFldF'][np.argmax(sum_stats['RtFldF']['max'])]['RtFldFzh']])
        outputs['hub_Mxyz_aero'] = np.array([extreme_table['RtFldM'][np.argmax(sum_stats['RtFldM']['max'])]['RtFldMxh'],
                                             extreme_table['RtFldM'][np.argmax(sum_stats['RtFldM']['max'])]['RtFldMyh'],
                                             extreme_table['RtFldM'][np.argmax(sum_stats['RtFldM']['max'])]['RtFldMzh']])

        ## Post process aerodynamic data
        # Angles of attack - max, std, mean
        blade1_chans_aoa = ["B1N1Alpha", "B1N2Alpha", "B1N3Alpha", "B1N4Alpha", "B1N5Alpha", "B1N6Alpha", "B1N7Alpha", "B1N8Alpha", "B1N9Alpha"]
        blade2_chans_aoa = ["B2N1Alpha", "B2N2Alpha", "B2N3Alpha", "B2N4Alpha", "B2N5Alpha", "B2N6Alpha", "B2N7Alpha", "B2N8Alpha", "B2N9Alpha"]
        aoa_max_B1  = [np.max(sum_stats[var]['max'])    for var in blade1_chans_aoa]
        aoa_mean_B1 = [np.mean(sum_stats[var]['mean'])  for var in blade1_chans_aoa]
        aoa_std_B1  = [np.mean(sum_stats[var]['std'])   for var in blade1_chans_aoa]
        aoa_max_B2  = [np.max(sum_stats[var]['max'])    for var in blade2_chans_aoa]
        aoa_mean_B2 = [np.mean(sum_stats[var]['mean'])  for var in blade2_chans_aoa]
        aoa_std_B2  = [np.mean(sum_stats[var]['std'])   for var in blade2_chans_aoa]
        if self.n_blades == 2:
            spline_aoa_max      = PchipInterpolator(self.R_out_AD, np.max([aoa_max_B1, aoa_max_B2], axis=0))
            spline_aoa_std      = PchipInterpolator(self.R_out_AD, np.mean([aoa_std_B1, aoa_std_B2], axis=0))
            spline_aoa_mean     = PchipInterpolator(self.R_out_AD, np.mean([aoa_mean_B1, aoa_mean_B2], axis=0))
        elif self.n_blades == 3:
            blade3_chans_aoa    = ["B3N1Alpha", "B3N2Alpha", "B3N3Alpha", "B3N4Alpha", "B3N5Alpha", "B3N6Alpha", "B3N7Alpha", "B3N8Alpha", "B3N9Alpha"]
            aoa_max_B3          = [np.max(sum_stats[var]['max'])    for var in blade3_chans_aoa]
            aoa_mean_B3         = [np.mean(sum_stats[var]['mean'])  for var in blade3_chans_aoa]
            aoa_std_B3          = [np.mean(sum_stats[var]['std'])   for var in blade3_chans_aoa]
            spline_aoa_max      = PchipInterpolator(self.R_out_AD, np.max([aoa_max_B1, aoa_max_B2, aoa_max_B3], axis=0))
            spline_aoa_std      = PchipInterpolator(self.R_out_AD, np.mean([aoa_max_B1, aoa_std_B2, aoa_std_B3], axis=0))
            spline_aoa_mean     = PchipInterpolator(self.R_out_AD, np.mean([aoa_mean_B1, aoa_mean_B2, aoa_mean_B3], axis=0))
        else:
            raise Exception('The calculations only support 2 or 3 bladed rotors')

        outputs['max_aoa']  = spline_aoa_max(r)
        outputs['std_aoa']  = spline_aoa_std(r)
        outputs['mean_aoa'] = spline_aoa_mean(r)

        return outputs

    def get_tower_loading(self, inputs, outputs):
        """
        Find the loading along the tower height.

        Parameters
        ----------
        sum_stats : pd.DataFrame
        extreme_table : dict
        """
        sum_stats = self.cruncher.summary_stats
        extreme_table = self.cruncher.extremes

        tower_chans_Fx = ["TwrBsFxt", "TwHt1FLxt", "TwHt2FLxt", "TwHt3FLxt", "TwHt4FLxt", "TwHt5FLxt", "TwHt6FLxt", "TwHt7FLxt", "TwHt8FLxt", "TwHt9FLxt", "YawBrFxp"]
        tower_chans_Fy = ["TwrBsFyt", "TwHt1FLyt", "TwHt2FLyt", "TwHt3FLyt", "TwHt4FLyt", "TwHt5FLyt", "TwHt6FLyt", "TwHt7FLyt", "TwHt8FLyt", "TwHt9FLyt", "YawBrFyp"]
        tower_chans_Fz = ["TwrBsFzt", "TwHt1FLzt", "TwHt2FLzt", "TwHt3FLzt", "TwHt4FLzt", "TwHt5FLzt", "TwHt6FLzt", "TwHt7FLzt", "TwHt8FLzt", "TwHt9FLzt", "YawBrFzp"]
        tower_chans_Mx = ["TwrBsMxt", "TwHt1MLxt", "TwHt2MLxt", "TwHt3MLxt", "TwHt4MLxt", "TwHt5MLxt", "TwHt6MLxt", "TwHt7MLxt", "TwHt8MLxt", "TwHt9MLxt", "YawBrMxp"]
        tower_chans_My = ["TwrBsMyt", "TwHt1MLyt", "TwHt2MLyt", "TwHt3MLyt", "TwHt4MLyt", "TwHt5MLyt", "TwHt6MLyt", "TwHt7MLyt", "TwHt8MLyt", "TwHt9MLyt", "YawBrMyp"]
        tower_chans_Mz = ["TwrBsMzt", "TwHt1MLzt", "TwHt2MLzt", "TwHt3MLzt", "TwHt4MLzt", "TwHt5MLzt", "TwHt6MLzt", "TwHt7MLzt", "TwHt8MLzt", "TwHt9MLzt", "YawBrMzp"]

        fatb_max_chan   = "TwrBsMyt"
        fatb_max = np.max(sum_stats[fatb_max_chan]['max'])
        idx      = np.argmax(sum_stats[fatb_max_chan]['max'])
        # Get the maximum fore-aft moment at tower base
        outputs["max_TwrBsMyt"] = fatb_max
        outputs["max_TwrBsMyt_ratio"] = fatb_max / self.options['opt_options']['constraints']['control']['Max_TwrBsMyt']['max']
        # Return forces and moments along tower height at instance of largest fore-aft tower base moment
        Fx = [extreme_table[fatb_max_chan][idx][var] for var in tower_chans_Fx]
        Fy = [extreme_table[fatb_max_chan][idx][var] for var in tower_chans_Fy]
        Fz = [extreme_table[fatb_max_chan][idx][var] for var in tower_chans_Fz]
        Mx = [extreme_table[fatb_max_chan][idx][var] for var in tower_chans_Mx]
        My = [extreme_table[fatb_max_chan][idx][var] for var in tower_chans_My]
        Mz = [extreme_table[fatb_max_chan][idx][var] for var in tower_chans_Mz]

        # Spline results on tower basic grid
        spline_Fx      = PchipInterpolator(self.Z_out_ED_twr, Fx)
        spline_Fy      = PchipInterpolator(self.Z_out_ED_twr, Fy)
        spline_Fz      = PchipInterpolator(self.Z_out_ED_twr, Fz)
        spline_Mx      = PchipInterpolator(self.Z_out_ED_twr, Mx)
        spline_My      = PchipInterpolator(self.Z_out_ED_twr, My)
        spline_Mz      = PchipInterpolator(self.Z_out_ED_twr, Mz)

        z_full = inputs['tower_z_full']
        z_sec, _ = util.nodal2sectional(z_full)
        z = (z_sec - z_sec[0]) / (z_sec[-1] - z_sec[0])

        outputs['tower_maxMy_Fx'] = spline_Fx(z)
        outputs['tower_maxMy_Fy'] = spline_Fy(z)
        outputs['tower_maxMy_Fz'] = spline_Fz(z)
        outputs['tower_maxMy_Mx'] = spline_Mx(z)
        outputs['tower_maxMy_My'] = spline_My(z)
        outputs['tower_maxMy_Mz'] = spline_Mz(z)
        
        return outputs

    def get_monopile_loading(self, inputs, outputs):
        """
        Find the loading along the monopile length.

        Parameters
        ----------
        sum_stats : pd.DataFrame
        extreme_table : dict
        """
        sum_stats = self.cruncher.summary_stats
        extreme_table = self.cruncher.extremes

        monopile_chans_Fx = []
        monopile_chans_Fy = []
        monopile_chans_Fz = []
        monopile_chans_Mx = []
        monopile_chans_My = []
        monopile_chans_Mz = []
        k=1
        for i in range(len(self.Z_out_SD_mpl)):
            if k==len(self.fst_vt['SubDyn']['NodeCnt']):
                Node=2
            else:
                Node=1
            monopile_chans_Fx += [f"M{k}N{Node}FKxe"]
            monopile_chans_Fy += [f"M{k}N{Node}FKye"]
            monopile_chans_Fz += [f"M{k}N{Node}FKze"]
            monopile_chans_Mx += [f"M{k}N{Node}MKxe"]
            monopile_chans_My += [f"M{k}N{Node}MKye"]
            monopile_chans_Mz += [f"M{k}N{Node}MKze"]
            k+=1

        # # Get the maximum of signal M1N1MKye
        max_chan = "M1N1MKye"
        outputs["max_M1N1MKye"] = np.max(sum_stats[max_chan]['max'])
        idx = np.argmax(sum_stats[max_chan]['max'])
        # # Return forces and moments along monopile at instance of largest fore-aft tower base moment
        Fx = [extreme_table[max_chan][idx][var] for var in monopile_chans_Fx]
        Fy = [extreme_table[max_chan][idx][var] for var in monopile_chans_Fy]
        Fz = [extreme_table[max_chan][idx][var] for var in monopile_chans_Fz]
        Mx = [extreme_table[max_chan][idx][var] for var in monopile_chans_Mx]
        My = [extreme_table[max_chan][idx][var] for var in monopile_chans_My]
        Mz = [extreme_table[max_chan][idx][var] for var in monopile_chans_Mz]

        # # Spline results on grid of channel locations along the monopile
        spline_Fx      = PchipInterpolator(self.Z_out_SD_mpl, Fx)
        spline_Fy      = PchipInterpolator(self.Z_out_SD_mpl, Fy)
        spline_Fz      = PchipInterpolator(self.Z_out_SD_mpl, Fz)
        spline_Mx      = PchipInterpolator(self.Z_out_SD_mpl, Mx)
        spline_My      = PchipInterpolator(self.Z_out_SD_mpl, My)
        spline_Mz      = PchipInterpolator(self.Z_out_SD_mpl, Mz)

        z_full = inputs['monopile_z_full']
        z_sec, _ = util.nodal2sectional(z_full)
        z = (z_sec - z_sec[0]) / (z_sec[-1] - z_sec[0])

        # SubDyn reports in N, but ElastoDyn and units here report in kN, so scale by 0.001
        outputs['monopile_maxMy_Fx'] = 1e-3*spline_Fx(z)
        outputs['monopile_maxMy_Fy'] = 1e-3*spline_Fy(z)
        outputs['monopile_maxMy_Fz'] = 1e-3*spline_Fz(z)
        outputs['monopile_maxMy_Mx'] = 1e-3*spline_Mx(z)
        outputs['monopile_maxMy_My'] = 1e-3*spline_My(z)
        outputs['monopile_maxMy_Mz'] = 1e-3*spline_Mz(z)

        return outputs

    def calculate_AEP(self, case_list, dlc_generator, discrete_inputs, outputs):
        """
        Calculates annual energy production of the relevant DLCs in `case_list`.

        Parameters
        ----------
        sum_stats : pd.DataFrame
        case_list : list
        dlc_list : list
        """
        ## Get AEP and power curve

        # determine which dlc will be used for the powercurve calculations, allows using dlc 1.1 if specific power curve calculations were not run
        sum_stats = self.cruncher.summary_stats

        modopts = self.options['modeling_options']
        DLCs = [i_dlc['DLC'] for i_dlc in modopts['DLC_driver']['DLCs']]
        if 'AEP' in DLCs:
            DLC_label_for_AEP = 'AEP'
        else:
            DLC_label_for_AEP = '1.1'
            logger.warning('WARNING: DLC 1.1 is being used for AEP calculations.  Use the AEP DLC for more accurate wind modeling with constant TI.')

        idx_pwrcrv = []
        U = []
        for i_case in range(dlc_generator.n_cases):
            if dlc_generator.cases[i_case].label == DLC_label_for_AEP:
                idx_pwrcrv.append(i_case)
                U.append(dlc_generator.cases[i_case].URef)

        if len(U) > 0:
            self.cruncher.set_probability_turbine_class(U, discrete_inputs['turbine_class'], idx=idx_pwrcrv)

        # Skip if we're not running with aerodynamics or controls/generator
        if not self.fst_vt['Fst']['CompAero'] or not self.fst_vt['Fst']['CompServo']:
            return outputs
            
        AEP, _ = self.cruncher.compute_aep("GenPwr", idx=idx_pwrcrv)
        outputs['AEP'] = AEP

        if len(idx_pwrcrv) > 0:
            sum_stats = sum_stats.iloc[idx_pwrcrv]
            outputs['V_out'] = np.unique(U)
            prob = self.cruncher.prob[idx_pwrcrv]
        else:
            outputs['V_out'] = dlc_generator.cases[0].URef
            prob = self.cruncher.prob
            logger.warning('WARNING: OpenFAST is not run using DLC AEP, 1.1, or 1.2. AEP cannot be estimated well. Using average power instead.')

        if len(U) == 1:
            logger.warning('WARNING: OpenFAST is run at a single wind speed. AEP cannot be estimated. Using average power instead.')
            
        # Calculate AEP and Performance Data
        outputs['Cp_out'] = np.sum(prob * sum_stats['RtFldCp']['mean'])
        outputs['Ct_out'] = np.sum(prob * sum_stats['RtFldCt']['mean'])
        outputs['Omega_out'] = np.sum(prob * sum_stats['RotSpeed']['mean'])
        outputs['pitch_out'] = np.sum(prob * sum_stats['BldPitch1']['mean'])
        if self.fst_vt['Fst']['CompServo'] == 1:
            outputs['P_out'] = np.sum(prob * sum_stats['GenPwr']['mean']) * 1e3

        return outputs

    def get_weighted_DELs(self, dlc_generator, inputs, discrete_inputs, outputs):
        modopt = self.options['modeling_options']
        fatigue_dlc_operation = ['1.2', '3.1', '4.1']
        fatigue_dlc_parked = ['6.4']
        fatigue_dlc_fault = ['2.4', '7.2']
        fatigue_dlcs = fatigue_dlc_operation + fatigue_dlc_parked + fatigue_dlc_fault
        
        # See if we have fatigue DLCs
        U = np.zeros(dlc_generator.n_cases)
        ifat = []
        iop = []
        inonop = []
        ifault = []
        for k in range(dlc_generator.n_cases):
            U[k] = dlc_generator.cases[k].URef
            
            if str(dlc_generator.cases[k].label) in fatigue_dlcs:
                ifat.append( k )
                if str(dlc_generator.cases[k].label) in fatigue_dlc_operation:
                    iop.append( k )
                elif str(dlc_generator.cases[k].label) in fatigue_dlc_parked:
                    inonop.append( k )
                elif str(dlc_generator.cases[k].label) in fatigue_dlc_fault:
                    ifault.append( k )

        # If fatigue DLCs are present, then limit analysis to those only
        if len(ifat) > 0:
            U = U[ifat]
        
        # Get wind distribution probabilities, make sure they are normalized
        self.cruncher.set_probability_turbine_class(U, discrete_inputs['turbine_class'], idx=ifat)

        # Scale all DELs and damage by probability and collapse over the various DLCs (inner dot product)
        dels_total, damage_total = self.cruncher.compute_total_fatigue(lifetime=inputs['lifetime'],
                                                                       idx=iop, idx_park=inonop, idx_fault=ifault, n_fault=10)
        dels_total = dels_total.loc['Weighted']
        damage_total = damage_total.loc['Weighted']
        
        # Standard DELs for blade root and tower base
        outputs['DEL_RootMyb'] = np.max([dels_total[f'RootMyb{k+1}'] for k in range(self.n_blades)])
        outputs['DEL_TwrBsMyt'] = dels_total['TwrBsM']
        outputs['DEL_TwrBsMyt_ratio'] = dels_total['TwrBsM']/self.options['opt_options']['constraints']['control']['DEL_TwrBsMyt']['max']
            
        # Compute total fatigue damage in spar caps at blade root and trailing edge at max chord location
        if not modopt['OpenFAST']['from_openfast']:
            for k in range(1,self.n_blades+1):
                for u in ['U','L']:
                    damage_total[f'BladeRootSpar{u}_Axial{k}'] = (damage_total[f'RootSpar{u}_Fzb{k}'] +
                                                                  damage_total[f'RootSpar{u}_Mxb{k}'] +
                                                                  damage_total[f'RootSpar{u}_Myb{k}'])
                    damage_total[f'BladeMaxcTE{u}_Axial{k}'] = (damage_total[f'Spn2te{u}_FLzb{k}'] +
                                                                damage_total[f'Spn2te{u}_MLxb{k}'] +
                                                                damage_total[f'Spn2te{u}_MLyb{k}'])

            # Compute total fatigue damage in low speed shaft, tower base, monopile base
            # (Really these channel components should be added to togther to compute stress before rainflow counting,
            # but haven't figured out how to do that via 'calculate_channel' in streaming mode in pcrunch)
            damage_total['LSSAxial'] = damage_total['LSShftAxFxa'] + damage_total['LSShftAxMyza']
            damage_total['LSSShear'] = damage_total['LSShftAxFyza'] + damage_total['LSShftAxMxa']
            damage_total['TowerBaseAxial'] = damage_total['TwrBsAxFzt'] + damage_total['TwrBsAxMxyt']
            damage_total['TowerBaseShear'] = damage_total['TwrBsAxFxyt'] + damage_total['TwrBsAxMzt']
            if modopt['flags']['monopile']:
                damage_total['MonopileBaseAxial'] = damage_total['M1N1AxFKze'] + damage_total['M1N1AxMKxye']
                damage_total['MonopileBaseShear'] = damage_total['M1N1AxFKxye'] + damage_total['M1N1AxMKze']
            else:
                damage_total['MonopileBaseAxial'] = damage_total['MonopileBaseShear'] = 0.0

            # Assemble damages
            outputs['damage_blade_root_sparU'] = np.max([damage_total[f'BladeRootSparU_Axial{k+1}'] for k in range(self.n_blades)])
            outputs['damage_blade_root_sparL'] = np.max([damage_total[f'BladeRootSparL_Axial{k+1}'] for k in range(self.n_blades)])
            outputs['damage_blade_maxc_teU'] = np.max([damage_total[f'BladeMaxcTEU_Axial{k+1}'] for k in range(self.n_blades)])
            outputs['damage_blade_maxc_teL'] = np.max([damage_total[f'BladeMaxcTEL_Axial{k+1}'] for k in range(self.n_blades)])
            outputs['damage_lss'] = np.max( [damage_total['LSSAxial'], damage_total['LSSShear']] )
            outputs['damage_tower_base'] = np.max( [damage_total['TowerBaseAxial'], damage_total['TowerBaseShear']] )
            outputs['damage_monopile_base'] = np.max( [damage_total['MonopileBaseAxial'], damage_total['MonopileBaseShear']] )

            # Log damages
            if self.options['opt_options']['constraints']['damage']['tower_base']['log']:
                outputs['damage_tower_base'] = np.log(outputs['damage_tower_base'])

        return outputs

    def get_control_measures(self, inputs, outputs):
        '''
        calculate control measures:
            - rotor_overspeed

        given:
            - sum_stats : pd.DataFrame
        '''
        nblades = self.fst_vt['ElastoDyn']['NumBl']
        chanmax = [f'dBldPitch{k+1}' for k in range(nblades)]
        chanmax += ['GenSpeed','NcIMUTA']   # Note: this order needs to be maintained for the indexing below to work
        maxes   = self.cruncher.get_load_rankings(chanmax, ['abs'])
        
        # rotor overspeed
        max_gen_speed = maxes['val'].loc[maxes['channel'] == 'GenSpeed'].values[0]
        outputs['rotor_overspeed'] = (max_gen_speed * np.pi/30. / self.fst_vt['DISCON_in']['PC_RefSpd'] ) - 1.0     # Convert to rad/s (like DISCON) and normalize

        # nacelle accelleration
        outputs['max_nac_accel'] = maxes['val'].loc[maxes['channel'] == 'NcIMUTA'].values[0]

        # Pitch rates
        max_pitch_rates = maxes['val'].to_numpy()[:nblades]
        outputs['max_pitch_rate_sim'] = max_pitch_rates.max() / np.rad2deg(self.fst_vt['DISCON_in']['PC_MaxRat'])        # normalize by ROSCO pitch rate
        
        # pitch travel and duty cycle
        if self.options['modeling_options']['General']['openfast_configuration']['keep_time']:
            tot_time = 0
            tot_travel = 0
            num_dir_changes = 0
            max_pitch_rates = [0,0,0]
            for i_ts in range(self.cruncher.noutputs):
                iout = self.cruncher.outputs[i_ts].copy()
                iout.trim_data(self.TStart[i_ts], self.TMax[i_ts])
                
                # total time
                tot_time += iout.elapsed_time
                
                for i_blade in range(nblades):
                    # total pitch travel (\int |\dot{\frac{d\theta}{dt}| dt)
                    tot_travel += iout.total_travel(f'BldPitch{i_blade+1}')

                    # number of direction changes on each blade
                    num_dir_changes += 0.5 * np.sum(np.abs(np.diff(np.sign(iout[f'dBldPitch{i_blade+1}']))))

            # Normalize by number of blades, total time
            outputs['avg_pitch_travel'] = tot_travel / nblades / tot_time
            outputs['pitch_duty_cycle'] = num_dir_changes / nblades / tot_time

        else:
            logger.warning('openmdao_openfast warning: avg_pitch_travel, and pitch_duty_cycle require keep_time = True')

        return outputs

    def get_floating_measures(self, inputs, outputs):
        '''
        calculate floating measures:
            - Std_PtfmPitch (max over all dlcs if constraint, mean otheriwse)
            - Max_PtfmPitch

        given:
            - sum_stats : pd.DataFrame
        '''
        sum_stats = self.cruncher.summary_stats

        if self.options['opt_options']['constraints']['control']['Std_PtfmPitch']['flag']:
            outputs['Std_PtfmPitch'] = np.max(sum_stats['PtfmPitch']['std'])
        else:
            # Let's just average the standard deviation of PtfmPitch for now
            # TODO: weight based on WS distribution, or something else
            outputs['Std_PtfmPitch'] = np.mean(sum_stats['PtfmPitch']['std'])

        outputs['Max_PtfmPitch']  = np.max(sum_stats['PtfmPitch']['max'])

        # Max platform offset        
        outputs['Max_Offset'] = np.max(sum_stats['PtfmOffset']['max'])

        return outputs

    def get_OL2CL_error(self, outputs):
        ol_case_names = [os.path.join(
            weis_dir,
            self.options['modeling_options']['OL2CL']['trajectory_dir'],
            case_name + '.p'
        ) for case_name in case_naming(self.options['modeling_options']['DLC_driver']['n_cases'],'oloc')]

        rms_pitch_error = np.full(self.cruncher.noutputs, fill_value=1000.)
        for i_ts in range(self.cruncher.noutputs):
            # Get closed loop timeseries
            cl_ts = self.cruncher.outputs[i_ts]

            # Get open loop timeseries
            ol_ts = pd.read_pickle(ol_case_names[i_ts])

            # resample OL timeseries to match closed loop timeseries
            ol_resample = np.interp(cl_ts['Time'], ol_ts['Time'], ol_ts['BldPitch1'])

            # difference between open loop and closed loop (deg.)
            pitch_error = cl_ts['BldPitch1'] - ol_resample

            rms_pitch_error[i_ts] = np.sqrt(np.mean(pitch_error**2))

            if self.options['modeling_options']['OL2CL']['save_error']:
                save_dir = os.path.join(self.FAST_runDirectory,'iteration_'+str(self.of_inumber),'timeseries')
                pitch_error.to_pickle(os.path.join(save_dir,'pitch_error_'+ str(i_ts) + '.p'))

        # Average over DLCs and return, TODO: weight in future?  only works for a few wind speeds currently
        outputs['OL2CL_pitch'] = np.mean(rms_pitch_error)
        return outputs


    def get_ac_axis(self, inputs):
        
        # Get the absolute offset between pitch axis (rotation center) and aerodynamic center
        ch_offset = inputs['chord'] * (inputs['ac'] - inputs['le_location'])
        # Rotate it by the twist using the AD15 coordinate system
        x , y = util.rotate(0., 0., 0., ch_offset, -np.deg2rad(inputs['theta']))
        # Apply offset to determine the AC axis
        BlCrvAC = inputs['ref_axis_blade'][:,0] + x
        BlSwpAC = inputs['ref_axis_blade'][:,1] + y
        
        return BlCrvAC, BlSwpAC
    

    def write_FAST(self, fst_vt):
        writer                   = InputWriter_OpenFAST()
        writer.fst_vt            = fst_vt
        writer.FAST_runDirectory = self.FAST_runDirectory
        writer.FAST_namingOut    = self.FAST_namingOut
        writer.execute()

    def writeCpsurfaces(self, inputs):

        modopt = self.options['modeling_options']
        FASTpref  = modopt['openfast']['FASTpref']
        file_name = os.path.join(FASTpref['file_management']['FAST_runDirectory'], FASTpref['file_management']['FAST_namingOut'] + '_Cp_Ct_Cq.dat')

        # Write Cp-Ct-Cq-TSR tables file
        n_pitch = len(inputs['pitch_vector'])
        n_tsr   = len(inputs['tsr_vector'])
        n_U     = len(inputs['U_vector'])

        file = open(file_name,'w')
        file.write('# ------- Rotor performance tables ------- \n')
        file.write('# ------------ Written using AeroElasticSE with data from CCBlade ------------\n')
        file.write('\n')
        file.write('# Pitch angle vector - x axis (matrix columns) (deg)\n')
        for i in range(n_pitch):
            file.write('%.2f   ' % inputs['pitch_vector'][i])
        file.write('\n# TSR vector - y axis (matrix rows) (-)\n')
        for i in range(n_tsr):
            file.write('%.2f   ' % inputs['tsr_vector'][i])
        file.write('\n# Wind speed vector - z axis (m/s)\n')
        for i in range(n_U):
            file.write('%.2f   ' % inputs['U_vector'][i])
        file.write('\n')

        file.write('\n# Power coefficient\n\n')

        for i in range(n_U):
            for j in range(n_tsr):
                for k in range(n_pitch):
                    file.write('%.5f   ' % inputs['Cp_aero_table'][j,k,i])
                file.write('\n')
            file.write('\n')

        file.write('\n#  Thrust coefficient\n\n')
        for i in range(n_U):
            for j in range(n_tsr):
                for k in range(n_pitch):
                    file.write('%.5f   ' % inputs['Ct_aero_table'][j,k,i])
                file.write('\n')
            file.write('\n')

        file.write('\n# Torque coefficient\n\n')
        for i in range(n_U):
            for j in range(n_tsr):
                for k in range(n_pitch):
                    file.write('%.5f   ' % inputs['Cq_aero_table'][j,k,i])
                file.write('\n')
            file.write('\n')

        file.close()


        return file_name

    def save_timeseries(self):
        '''
        Save ALL the timeseries: each iteration and openfast run thereof
        '''

        # Make iteration directory
        save_dir = os.path.join(self.FAST_runDirectory,'iteration_'+str(self.of_inumber),'timeseries')
        os.makedirs(save_dir, exist_ok=True)

        # Save each timeseries as a pickled dataframe
        for i_ts in range(self.cruncher.noutputs):
            self.cruncher.outputs[i_ts].save( os.path.join(save_dir,f'{self.FAST_namingOut}_{i_ts}.p'))

    def save_iterations(self, discrete_outputs):
        '''
        Save summary stats, DELs of each iteration
        '''
        sum_stats = self.cruncher.summary_stats
        DELs = self.cruncher.dels
        
        # Make iteration directory
        save_dir = os.path.join(self.FAST_runDirectory,'iteration_'+str(self.of_inumber))
        os.makedirs(save_dir, exist_ok=True)

        # Save dataframes as pickles
        sum_stats.to_pickle(os.path.join(save_dir,'summary_stats.p'))
        DELs.to_pickle(os.path.join(save_dir,'DELs.p'))

        # Save fst_vt as pickle
        with open(os.path.join(save_dir,'fst_vt.p'), 'wb') as f:
            pickle.dump(self.fst_vt,f)

        discrete_outputs['ts_out_dir'] = save_dir

def apply_olaf_parameters(dlc_generator,fst_vt):
    '''
    Apply OLAF parameters using wind speed, rotor speed, and rotor radius
    Parameters are applied for each case, if Wake_Mod = 3

    This method requires that the case inputs have been generated for each case in dlc_generator

    OLAF parameters will be appended to proper openfast_case_input for each dlc
    '''

    # Loop over cases
    for case_input in dlc_generator.openfast_case_inputs:

        min_TMax = min(case_input[('Fst', 'TMax')]['vals'])

        # find group with wind_speed
        wind_group = case_input[('InflowWind', 'HWindSpeed')]['group']

        wind_speeds = case_input[('InflowWind', 'HWindSpeed')]['vals']
        rotor_speeds = case_input[('ElastoDyn', 'RotSpeed')]['vals']

        dt_fvw = len(wind_speeds) * [None]
        tMin = len(wind_speeds) * [None]
        nNWPanels = len(wind_speeds) * [None]
        nNWPanelsFree = len(wind_speeds) * [None]
        nFWPanels = len(wind_speeds) * [None]
        nFWPanelsFree = len(wind_speeds) * [None]

        for i_case in range(len(wind_speeds)):
            dt_fvw[i_case], tMin[i_case], nNWPanels[i_case], nNWPanelsFree[i_case], nFWPanels[i_case], nFWPanelsFree[i_case] = OLAFParams(rotor_speeds[i_case], wind_speeds[i_case], fst_vt['ElastoDyn']['TipRad'])

            # Check that runs are long enough
            if tMin[i_case] > min_TMax:
                logger.warning("OLAF runs are too short in time, the wake is not at convergence")
            
            case_input[("AeroDyn","OLAF","DTfvw")] = {'vals': dt_fvw, 'group': wind_group}
            case_input[("AeroDyn","OLAF","nNWPanels")] = {'vals': nNWPanels, 'group': wind_group}
            case_input[("AeroDyn","OLAF","nNWPanelsFree")] = {'vals': nNWPanelsFree, 'group': wind_group}
            case_input[("AeroDyn","OLAF","nFWPanels")] = {'vals': nFWPanels, 'group': wind_group}
            case_input[("AeroDyn","OLAF","nFWPanelsFree")] = {'vals': nFWPanelsFree, 'group': wind_group}<|MERGE_RESOLUTION|>--- conflicted
+++ resolved
@@ -972,20 +972,6 @@
         fst_vt['ElastoDyn']['GBRatio']    = inputs['gearbox_ratio'][0]
 
         # Update ServoDyn
-<<<<<<< HEAD
-        fst_vt['ServoDyn']['GenEff']       = float(inputs['generator_efficiency'][0]/inputs['gearbox_efficiency'][0]) * 100.
-        fst_vt['ServoDyn']['PitManRat(1)'] = float(inputs['max_pitch_rate'][0])
-        fst_vt['ServoDyn']['PitManRat(2)'] = float(inputs['max_pitch_rate'][0])
-        fst_vt['ServoDyn']['PitManRat(3)'] = float(inputs['max_pitch_rate'][0])
-        
-
-        # Update ServoDyn
-        fst_vt['ServoDyn']['GenEff']       = float(inputs['generator_efficiency'][0]/inputs['gearbox_efficiency'][0]) * 100.0
-        fst_vt['ServoDyn']['PitManRat(1)'] = float(inputs['max_pitch_rate'][0])
-        fst_vt['ServoDyn']['PitManRat(2)'] = float(inputs['max_pitch_rate'][0])
-        fst_vt['ServoDyn']['PitManRat(3)'] = float(inputs['max_pitch_rate'][0])
-        
-=======
         fst_vt['ServoDyn']['GenEff'] = float(inputs['generator_efficiency']/inputs['gearbox_efficiency']) * 100.
         fst_vt['ServoDyn']['PitManRat(1)'] = float(inputs['max_pitch_rate'])
         fst_vt['ServoDyn']['PitManRat(2)'] = float(inputs['max_pitch_rate'])
@@ -998,7 +984,6 @@
         if fst_vt['ServoDyn']['VS_Rgn2K']*fst_vt['ServoDyn']['VS_RtGnSp']**2. > fst_vt['ServoDyn']['VS_RtTq']:
             fst_vt['ServoDyn']['VS_Rgn2K'] = fst_vt['ServoDyn']['VS_RtTq']/fst_vt['ServoDyn']['VS_RtGnSp']**2.
             logger.debug('VS_Rgn2K adjusted to VS_RtTq/VS_RtGnSp**2. New value: %f'%fst_vt['ServoDyn']['VS_Rgn2K'])
->>>>>>> 009a2b03
 
         # Masses and inertias from DriveSE
         fst_vt['ElastoDyn']['HubMass']   = inputs['hub_system_mass'][0]
