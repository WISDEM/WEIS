--- conflicted
+++ resolved
@@ -1,93 +1,90 @@
-import unittest
-from weis.aeroelasticse.FAST_reader import InputReader_OpenFAST
-from weis.aeroelasticse.FAST_writer import InputWriter_OpenFAST
-from weis.aeroelasticse.FAST_wrapper import FAST_wrapper
-from weis.aeroelasticse.LinearFAST import LinearFAST
-import os.path as osp
-import platform
-
-examples_dir    = osp.join( osp.dirname( osp.dirname( osp.dirname( osp.dirname( osp.realpath(__file__) ) ) ) ), 'examples')
-weis_dir        = osp.dirname( osp.dirname( osp.dirname( osp.dirname(osp.realpath(__file__) ) ) ) ) # get path to this file
-
-
-mactype = platform.system().lower()
-if mactype == "linux" or mactype == "linux2":
-    libext = ".so"
-elif mactype == "darwin":
-    libext = '.dylib'
-elif mactype == "win32" or mactype == "windows": #NOTE: platform.system()='Windows', sys.platform='win32'
-    libext = '.dll'
-elif mactype == "cygwin":
-    libext = ".dll"
-else:
-    raise ValueError('Unknown platform type: '+mactype)
-
-class TestOFutils(unittest.TestCase):
-    
-    def setUp(self):
-        # Initialize OF reader
-        self.fast = InputReader_OpenFAST()
-        self.fast.FAST_InputFile = 'IEA-15-240-RWT-UMaineSemi.fst'   # FAST input file (ext=.fst)
-        self.fast.FAST_directory = osp.join(examples_dir, '01_aeroelasticse',
-                                                     'OpenFAST_models', 'IEA-15-240-RWT',
-                                                     'IEA-15-240-RWT-UMaineSemi')   # Path to fst directory files
-        self.fast.execute()
-
-        self.fast.FAST_runDirectory = 'temp/OpenFAST'
-        self.fast.FAST_namingOut    = 'iea15'
-
-    def testOFreader(self):
-        # Test the OF reader
-        self.fast.execute()
-                                                           
-    def testOFwriter(self):
-        # Test the OF writer
-        fst_update = {}
-        fst_update['Fst', 'TMax'] = 20.
-        fst_update['AeroDyn15', 'TwrAero'] = False
-        fst_update['ServoDyn', 'DLL_FileName'] = osp.join(weis_dir, 'local', 'lib', f'libdiscon{libext}')
-        fastout = InputWriter_OpenFAST()
-        fastout.fst_vt = self.fast.fst_vt
-        fastout.update(fst_update=fst_update)
-        fastout.FAST_runDirectory = self.fast.FAST_runDirectory
-        fastout.FAST_namingOut    = self.fast.FAST_namingOut
-        fastout.execute()
-
-    def testWrapper(self):
-
-        fast_wr = FAST_wrapper(debug_level=2)
-        fast_wr.FAST_exe = osp.join(weis_dir,'local','bin','openfast')   # Path to executable
-        fast_wr.FAST_InputFile = 'iea15.fst'   # FAST input file (ext=.fst)
-        fast_wr.FAST_directory = self.fast.FAST_runDirectory   # Path to fst directory files
-        fast_wr.execute()
-
-    def testLinearFAST(self):
-
-        lin_fast = LinearFAST(debug_level=2)
-        lin_fast.FAST_exe = osp.join(weis_dir,'local/bin/openfast')   # Path to executable
-        lin_fast.FAST_InputFile           = 'IEA-15-240-RWT-Monopile.fst'   # FAST input file (ext=.fst)
-        lin_fast.FAST_directory           = osp.join(weis_dir, 'examples/01_aeroelasticse/OpenFAST_models/IEA-15-240-RWT/IEA-15-240-RWT-Monopile')   # Path to fst directory files
-        lin_fast.FAST_runDirectory        = osp.join(weis_dir,'outputs','iea_mono_lin')
-
-<<<<<<< HEAD
-=======
-        # Read monopile input for fst_vt
-        fast_read = InputReader_OpenFAST()
-        fast_read.FAST_InputFile = lin_fast.FAST_InputFile
-        fast_read.FAST_directory = lin_fast.FAST_directory
-        fast_read.execute()
-        lin_fast.fst_vt = fast_read.fst_vt
-        
->>>>>>> 2b1efeaf
-        lin_fast.v_rated                    = 10.74         # needed as input from RotorSE or something, to determine TrimCase for linearization
-        lin_fast.wind_speeds                 = [16]
-        lin_fast.DOFs                       = ['GenDOF','TwFADOF1'] #,'PtfmPDOF']  # enable with 
-        lin_fast.TMax                       = 600   # should be 1000-2000 sec or more with hydrodynamic states
-        lin_fast.NLinTimes                  = 2
-
-        lin_fast.gen_linear_cases(inputs={'U_init':lin_fast.wind_speeds,'pitch_init':[12.86]})
-        lin_fast.gen_linear_model()
-
-
-if __name__ == "__main__":
-    unittest.main()
+import unittest
+from weis.aeroelasticse.FAST_reader import InputReader_OpenFAST
+from weis.aeroelasticse.FAST_writer import InputWriter_OpenFAST
+from weis.aeroelasticse.FAST_wrapper import FAST_wrapper
+from weis.aeroelasticse.LinearFAST import LinearFAST
+import os.path as osp
+import platform
+
+examples_dir    = osp.join( osp.dirname( osp.dirname( osp.dirname( osp.dirname( osp.realpath(__file__) ) ) ) ), 'examples')
+weis_dir        = osp.dirname( osp.dirname( osp.dirname( osp.dirname(osp.realpath(__file__) ) ) ) ) # get path to this file
+
+
+mactype = platform.system().lower()
+if mactype == "linux" or mactype == "linux2":
+    libext = ".so"
+elif mactype == "darwin":
+    libext = '.dylib'
+elif mactype == "win32" or mactype == "windows": #NOTE: platform.system()='Windows', sys.platform='win32'
+    libext = '.dll'
+elif mactype == "cygwin":
+    libext = ".dll"
+else:
+    raise ValueError('Unknown platform type: '+mactype)
+
+class TestOFutils(unittest.TestCase):
+    
+    def setUp(self):
+        # Initialize OF reader
+        self.fast = InputReader_OpenFAST()
+        self.fast.FAST_InputFile = 'IEA-15-240-RWT-UMaineSemi.fst'   # FAST input file (ext=.fst)
+        self.fast.FAST_directory = osp.join(examples_dir, '01_aeroelasticse',
+                                                     'OpenFAST_models', 'IEA-15-240-RWT',
+                                                     'IEA-15-240-RWT-UMaineSemi')   # Path to fst directory files
+        self.fast.execute()
+
+        self.fast.FAST_runDirectory = 'temp/OpenFAST'
+        self.fast.FAST_namingOut    = 'iea15'
+
+    def testOFreader(self):
+        # Test the OF reader
+        self.fast.execute()
+                                                           
+    def testOFwriter(self):
+        # Test the OF writer
+        fst_update = {}
+        fst_update['Fst', 'TMax'] = 20.
+        fst_update['AeroDyn15', 'TwrAero'] = False
+        fst_update['ServoDyn', 'DLL_FileName'] = osp.join(weis_dir, 'local', 'lib', f'libdiscon{libext}')
+        fastout = InputWriter_OpenFAST()
+        fastout.fst_vt = self.fast.fst_vt
+        fastout.update(fst_update=fst_update)
+        fastout.FAST_runDirectory = self.fast.FAST_runDirectory
+        fastout.FAST_namingOut    = self.fast.FAST_namingOut
+        fastout.execute()
+
+    def testWrapper(self):
+
+        fast_wr = FAST_wrapper(debug_level=2)
+        fast_wr.FAST_exe = osp.join(weis_dir,'local','bin','openfast')   # Path to executable
+        fast_wr.FAST_InputFile = 'iea15.fst'   # FAST input file (ext=.fst)
+        fast_wr.FAST_directory = self.fast.FAST_runDirectory   # Path to fst directory files
+        fast_wr.execute()
+
+    def testLinearFAST(self):
+
+        lin_fast = LinearFAST(debug_level=2)
+        lin_fast.FAST_exe = osp.join(weis_dir,'local/bin/openfast')   # Path to executable
+        lin_fast.FAST_InputFile           = 'IEA-15-240-RWT-Monopile.fst'   # FAST input file (ext=.fst)
+        lin_fast.FAST_directory           = osp.join(weis_dir, 'examples/01_aeroelasticse/OpenFAST_models/IEA-15-240-RWT/IEA-15-240-RWT-Monopile')   # Path to fst directory files
+        lin_fast.FAST_runDirectory        = osp.join(weis_dir,'outputs','iea_mono_lin')
+
+        # Read monopile input for fst_vt
+        fast_read = InputReader_OpenFAST()
+        fast_read.FAST_InputFile = lin_fast.FAST_InputFile
+        fast_read.FAST_directory = lin_fast.FAST_directory
+        fast_read.execute()
+        lin_fast.fst_vt = fast_read.fst_vt
+        
+        lin_fast.v_rated                    = 10.74         # needed as input from RotorSE or something, to determine TrimCase for linearization
+        lin_fast.wind_speeds                 = [16]
+        lin_fast.DOFs                       = ['GenDOF','TwFADOF1'] #,'PtfmPDOF']  # enable with 
+        lin_fast.TMax                       = 600   # should be 1000-2000 sec or more with hydrodynamic states
+        lin_fast.NLinTimes                  = 2
+
+        lin_fast.gen_linear_cases(inputs={'U_init':lin_fast.wind_speeds,'pitch_init':[12.86]})
+        lin_fast.gen_linear_model()
+
+
+if __name__ == "__main__":
+    unittest.main()