# RAFT's rotor class

import os
import yaml
import numpy as np
import matplotlib.pyplot as plt

import pandas as pd


from raft.pyIECWind         import pyIECWind_extreme

from scipy.interpolate      import PchipInterpolator
from scipy.special          import modstruve, iv


from raft.helpers                import rotationMatrix

from wisdem.ccblade.ccblade import CCBlade, CCAirfoil

import pickle

if False:
    thrust_psd = pickle.load( open( "/Users/dzalkind/Tools/RAFT/designs/rotors/thrust_psd.p", "rb" ) )

'''
try:
    import ccblade        as CCBlade, CCAirfoil  # for cloned ccblade
except:
    import wisdem.ccblade as CCblade, CCAirfoil  # for conda install wisdem
'''

# global constants
raft_dir = os.path.dirname(os.path.dirname(os.path.realpath(__file__)))
rad2deg = 57.2958
rpm2radps = 0.1047

# a class for the rotor structure, aerodynamics, and control in RAFT
class Rotor:

    def __init__(self, turbine, w, old=False):
        '''
        >>>> add mean offset parameters add move this to runCCBlade<<<<
        '''

        # Should inherit these from raft_model or _env?
        self.w = np.array(w)
               
        self.Zhub       = turbine['Zhub']           # [m]
        self.shaft_tilt = turbine['shaft_tilt']     # [deg]        
        self.overhang   = turbine['overhang'] 
        self.R_rot      = turbine['blade']['Rtip']  # rotor radius [m]
        #yaw  = 0        

        self.Uhub      = np.array(turbine['wt_ops']['v'])
        self.Omega_rpm = np.array(turbine['wt_ops']['omega_op'])
        self.pitch_deg = np.array(turbine['wt_ops']['pitch_op'])
        self.I_drivetrain = float(turbine['I_drivetrain'])


        # Set default control gains
        self.kp_0 = np.zeros_like(self.Uhub)
        self.ki_0 = np.zeros_like(self.Uhub)       
        self.k_float = 0 # np.zeros_like(self.Uhub), right now this is a single value, but this may change    <<< what is this?


        # Set CCBlade flags
        tiploss = True # Tip loss model True/False
        hubloss = True # Hub loss model, True/False
        wakerotation = True # Wake rotation, True/False
        usecd = True # Use drag coefficient within BEMT, True/False

        # Set discretization parameters
        nSector = 4 # [-] - number of equally spaced azimuthal positions where CCBlade should be interrogated. The results are averaged across the n positions. 4 is a good first guess
        n_span = 30 # [-] - number of blade stations along span
        grid = np.linspace(0., 1., n_span) # equally spaced grid along blade span, root=0 tip=1


        # ----- AIRFOIL STUFF ------
        n_aoa = 200 # [-] - number of angles of attack to discretize airfoil polars - MUST BE MULTIPLE OF 4
        n_af = len(turbine["airfoils"])
        af_used     = [ b for [a,b] in turbine['blade']["airfoils"] ]
        af_position = [ a for [a,b] in turbine['blade']["airfoils"] ]
        #af_used     = turbine['blade']["airfoils"]["labels"]
        #af_position = turbine['blade']["airfoils"]["grid"]
        n_af_span = len(af_used)
        
        # One fourth of the angles of attack from -pi to -pi/6, half between -pi/6 to pi/6, and one fourth from pi/6 to pi
        aoa = np.unique(np.hstack([np.linspace(-180, -30, int(n_aoa/4.0 + 1)), 
                                   np.linspace( -30,  30, int(n_aoa/2.0),),
                                   np.linspace(  30, 180, int(n_aoa/4.0 + 1))]))

        af_name = n_af * [""]
        r_thick = np.zeros(n_af)
        for i in range(n_af):
            af_name[i] = turbine["airfoils"][i]["name"]
            r_thick[i] = turbine["airfoils"][i]["relative_thickness"]
            

        cl = np.zeros((n_af, n_aoa, 1))
        cd = np.zeros((n_af, n_aoa, 1))
        cm = np.zeros((n_af, n_aoa, 1))

        # Interp cl-cd-cm along predefined grid of angle of attack
        for i in range(n_af):
        
            #cl[i, :, 0] = np.interp(aoa, turbine["airfoils"][i]["alpha"], turbine["airfoils"][i]["c_l"])
            #cd[i, :, 0] = np.interp(aoa, turbine["airfoils"][i]["alpha"], turbine["airfoils"][i]["c_d"])
            #cm[i, :, 0] = np.interp(aoa, turbine["airfoils"][i]["alpha"], turbine["airfoils"][i]["c_m"])

            polar_table = np.array(turbine["airfoils"][i]['data'])
            
            # Note: polar_table[:,0] must be in degrees
            cl[i, :, 0] = np.interp(aoa, polar_table[:,0], polar_table[:,1])
            cd[i, :, 0] = np.interp(aoa, polar_table[:,0], polar_table[:,2])
            cm[i, :, 0] = np.interp(aoa, polar_table[:,0], polar_table[:,3])

            #plt.figure()
            #plt.plot(polar_table[:,0], polar_table[:,1])
            #plt.plot(polar_table[:,0], polar_table[:,2])
            #plt.title(af_name[i])
            
            if abs(cl[i, 0, 0] - cl[i, -1, 0]) > 1.0e-5:
                print("WARNING: Ai " + af_name[i] + " has the lift coefficient different between + and - pi rad. This is fixed automatically, but please check the input data.")
                cl[i, 0, 0] = cl[i, -1, 0]
            if abs(cd[i, 0, 0] - cd[i, -1, 0]) > 1.0e-5:
                print("WARNING: Airfoil " + af_name[i] + " has the drag coefficient different between + and - pi rad. This is fixed automatically, but please check the input data.")
                cd[i, 0, 0] = cd[i, -1, 0]
            if abs(cm[i, 0, 0] - cm[i, -1, 0]) > 1.0e-5:
                print("WARNING: Airfoil " + af_name[i] + " has the moment coefficient different between + and - pi rad. This is fixed automatically, but please check the input data.")
                cm[i, 0, 0] = cm[i, -1, 0]


        # Interpolate along blade span using a pchip on relative thickness
        r_thick_used = np.zeros(n_af_span)
        cl_used = np.zeros((n_af_span, n_aoa, 1))
        cd_used = np.zeros((n_af_span, n_aoa, 1))
        cm_used = np.zeros((n_af_span, n_aoa, 1))

        for i in range(n_af_span):
            for j in range(n_af):
                if af_used[i] == af_name[j]:
                    r_thick_used[i] = r_thick[j]
                    cl_used[i, :, :] = cl[j, :, :]
                    cd_used[i, :, :] = cd[j, :, :]
                    cm_used[i, :, :] = cm[j, :, :]
                    break

        # Pchip does have an associated derivative method built-in:
        # https://docs.scipy.org/doc/scipy/reference/generated/scipy.interpolate.PchipInterpolator.derivative.html#scipy.interpolate.PchipInterpolator.derivative
        spline = PchipInterpolator
        rthick_spline = spline(af_position, r_thick_used)
        # GB: HAVE TO TALK TO PIETRO ABOUT THIS
        #r_thick_interp = rthick_spline(grid[1:-1])
        r_thick_interp = rthick_spline(grid)

        # Spanwise interpolation of the airfoil polars with a pchip
        r_thick_unique, indices = np.unique(r_thick_used, return_index=True)
        cl_spline = spline(r_thick_unique, cl_used[indices, :, :])
        self.cl_interp = np.flip(cl_spline(np.flip(r_thick_interp)), axis=0)
        cd_spline = spline(r_thick_unique, cd_used[indices, :, :])
        self.cd_interp = np.flip(cd_spline(np.flip(r_thick_interp)), axis=0)
        cm_spline = spline(r_thick_unique, cm_used[indices, :, :])
        self.cm_interp = np.flip(cm_spline(np.flip(r_thick_interp)), axis=0)
                
        self.aoa = aoa
        
        # split out blade geometry info from table 
        geometry_table = np.array(turbine['blade']['geometry'])
        blade_r         = geometry_table[:,0]
        blade_chord     = geometry_table[:,1]
        blade_theta     = geometry_table[:,2]
        blade_precurve  = geometry_table[:,3]
        blade_presweep  = geometry_table[:,4]
        
        af = []
        for i in range(self.cl_interp.shape[0]):
            af.append(CCAirfoil(self.aoa, [], self.cl_interp[i,:,:],self.cd_interp[i,:,:],self.cm_interp[i,:,:]))
        
        self.ccblade = CCBlade(
            blade_r,                        # (m) locations defining the blade along z-axis of blade coordinate system
            blade_chord,                    # (m) corresponding chord length at each section
            blade_theta,                    # (deg) corresponding :ref:`twist angle <blade_airfoil_coord>` at each section---positive twist decreases angle of attack.
            af,                             # CCAirfoil object
            turbine['Rhub'],                # (m) radius of hub
            turbine['blade']['Rtip'],       # (m) radius of tip
            turbine['nBlades'],             # number of blades
            turbine['rho_air'],             # (kg/m^3) freestream fluid density
            turbine['mu_air'],              # (kg/m/s) dynamic viscosity of fluid
            turbine['precone'],             # (deg) hub precone angle
            self.shaft_tilt,                # (deg) hub tilt angle
            0.0,                            # (deg) nacelle yaw angle
            turbine['shearExp'],            # shear exponent for a power-law wind profile across hub
            turbine['Zhub'],                # (m) hub height used for power-law wind profile.  U = Uref*(z/hubHt)**shearExp
            nSector,                        # number of azimuthal sectors to descretize aerodynamic calculation.  automatically set to 1 if tilt, yaw, and shearExp are all 0.0.  Otherwise set to a minimum of 4.
            blade_precurve,                 # (m) location of blade pitch axis in x-direction of :ref:`blade coordinate system <azimuth_blade_coord>`
            turbine['blade']['precurveTip'],# (m) location of blade pitch axis in x-direction at the tip (analogous to Rtip)
            blade_presweep,                 # (m) location of blade pitch axis in y-direction of :ref:`blade coordinate system <azimuth_blade_coord>`
            turbine['blade']['presweepTip'],# (m) location of blade pitch axis in y-direction at the tip (analogous to Rtip)
            tiploss=tiploss,                # if True, include Prandtl tip loss model
            hubloss=hubloss,                # if True, include Prandtl hub loss model
            wakerotation=wakerotation,      # if True, include effect of wake rotation (i.e., tangential induction factor is nonzero)
            usecd=usecd,                    # If True, use drag coefficient in computing induction factors (always used in evaluating distributed loads from the induction factors).
            derivatives=True,               # if True, derivatives along with function values will be returned for the various methods
        )

        # pull control gains out of dictionary
        self.setControlGains(turbine)


    def runCCBlade(self, Uhub, ptfm_pitch=0, yaw_misalign=0):
        '''This performs a single CCBlade evaluation at specified conditions.
        
        ptfm_pitch
            mean platform pitch angle to be included in rotor tilt angle [rad]
        yaw_misalign
            turbine yaw misalignment angle [deg]
        '''
        
        # find turbine operating point at the provided wind speed
        Omega_rpm = np.interp(Uhub, self.Uhub, self.Omega_rpm)  # rotor speed [rpm]
        pitch_deg = np.interp(Uhub, self.Uhub, self.pitch_deg)  # blade pitch angle [deg]
        
        # adjust rotor angles based on provided info (I think this intervention in CCBlade should work...)
        self.ccblade.tilt = np.deg2rad(self.shaft_tilt) + ptfm_pitch
        self.ccblade.yaw  = np.deg2rad(yaw_misalign)
        
        # evaluate aero loads and derivatives with CCBlade
        loads, derivs = self.ccblade.evaluate(Uhub, Omega_rpm, pitch_deg, coefficients=True)

        # organize and save the relevant outputs...
        self.U_case         = Uhub
        self.Omega_case     = Omega_rpm
        self.aero_torque    = loads["Q"][0]
        self.aero_power     = loads["P"][0]
        self.pitch_case     = pitch_deg

        outputs = {}
        
        outputs["P"] = loads["P"]
        outputs["Mb"] = loads["Mb"]
        outputs["CP"] = loads["CP"]
        outputs["CMb"] = loads["CMb"]
        outputs["Fhub"] = np.array( [loads["T" ][0], loads["Y"  ][0], loads["Z"  ][0]])
        outputs["Mhub"] = np.array( [loads["Q" ][0], loads["My" ][0], loads["Mz" ][0]])
        outputs["CFhub"] = np.array([loads["CT"][0], loads["CY" ][0], loads["CZ" ][0]])
        outputs["CMhub"] = np.array([loads["CQ"][0], loads["CMy"][0], loads["CMz"][0]])


        print(f"Wind speed: {Uhub} m/s, Aerodynamic power coefficient: {loads['CP'][0]:4.3f}")

        J={} # Jacobian/derivatives

        dP = derivs["dP"]
        J["P", "r"] = dP["dr"]
        # J["P", "chord"] = dP["dchord"]
        # J["P", "theta"] = dP["dtheta"]
        # J["P", "Rhub"] = np.squeeze(dP["dRhub"])
        # J["P", "Rtip"] = np.squeeze(dP["dRtip"])
        # J["P", "hub_height"] = np.squeeze(dP["dhubHt"])
        # J["P", "precone"] = np.squeeze(dP["dprecone"])
        # J["P", "tilt"] = np.squeeze(dP["dtilt"])
        # J["P", "yaw"] = np.squeeze(dP["dyaw"])
        # J["P", "shearExp"] = np.squeeze(dP["dshear"])
        # J["P", "V_load"] = np.squeeze(dP["dUinf"])
        # J["P", "Omega_load"] = np.squeeze(dP["dOmega"])
        # J["P", "pitch_load"] = np.squeeze(dP["dpitch"])
        # J["P", "precurve"] = dP["dprecurve"]
        # J["P", "precurveTip"] = dP["dprecurveTip"]
        # J["P", "presweep"] = dP["dpresweep"]
        # J["P", "presweepTip"] = dP["dpresweepTip"]

        dQ = derivs["dQ"]
        J["Q","Uhub"]      = np.atleast_1d(np.diag(dQ["dUinf"]))
        J["Q","pitch_deg"] = np.atleast_1d(np.diag(dQ["dpitch"]))
        J["Q","Omega_rpm"] = np.atleast_1d(np.diag(dQ["dOmega"]))

        dT = derivs["dT"]
        J["T","Uhub"]      = np.atleast_1d(np.diag(dT["dUinf"]))
        J["T","pitch_deg"] = np.atleast_1d(np.diag(dT["dpitch"]))
        J["T","Omega_rpm"] = np.atleast_1d(np.diag(dT["dOmega"]))

        # dT = derivs["dT"]
        # .J["Fhub", "r"][0,:] = dT["dr"]     # 0 is for thrust force, 1 would be y, 2 z
        # .J["Fhub", "chord"][0,:] = dT["dchord"]
        # .J["Fhub", "theta"][0,:] = dT["dtheta"]
        # .J["Fhub", "Rhub"][0,:] = np.squeeze(dT["dRhub"])
        # .J["Fhub", "Rtip"][0,:] = np.squeeze(dT["dRtip"])
        # .J["Fhub", "hub_height"][0,:] = np.squeeze(dT["dhubHt"])
        # .J["Fhub", "precone"][0,:] = np.squeeze(dT["dprecone"])
        # .J["Fhub", "tilt"][0,:] = np.squeeze(dT["dtilt"])
        # .J["Fhub", "yaw"][0,:] = np.squeeze(dT["dyaw"])
        # .J["Fhub", "shearExp"][0,:] = np.squeeze(dT["dshear"])
        # .J["Fhub", "V_load"][0,:] = np.squeeze(dT["dUinf"])
        # .J["Fhub", "Omega_load"][0,:] = np.squeeze(dT["dOmega"])
        # .J["Fhub", "pitch_load"][0,:] = np.squeeze(dT["dpitch"])
        # .J["Fhub", "precurve"][0,:] = dT["dprecurve"]
        # .J["Fhub", "precurveTip"][0,:] = dT["dprecurveTip"]
        # .J["Fhub", "presweep"][0,:] = dT["dpresweep"]
        # .J["Fhub", "presweepTip"][0,:] = dT["dpresweepTip"]

        self.J = J

        return loads, derivs        


    def setControlGains(self,turbine):
        '''
        Use flipped sign version of ROSCO
        '''

        # Convert gain-scheduling wrt pitch to wind speed
        pc_angles = np.array(turbine['pitch_control']['GS_Angles']) * rad2deg
        self.kp_0 = np.interp(self.pitch_deg,pc_angles,turbine['pitch_control']['GS_Kp'],left=0,right=0)
        self.ki_0 = np.interp(self.pitch_deg,pc_angles,turbine['pitch_control']['GS_Ki'],left=0,right=0)
        self.k_float = -turbine['pitch_control']['Fl_Kp']

        # Torque control
        self.kp_tau = -turbine['torque_control']['VS_KP']
        self.ki_tau = -turbine['torque_control']['VS_KI']
        self.Ng     = turbine['gear_ratio']
            


    def calcAeroServoContributions(self, case, ptfm_pitch=0, display=0):
        '''Calculates stiffness, damping, added mass, and excitation coefficients
        from rotor aerodynamics coupled with turbine controls.
        Results are w.r.t. nonrotating hub reference frame.
        Currently returning 6 DOF mean loads, but other terms are just hub fore-aft scalars.
        
         ptfm_pitch
            mean platform pitch angle to be included in rotor tilt angle [rad]
        '''
        
        loads, derivs = self.runCCBlade(case['wind_speed'], ptfm_pitch=ptfm_pitch, yaw_misalign=case['yaw_misalign'])
        
        Uinf = case['wind_speed']  # inflow wind speed (m/s) <<< eventually should be consistent with rest of RAFT
        
        # extract derivatives of interest
        dT_dU  = np.atleast_1d(np.diag(derivs["dT"]["dUinf"]))
        dT_dOm = np.atleast_1d(np.diag(derivs["dT"]["dOmega"])) / rpm2radps
        dT_dPi = np.atleast_1d(np.diag(derivs["dT"]["dpitch"])) * rad2deg
        dQ_dU  = np.atleast_1d(np.diag(derivs["dQ"]["dUinf"]))
        dQ_dOm = np.atleast_1d(np.diag(derivs["dQ"]["dOmega"])) / rpm2radps
        dQ_dPi = np.atleast_1d(np.diag(derivs["dQ"]["dpitch"])) * rad2deg

        # Pitch control gains at Uinf (Uinf), flip sign to translate ROSCO convention to this one
        self.kp_beta    = -np.interp(Uinf, self.Uhub, self.kp_0) 
        self.ki_beta    = -np.interp(Uinf, self.Uhub, self.ki_0) 

        # Torque control gains, need to get these from somewhere
        kp_tau = self.kp_tau * (self.kp_beta == 0)  #     -38609162.66552     ! VS_KP				- Proportional gain for generator PI torque controller [1/(rad/s) Nm]. (Only used in the transitional 2.5 region if VS_ControlMode =/ 2)
        ki_tau = self.kp_tau  * (self.kp_beta == 0)   #    -4588245.18720      ! VS_KI	
        
        a_aer = np.zeros_like(self.w)
        b_aer = np.zeros_like(self.w)
        C   = np.zeros_like(self.w,dtype=np.complex_)
        C2  = np.zeros_like(self.w,dtype=np.complex_)
        D   = np.zeros_like(self.w,dtype=np.complex_)
        E   = np.zeros_like(self.w,dtype=np.complex_)

        # Roots of characteristic equation, helps w/ debugging
        p = np.array([-self.I_drivetrain, (dQ_dOm + self.kp_beta * dQ_dPi - self.Ng * kp_tau), self.ki_beta* dQ_dPi - self.Ng * ki_tau])
        r = np.roots(p)

        for iw, omega in enumerate(self.w):
            
            # Denominator of control transfer function
            D[iw] = self.I_drivetrain * omega**2 + (dQ_dOm + self.kp_beta * dQ_dPi - self.Ng * kp_tau) * 1j * omega + self.ki_beta* dQ_dPi - self.Ng * ki_tau

            # control transfer function
            C[iw] = 1j * omega * (dQ_dU - self.k_float * dQ_dPi / self.Zhub) / D[iw]

            # Thrust transfer function
            E[iw] = ((dT_dOm + self.kp_beta * dT_dPi) * 1j * omega + self.ki_beta * dT_dPi )

            # alternative for debugging
            C2[iw] = C[iw] / (1j * omega)

            # Complex aero damping
            T = 1j * omega * (dT_dU - self.k_float * dT_dPi / self.Zhub) - ( E[iw] * C[iw])

            # Aerodynamic coefficients
            a_aer[iw] = -(1/omega**2) * np.real(T)
            b_aer[iw] = (1/omega) * np.imag(T)
        
        # Save transfer functions required for output
        self.C = C
                
        # calculate steady aero forces and moments
        F_aero0 = np.array([loads["T" ][0], loads["Y"  ][0], loads["Z"  ][0],
                            loads["My" ][0], loads["Q" ][0], loads["Mz" ][0] ])
        
        # calculate wind excitation force/moment spectra
        _,_,_,S_rot = self.IECKaimal(case)

<<<<<<< HEAD
        self.V_w = S_rot
        T_0 = loads["T" ][0]
        T_w1 = dT_dU * self.V_w
        T_w2 = (E * C * self.V_w) / (1j * self.w)

        T_ext = T_w1 + T_w2

        # print('here')
        if False:
            plt.plot(self.w, self.V_w, label = 'S_rot')
=======
        self.V_w = np.sqrt(S_rot)   # convert from power spectral density to complex amplitudes (FFT)
        T_0 = loads["T" ][0]
        T_w1 = dT_dU * self.V_w
        T_w2 = (E * C * self.V_w) / (1j * self.w) * (-1)  # mhall: think this needs the sign reversal

        T_ext = T_w1 + T_w2

        if display > 1:
            '''
            plt.plot(self.w/2/np.pi, self.V_w, label = 'S_rot')
>>>>>>> 63acc5ef
            plt.yscale('log')
            plt.xscale('log')

            plt.xlim([1e-2,10])
            plt.grid('True')

            plt.xlabel('Freq. (Hz)')
            plt.ylabel('PSD')

            #plt.plot(thrust_psd.fq_0 * 2 * np.pi,thrust_psd.psd_0)
            plt.plot(self.w, np.abs(T_ext))
<<<<<<< HEAD
            # plt.plot(self.w, abs(T_w2))

            # plt.show()

        f_aero = T_ext  # wind thrust force excitation spectrum
        
        #for i in range(nw):                             # loop through each frequency component
        #    F_aero[0,i] = U_amplitude[i]*dT_dU             # surge excitation
        #    F_aero[4,i] = U_amplitude[i]*dT_dU*Zhub        # pitch excitation
=======
            plt.plot(self.w, abs(T_w2))
            '''
            
            fig,ax = plt.subplots(4,1,sharex=True)
            ax[0].plot(self.w/2.0/np.pi, self.V_w);  ax[0].set_ylabel('U (m/s)') 
            ax[1].plot(self.w/2.0/np.pi, T_w1    );  ax[1].set_ylabel('T_w1') 
            ax[2].plot(self.w/2.0/np.pi, np.real(T_w2),'k')
            ax[2].plot(self.w/2.0/np.pi, np.imag(T_w2),'k:'); ax[2].set_ylabel('T_w2') 
            ax[3].plot(self.w/2.0/np.pi, np.real(T_w1+T_w2),'k')
            ax[3].plot(self.w/2.0/np.pi, np.imag(T_w1+T_w2),'k:'); ax[3].set_ylabel('T_w2+T_w2') 
            ax[3].set_xlabel('f (Hz)') 


        f_aero = T_ext  # wind thrust force excitation spectrum
>>>>>>> 63acc5ef
        
        
        return F_aero0, f_aero, a_aer, b_aer #  B_aero, C_aero, F_aero0, F_aero
        
        
    def plot(self, ax, r_ptfm=[0,0,0], R_ptfm=np.eye(3), azimuth=0, color='k'):
        '''Draws the rotor on the passed axes, considering optional platform offset and rotation matrix, and rotor azimuth angle'''

        # ----- blade geometry ----------

        m = len(self.ccblade.chord)

        # lists to be filled with coordinates for plotting
        X = []
        Y = []
        Z = []        
        
        # generic airfoil for now
        afx = np.array([ 0.0 , -0.16, 0.0 ,  0.0 ])
        afy = np.array([-0.25,  0.  , 0.75, -0.25])
        npts = len(afx)
        
        # should add real airfoil shapes, and twist     
        for i in range(m):
            for j in range(npts):
                X.append(self.ccblade.chord[i]*afx[j])
                Y.append(self.ccblade.chord[i]*afy[j])
                Z.append(self.ccblade.r[i])            
                #X.append(self.ccblade.chord[i+1]*afx[j])
                #Y.append(self.ccblade.chord[i+1]*afy[j])
                #Z.append(self.ccblade.r[i+1]) 
                
        P = np.array([X, Y, Z])
        
        # ----- rotation matricse ----- 
        # (blade pitch would be a -rotation about local z)
        R_precone = rotationMatrix(0, -self.ccblade.precone, 0)  
        R_azimuth = [rotationMatrix(azimuth + azi, 0, 0) for azi in 2*np.pi/3.*np.arange(3)]
        R_tilt    = rotationMatrix(0, np.deg2rad(self.shaft_tilt), 0)   # # define x as along shaft downwind, y is same as ptfm y
        
        # ----- transform coordinates -----
        for ib in range(3):
        
            P2 = np.matmul(R_precone, P)
            P2 = np.matmul(R_azimuth[ib], P2)
            P2 = np.matmul(R_tilt, P2)
            P2 = P2 + np.array([-self.overhang, 0, self.Zhub])[:,None] # PRP to tower-shaft intersection point
            P2 = np.matmul(R_ptfm, P2) + np.array(r_ptfm)[:,None]
          
            # drawing airfoils                            
            #for ii in range(m-1):
            #    ax.plot(P2[0, npts*ii:npts*(ii+1)], P2[1, npts*ii:npts*(ii+1)], P2[2, npts*ii:npts*(ii+1)])  
            # draw outline
            ax.plot(P2[0, 0:-1:npts], P2[1, 0:-1:npts], P2[2, 0:-1:npts], color=color) # leading edge  
            ax.plot(P2[0, 2:-1:npts], P2[1, 2:-1:npts], P2[2, 2:-1:npts], color=color)  # trailing edge
            
            
        #for j in range(m):
        #    linebit.append(ax.plot(Xs[j::m], Ys[j::m], Zs[j::m]            , color='k'))  # station rings
        #
        #return linebit
    
    
    def IECKaimal(self, case):        # 
        '''Calculates rotor-averaged turbulent wind spectrum based on inputted turbulence intensity or class.'''
        
        #TODO: expand commenting, confirm that Rot is power spectrum, skip V,W calcs if not used
    
        # Set inputs (f, V_ref, HH, Class, Categ, TurbMod, R)
        f = self.w / 2 / np.pi    # frequency in Hz
        HH = self.Zhub
        R = self.R_rot
        V_ref = case['wind_speed']
        
        ###### Initialize IEC Wind parameters #######
        iec_wind = pyIECWind_extreme()
        iec_wind.z_hub = HH
        
        if isinstance(case['turbulence'],str):
            # If a string, the options are I, II, III, IV
            Class = ''
            for char in case['turbulence']:
                if char == 'I' or char == 'V':
                    Class += char
                else:
                    break
            
            if not Class:
                raise Exception("Turbulence class must start with I, II, III, or IV, while you wrote " + case['turbulence'])
            else:
                Categ = char
                iec_wind.Turbulence_Class = Categ

            try:
                TurbMod = case['turbulence'].split('_')[1]
            except:
                raise Exception("Error reading the turbulence model. You wrote " + case['turbulence'])

            iec_wind.Turbine_Class = Class
        
        # set things up (use default values if not specified in the above)
        iec_wind.setup()
        
        # Can set iec_wind.I_ref here if wanted, NTM used then
        if isinstance(case['turbulence'],int):
            case['turbulence'] = float(case['turbulence'])
        if isinstance(case['turbulence'],float):
            iec_wind.I_ref = case['turbulence']    # this overwrites the value set in setup method
            TurbMod = 'NTM'

        # Compute wind turbulence standard deviation (invariant with height)
        if TurbMod == 'NTM':
            sigma_1 = iec_wind.NTM(V_ref)
        elif TurbMod == 'ETM':
            sigma_1 = iec_wind.ETM(V_ref)
        elif TurbMod == 'EWM':
            sigma_1 = iec_wind.EWM(V_ref)
        else:
            raise Exception("Wind model must be either NTM, ETM, or EWM. While you wrote " + TurbMod)

        # Compute turbulence scale parameter Annex C3 of IEC 61400-1-2019
        # Longitudinal
        if HH <= 60:
            L_1 = .7 * HH
        else:
            L_1 = 42.
        sigma_u = sigma_1
        L_u = 8.1 * L_1
        # Lateral
        sigma_v =  0.8 * sigma_1
        L_v = 2.7 * L_1 
        # Upward
        sigma_w =  0.5 * sigma_1
        L_w = 0.66 * L_1 

        U = (4*L_u/V_ref)*sigma_u**2/((1+6*f*L_u/V_ref)**(5./3.))
        V = (4*L_v/V_ref)*sigma_v**2/((1+6*f*L_v/V_ref)**(5./3.))
        W = (4*L_w/V_ref)*sigma_w**2/((1+6*f*L_w/V_ref)**(5./3.))

        kappa = 12 * np.sqrt((f/V_ref)**2 + (0.12 / L_u)**2)

        Rot = (2*U / (R * kappa)**3) * \
            (modstruve(1,2*R*kappa) - iv(1,2*R*kappa) - 2/np.pi + \
                R*kappa * (-2 * modstruve(-2,2*R*kappa) + 2 * iv(2,2*R*kappa) + 1) )

        # set NaNs to 0
        Rot[np.isnan(Rot)] = 0
        
        # Formulas from Section 6.3 of IEC 61400-1-2019
        # S_1_f = 0.05 * sigma_1**2. * (L_1 / V_hub) ** (-2./3.) * f **(-5./3)
        # S_2_f = S_3_f = 4. / 3. * S_1_f
        # sigma_k = np.sqrt(np.trapz(S_1_f, f))
        # print(sigma_k)
        # print(sigma_u)

        return U, V, W, Rot

if __name__=='__main__':
    fname_design = os.path.join(raft_dir,'designs/VolturnUS-S.yaml')
    # from raft.runRAFT import loadTurbineYAML
    # turbine = loadTurbineYAML(fname_design)

    # open the design YAML file and parse it into a dictionary for passing to raft
    with open(fname_design) as file:
        design = yaml.load(file, Loader=yaml.FullLoader)

    # Turbine rotor
    design['turbine']['rho_air' ] = design['site']['rho_air']
    design['turbine']['mu_air'  ] = design['site']['mu_air']
    design['turbine']['shearExp'] = design['site']['shearExp']

    # Set up thrust verification cases
    print('here')
    UU = [8,12,16]
    for i_case in range(len(UU)):
        design['cases']['data'][i_case][0] = UU[i_case]     # wind speed
        design['cases']['data'][i_case][1] = 0   # wind heading
        design['cases']['data'][i_case][2] = 'IB_NTM'    # turbulence
        design['cases']['data'][i_case][3] = 'operating'    # turbulence
        design['cases']['data'][i_case][4] = 0    # turbulence
        design['cases']['data'][i_case][5] = 'JONSWAP'    # turbulence
        design['cases']['data'][i_case][6] = 8    # turbulence
        design['cases']['data'][i_case][7] = 2    # turbulence
        design['cases']['data'][i_case][8] = 0    # turbulence


    rr = Rotor(design['turbine'],np.linspace(0.05,3)) #, old=True)
    # rr.runCCBlade()
    # rr.setControlGains(design['turbine'])  << now called in Rotor init


    if True:

        # loop through each case
        nCases = len(design['cases']['data'])
        for iCase in range(nCases):
        
            print("  Running case")
            print(design['cases']['data'][iCase])
        
            # form dictionary of case parameters
            case = dict(zip( design['cases']['keys'], design['cases']['data'][iCase]))   

            rr.calcAeroServoContributions(case)

    if True:

        UU = np.linspace(4,24)
        a_aer_U = np.zeros_like(UU)
        b_aer_U = np.zeros_like(UU)

        for iU, Uinf in enumerate(UU):
            # rr.V = Uinf
            case['wind_speed'] = Uinf
            _,_, a_aer, b_aer = rr.calcAeroServoContributions(case)

            a_aer_U[iU] = np.interp(2 * np.pi / 30, rr.w, a_aer)
            b_aer_U[iU] = np.interp(2 * np.pi / 30, rr.w, b_aer)


        import matplotlib.pyplot as plt
        fig1, ax1 = plt.subplots(2,1)


        ax1[0].plot(UU,a_aer_U)
        ax1[0].set_ylabel('$a_\mathrm{aer}$ @ 30 sec.\n(kg)')
        ax1[0].grid(True)

        ax1[1].plot(UU,b_aer_U)
        ax1[1].set_ylabel('$b_\mathrm{aer}$ @ 30 sec.\n(Ns/m)')
        ax1[1].grid(True)

        ax1[1].set_xlabel('Wind Speed (m/s)')

        plt.ticklabel_format(axis='y',style='sci',scilimits=(0,0))

        fig1.align_ylabels()

    plt.savefig('/Users/dzalkind/Projects/WEIS/Docs/Level1/rotor_mass_damp.pdf',format='pdf')


    # ax1[0].plot(ww,a_aer)
    # ax1[0].set_ylabel('a_aer')

    # ax1[1].plot(ww,b_aer)
    # ax1[1].set_ylabel('b_aer')

    # fig1.legend(('gains * 0','gains * 1','gains * 2'))

    # ax1[1].set_xlabel('frequency (rad/s)')

    # ax2[0].plot(ww,np.abs(C))
    # ax2[0].set_ylabel('mag(C)')

    # ax2[1].plot(ww,np.angle(C))
    # ax2[1].set_ylabel('phase(C)')
<|MERGE_RESOLUTION|>--- conflicted
+++ resolved
@@ -394,18 +394,6 @@
         # calculate wind excitation force/moment spectra
         _,_,_,S_rot = self.IECKaimal(case)
 
-<<<<<<< HEAD
-        self.V_w = S_rot
-        T_0 = loads["T" ][0]
-        T_w1 = dT_dU * self.V_w
-        T_w2 = (E * C * self.V_w) / (1j * self.w)
-
-        T_ext = T_w1 + T_w2
-
-        # print('here')
-        if False:
-            plt.plot(self.w, self.V_w, label = 'S_rot')
-=======
         self.V_w = np.sqrt(S_rot)   # convert from power spectral density to complex amplitudes (FFT)
         T_0 = loads["T" ][0]
         T_w1 = dT_dU * self.V_w
@@ -416,7 +404,6 @@
         if display > 1:
             '''
             plt.plot(self.w/2/np.pi, self.V_w, label = 'S_rot')
->>>>>>> 63acc5ef
             plt.yscale('log')
             plt.xscale('log')
 
@@ -428,17 +415,6 @@
 
             #plt.plot(thrust_psd.fq_0 * 2 * np.pi,thrust_psd.psd_0)
             plt.plot(self.w, np.abs(T_ext))
-<<<<<<< HEAD
-            # plt.plot(self.w, abs(T_w2))
-
-            # plt.show()
-
-        f_aero = T_ext  # wind thrust force excitation spectrum
-        
-        #for i in range(nw):                             # loop through each frequency component
-        #    F_aero[0,i] = U_amplitude[i]*dT_dU             # surge excitation
-        #    F_aero[4,i] = U_amplitude[i]*dT_dU*Zhub        # pitch excitation
-=======
             plt.plot(self.w, abs(T_w2))
             '''
             
@@ -453,7 +429,6 @@
 
 
         f_aero = T_ext  # wind thrust force excitation spectrum
->>>>>>> 63acc5ef
         
         
         return F_aero0, f_aero, a_aer, b_aer #  B_aero, C_aero, F_aero0, F_aero
