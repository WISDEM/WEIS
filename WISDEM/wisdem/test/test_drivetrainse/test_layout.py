--- conflicted
+++ resolved
@@ -15,28 +15,6 @@
         self.discrete_inputs = {}
         self.discrete_outputs = {}
 
-<<<<<<< HEAD
-        self.inputs['L_12'] = 2.0
-        self.inputs['L_h1'] = 1.0
-        self.inputs['L_generator'] = 3.25
-        #self.inputs['L_2n'] = 1.5
-        #self.inputs['L_grs'] = 1.1
-        #self.inputs['L_gsn'] = 1.1
-        self.inputs['overhang'] = 6.25+0.5*6.5+2
-        self.inputs['drive_height'] = 4.875
-        self.inputs['tilt'] = 5.0
-        self.inputs['access_diameter'] = 0.9
-
-        myones = np.ones(2)
-        self.inputs['lss_diameter'] = 2.3*myones
-        self.inputs['nose_diameter'] = 1.33*myones
-        self.inputs['lss_wall_thickness'] = 0.05*myones
-        self.inputs['nose_wall_thickness'] = 0.04*myones
-
-        self.inputs['bedplate_wall_thickness'] = 0.06*np.ones(4)
-        self.inputs['D_top'] = 6.5
-        self.inputs['hub_diameter'] = 4.0
-=======
         self.inputs["L_12"] = 2.0
         self.inputs["L_h1"] = 1.0
         self.inputs["L_generator"] = 3.25
@@ -57,7 +35,6 @@
         self.inputs["bedplate_wall_thickness"] = 0.06 * np.ones(4)
         self.inputs["D_top"] = 6.5
         self.inputs["hub_diameter"] = 4.0
->>>>>>> 0163a1b3
 
         self.inputs["lss_rho"] = self.inputs["bedplate_rho"] = 7850.0
 
@@ -67,17 +44,6 @@
         self.inputs["tilt"] = 0.0
         myobj = lay.DirectLayout()
         myobj.compute(self.inputs, self.outputs, self.discrete_inputs, self.discrete_outputs)
-<<<<<<< HEAD
-        self.assertAlmostEqual(self.outputs['L_nose'], 3.5)
-        self.assertAlmostEqual(self.outputs['L_lss'], 3.0)
-        self.assertAlmostEqual(self.outputs['L_drive'], 4.5)
-        self.assertAlmostEqual(self.outputs['L_bedplate'], 5.0)
-        self.assertAlmostEqual(self.outputs['H_bedplate'], 4.875)
-        self.assertAlmostEqual(self.outputs['constr_length'], 5-0.5*6.5)
-        self.assertAlmostEqual(self.outputs['constr_height'], 4.875)
-
-        self.inputs['overhang'] = 2.0+0.5*6.5+2
-=======
         self.assertAlmostEqual(self.outputs["L_nose"], 3.5)
         self.assertAlmostEqual(self.outputs["L_lss"], 3.0)
         self.assertAlmostEqual(self.outputs["L_drive"], 4.5)
@@ -87,7 +53,6 @@
         self.assertAlmostEqual(self.outputs["constr_height"], 4.875)
 
         self.inputs["overhang"] = 2.0 + 0.5 * 6.5 + 2
->>>>>>> 0163a1b3
         myobj.compute(self.inputs, self.outputs, self.discrete_inputs, self.discrete_outputs)
         self.assertAlmostEqual(self.outputs["L_nose"], 3.5)
         self.assertAlmostEqual(self.outputs["L_lss"], 3.0)
@@ -102,88 +67,6 @@
         myobj = lay.DirectLayout()
         myobj.compute(self.inputs, self.outputs, self.discrete_inputs, self.discrete_outputs)
 
-<<<<<<< HEAD
-        self.assertAlmostEqual(self.outputs['L_nose'], 3.5)
-        self.assertAlmostEqual(self.outputs['L_lss'], 3.0)
-        self.assertAlmostEqual(self.outputs['L_drive'], 4.5)
-        self.assertAlmostEqual(self.outputs['L_bedplate'], self.inputs['overhang']- self.outputs['L_drive']-2)
-        self.assertAlmostEqual(self.outputs['H_bedplate'], self.inputs['drive_height'])
-        self.assertAlmostEqual(self.outputs['D_bearing1'], 2.3-0.05-1.33)
-        self.assertAlmostEqual(self.outputs['D_bearing2'], 2.3-0.05-1.33)
-
-        npt.assert_equal(self.outputs['constr_access'][:,-1], 1.33-0.08-0.9)
-        npt.assert_equal(self.outputs['constr_access'][:,0], 2.3-0.1-1.33-0.25*0.9)
-        self.assertAlmostEqual(self.outputs['constr_length'], 5-0.5*6.5)
-        self.assertAlmostEqual(self.outputs['constr_height'], self.outputs['H_bedplate'])
-
-        self.assertAlmostEqual(self.outputs['s_rotor'], 2+1.5+0.5)
-        self.assertAlmostEqual(self.outputs['s_stator'], 0.75)
-        self.assertAlmostEqual(self.outputs['s_mb1'], 1.5+2.0)
-        self.assertAlmostEqual(self.outputs['s_mb2'], 1.5)
-
-        self.assertAlmostEqual(self.outputs['x_bedplate'][-1], -5.0)
-        self.assertAlmostEqual(self.outputs['x_bedplate_inner'][-1], -5.0)
-        self.assertAlmostEqual(self.outputs['x_bedplate_outer'][-1], -5.0)
-
-        self.assertAlmostEqual(self.outputs['x_bedplate'][0], 0.0)
-        self.assertAlmostEqual(self.outputs['x_bedplate_inner'][0], -0.5*6.5)
-        self.assertAlmostEqual(self.outputs['x_bedplate_outer'][0],  0.5*6.5)
-        self.assertAlmostEqual(self.outputs['D_bedplate'][0], 6.5)
-
-        self.assertAlmostEqual(self.outputs['z_bedplate'][0], 0.0)
-        self.assertAlmostEqual(self.outputs['z_bedplate_inner'][0], 0.0)
-        self.assertAlmostEqual(self.outputs['z_bedplate_outer'][0], 0.0)
-
-        self.assertAlmostEqual(self.outputs['z_bedplate'][-1], 4.875)
-        self.assertAlmostEqual(self.outputs['z_bedplate_inner'][-1], 4.875-0.5*1.33)
-        self.assertAlmostEqual(self.outputs['z_bedplate_outer'][-1], 4.875+0.5*1.33)
-        self.assertAlmostEqual(self.outputs['D_bedplate'][-1], 1.33)
-
-
-    def testTiltUpwind(self):
-        self.inputs['tilt'] = 5.0
-        self.inputs['overhang'] = 5 + (2+4.5)*ct
-        self.inputs['drive_height'] = 4.875 + (2+4.5)*st
-        myobj = lay.DirectLayout()
-        myobj.compute(self.inputs, self.outputs, self.discrete_inputs, self.discrete_outputs)
-
-        self.assertAlmostEqual(self.outputs['L_nose'], 3.5)
-        self.assertAlmostEqual(self.outputs['L_lss'], 3.0)
-        self.assertAlmostEqual(self.outputs['L_drive'], 4.5)
-        self.assertAlmostEqual(self.outputs['L_bedplate'], self.inputs['overhang']- (2+self.outputs['L_drive'])*ct)
-        self.assertAlmostEqual(self.outputs['H_bedplate'], self.inputs['drive_height']-(2+self.outputs['L_drive'])*st)
-        self.assertAlmostEqual(self.outputs['D_bearing1'], 2.3-0.05-1.33)
-        self.assertAlmostEqual(self.outputs['D_bearing2'], 2.3-0.05-1.33)
-
-        npt.assert_equal(self.outputs['constr_access'][:,-1], 1.33-0.08-0.9)
-        npt.assert_equal(self.outputs['constr_access'][:,0], 2.3-0.1-1.33-0.25*0.9)
-        self.assertAlmostEqual(self.outputs['constr_length'], self.inputs['overhang']- (2+self.outputs['L_drive'])*ct - 0.5*self.inputs['D_top'])
-        self.assertAlmostEqual(self.outputs['constr_height'], self.outputs['H_bedplate'])
-
-        self.assertAlmostEqual(self.outputs['s_rotor'], 2+1.5+0.5)
-        self.assertAlmostEqual(self.outputs['s_stator'], 0.75)
-        self.assertAlmostEqual(self.outputs['s_mb1'], 1.5+2.0)
-        self.assertAlmostEqual(self.outputs['s_mb2'], 1.5)
-
-        self.assertAlmostEqual(self.outputs['x_bedplate'][-1], -5.0)
-        self.assertAlmostEqual(self.outputs['x_bedplate_inner'][-1], -5.0)
-        self.assertAlmostEqual(self.outputs['x_bedplate_outer'][-1], -5.0)
-
-        self.assertAlmostEqual(self.outputs['x_bedplate'][0], 0.0)
-        self.assertAlmostEqual(self.outputs['x_bedplate_inner'][0], -0.5*6.5)
-        self.assertAlmostEqual(self.outputs['x_bedplate_outer'][0],  0.5*6.5)
-        self.assertAlmostEqual(self.outputs['D_bedplate'][0], 6.5)
-
-        self.assertAlmostEqual(self.outputs['z_bedplate'][0], 0.0)
-        self.assertAlmostEqual(self.outputs['z_bedplate_inner'][0], 0.0)
-        self.assertAlmostEqual(self.outputs['z_bedplate_outer'][0], 0.0)
-
-        self.assertAlmostEqual(self.outputs['z_bedplate'][-1], 4.875)
-        self.assertAlmostEqual(self.outputs['z_bedplate_inner'][-1], 4.875-0.5*1.33)
-        self.assertAlmostEqual(self.outputs['z_bedplate_outer'][-1], 4.875+0.5*1.33)
-        self.assertAlmostEqual(self.outputs['D_bedplate'][-1], 1.33)
-
-=======
         self.assertAlmostEqual(self.outputs["L_nose"], 3.5)
         self.assertAlmostEqual(self.outputs["L_lss"], 3.0)
         self.assertAlmostEqual(self.outputs["L_drive"], 4.5)
@@ -267,7 +150,6 @@
         self.assertAlmostEqual(self.outputs["z_bedplate_inner"][-1], 4.875 - 0.5 * 1.33)
         self.assertAlmostEqual(self.outputs["z_bedplate_outer"][-1], 4.875 + 0.5 * 1.33)
         self.assertAlmostEqual(self.outputs["D_bedplate"][-1], 1.33)
->>>>>>> 0163a1b3
 
     def testNoTiltDownwind(self):
         self.discrete_inputs["upwind"] = False
@@ -275,96 +157,6 @@
         myobj = lay.DirectLayout()
         myobj.compute(self.inputs, self.outputs, self.discrete_inputs, self.discrete_outputs)
 
-<<<<<<< HEAD
-        self.assertAlmostEqual(self.outputs['L_nose'], 3.5)
-        self.assertAlmostEqual(self.outputs['L_lss'], 3.0)
-        self.assertAlmostEqual(self.outputs['L_drive'], 4.5)
-        self.assertAlmostEqual(self.outputs['L_bedplate'], self.inputs['overhang']- self.outputs['L_drive']-2)
-        self.assertAlmostEqual(self.outputs['H_bedplate'], self.inputs['drive_height'])
-        self.assertAlmostEqual(self.outputs['D_bearing1'], 2.3-0.05-1.33)
-        self.assertAlmostEqual(self.outputs['D_bearing2'], 2.3-0.05-1.33)
-
-        npt.assert_equal(self.outputs['constr_access'][:,-1], 1.33-0.08-0.9)
-        npt.assert_equal(self.outputs['constr_access'][:,0], 2.3-0.1-1.33-0.25*0.9)
-        self.assertAlmostEqual(self.outputs['constr_length'], 5-0.5*6.5)
-        self.assertAlmostEqual(self.outputs['constr_height'], self.outputs['H_bedplate'])
-
-        self.assertAlmostEqual(self.outputs['s_rotor'], 2+1.5+0.5)
-        self.assertAlmostEqual(self.outputs['s_stator'], 0.75)
-        self.assertAlmostEqual(self.outputs['s_mb1'], 1.5+2.0)
-        self.assertAlmostEqual(self.outputs['s_mb2'], 1.5)
-
-        self.assertAlmostEqual(self.outputs['x_bedplate'][-1], 5.0)
-        self.assertAlmostEqual(self.outputs['x_bedplate_inner'][-1], 5.0)
-        self.assertAlmostEqual(self.outputs['x_bedplate_outer'][-1], 5.0)
-
-        self.assertAlmostEqual(self.outputs['x_bedplate'][0], 0.0)
-        self.assertAlmostEqual(self.outputs['x_bedplate_inner'][0],  0.5*6.5)
-        self.assertAlmostEqual(self.outputs['x_bedplate_outer'][0], -0.5*6.5)
-        self.assertAlmostEqual(self.outputs['D_bedplate'][0], 6.5)
-
-        self.assertAlmostEqual(self.outputs['z_bedplate'][0], 0.0)
-        self.assertAlmostEqual(self.outputs['z_bedplate_inner'][0], 0.0)
-        self.assertAlmostEqual(self.outputs['z_bedplate_outer'][0], 0.0)
-
-        self.assertAlmostEqual(self.outputs['z_bedplate'][-1], 4.875)
-        self.assertAlmostEqual(self.outputs['z_bedplate_inner'][-1], 4.875-0.5*1.33)
-        self.assertAlmostEqual(self.outputs['z_bedplate_outer'][-1], 4.875+0.5*1.33)
-        self.assertAlmostEqual(self.outputs['D_bedplate'][-1], 1.33)
-
-
-    def testTiltDownwind(self):
-        self.discrete_inputs['upwind'] = False
-        self.inputs['tilt'] = 5.0
-        self.inputs['overhang'] = 5 + (2+4.5)*ct
-        self.inputs['drive_height'] = 4.875 + (2+4.5)*st
-        myobj = lay.DirectLayout()
-        myobj.compute(self.inputs, self.outputs, self.discrete_inputs, self.discrete_outputs)
-
-        self.assertAlmostEqual(self.outputs['L_nose'], 3.5)
-        self.assertAlmostEqual(self.outputs['L_lss'], 3.0)
-        self.assertAlmostEqual(self.outputs['L_drive'], 4.5)
-        self.assertAlmostEqual(self.outputs['L_bedplate'], self.inputs['overhang']- (2+self.outputs['L_drive'])*ct)
-        self.assertAlmostEqual(self.outputs['H_bedplate'], self.inputs['drive_height']-(2+self.outputs['L_drive'])*st)
-        self.assertAlmostEqual(self.outputs['D_bearing1'], 2.3-0.05-1.33)
-        self.assertAlmostEqual(self.outputs['D_bearing2'], 2.3-0.05-1.33)
-
-        npt.assert_equal(self.outputs['constr_access'][:,-1], 1.33-0.08-0.9)
-        npt.assert_equal(self.outputs['constr_access'][:,0], 2.3-0.1-1.33-0.25*0.9)
-        self.assertAlmostEqual(self.outputs['constr_length'], self.inputs['overhang']- (2+self.outputs['L_drive'])*ct - 0.5*self.inputs['D_top'])
-        self.assertAlmostEqual(self.outputs['constr_height'], self.outputs['H_bedplate'])
-
-        self.assertAlmostEqual(self.outputs['s_rotor'], 2+1.5+0.5)
-        self.assertAlmostEqual(self.outputs['s_stator'], 0.75)
-        self.assertAlmostEqual(self.outputs['s_mb1'], 1.5+2.0)
-        self.assertAlmostEqual(self.outputs['s_mb2'], 1.5)
-
-        self.assertAlmostEqual(self.outputs['x_bedplate'][-1], 5.0)
-        self.assertAlmostEqual(self.outputs['x_bedplate_inner'][-1], 5.0)
-        self.assertAlmostEqual(self.outputs['x_bedplate_outer'][-1], 5.0)
-
-        self.assertAlmostEqual(self.outputs['x_bedplate'][0], 0.0)
-        self.assertAlmostEqual(self.outputs['x_bedplate_inner'][0],  0.5*6.5)
-        self.assertAlmostEqual(self.outputs['x_bedplate_outer'][0], -0.5*6.5)
-        self.assertAlmostEqual(self.outputs['D_bedplate'][0], 6.5)
-
-        self.assertAlmostEqual(self.outputs['z_bedplate'][0], 0.0)
-        self.assertAlmostEqual(self.outputs['z_bedplate_inner'][0], 0.0)
-        self.assertAlmostEqual(self.outputs['z_bedplate_outer'][0], 0.0)
-
-        self.assertAlmostEqual(self.outputs['z_bedplate'][-1], 4.875)
-        self.assertAlmostEqual(self.outputs['z_bedplate_inner'][-1], 4.875-0.5*1.33)
-        self.assertAlmostEqual(self.outputs['z_bedplate_outer'][-1], 4.875+0.5*1.33)
-        self.assertAlmostEqual(self.outputs['D_bedplate'][-1], 1.33)
-
-
-    def testMassValues(self):
-        self.discrete_inputs['upwind'] = True
-        self.inputs['tilt'] = 0.0
-        self.inputs['drive_height'] = 5.0
-        self.inputs['D_top'] = 3.0
-        self.inputs['overhang'] = 4.5+3.5+0.5*3.0+2
-=======
         self.assertAlmostEqual(self.outputs["L_nose"], 3.5)
         self.assertAlmostEqual(self.outputs["L_lss"], 3.0)
         self.assertAlmostEqual(self.outputs["L_drive"], 4.5)
@@ -456,7 +248,6 @@
         self.inputs["drive_height"] = 5.0
         self.inputs["D_top"] = 3.0
         self.inputs["overhang"] = 4.5 + 3.5 + 0.5 * 3.0 + 2
->>>>>>> 0163a1b3
         myones = np.ones(5)
         self.inputs["lss_diameter"] = 2.0 * myones
         self.inputs["nose_diameter"] = 3.0 * myones
@@ -497,22 +288,6 @@
         self.discrete_inputs = {}
         self.discrete_outputs = {}
 
-<<<<<<< HEAD
-        self.inputs['L_12'] = 2.0
-        self.inputs['L_h1'] = 1.0
-        self.inputs['overhang'] = 2.0+2.0
-        self.inputs['drive_height'] = 4.875
-        self.inputs['L_hss'] = 1.5
-        self.inputs['L_generator'] = 1.25
-        self.inputs['L_gearbox'] = 1.1
-        self.inputs['tilt'] = 5.0
-
-        myones = np.ones(2)
-        self.inputs['lss_diameter'] = 2.3*myones
-        self.inputs['lss_wall_thickness'] = 0.05*myones
-        self.inputs['hss_diameter'] = 2.0*myones
-        self.inputs['hss_wall_thickness'] = 0.05*myones
-=======
         self.inputs["L_12"] = 2.0
         self.inputs["L_h1"] = 1.0
         self.inputs["overhang"] = 2.0 + 2.0
@@ -521,7 +296,6 @@
         self.inputs["L_generator"] = 1.25
         self.inputs["L_gearbox"] = 1.1
         self.inputs["tilt"] = 5.0
->>>>>>> 0163a1b3
 
         myones = np.ones(2)
         self.inputs["lss_diameter"] = 2.3 * myones
@@ -529,15 +303,10 @@
         self.inputs["hss_diameter"] = 2.0 * myones
         self.inputs["hss_wall_thickness"] = 0.05 * myones
 
-<<<<<<< HEAD
-        self.inputs['D_top'] = 6.5
-        self.inputs['hub_diameter'] = 4.0
-=======
         self.inputs["bedplate_flange_width"] = 1.5
         self.inputs["bedplate_flange_thickness"] = 0.05
         # self.inputs['bedplate_web_height'] = 1.0
         self.inputs["bedplate_web_thickness"] = 0.05
->>>>>>> 0163a1b3
 
         self.inputs["D_top"] = 6.5
         self.inputs["hub_diameter"] = 4.0
@@ -572,22 +341,6 @@
         myobj = lay.GearedLayout()
         myobj.compute(self.inputs, self.outputs, self.discrete_inputs, self.discrete_outputs)
 
-<<<<<<< HEAD
-        ds = 6.95+2 - 4/ct
-        self.assertAlmostEqual(self.outputs['L_lss'], 3.1)
-        self.assertAlmostEqual(self.outputs['L_drive'], 6.95)
-        npt.assert_almost_equal(self.outputs['s_drive'], np.array([0.0, 0.625, 1.25, 2.0, 2.75, 3.3, 3.85, 3.95, 4.95, 5.95, 6.45, 6.95])-ds )
-        self.assertAlmostEqual(self.outputs['s_generator'], 0.625-ds)
-        self.assertAlmostEqual(self.outputs['s_gearbox'], 3.3-ds)
-        self.assertAlmostEqual(self.outputs['s_mb1'], 5.95-ds)
-        self.assertAlmostEqual(self.outputs['s_mb2'], 3.95-ds)
-        self.assertAlmostEqual(self.outputs['L_bedplate'], 6.95*ct)
-        self.assertAlmostEqual(self.outputs['H_bedplate'], 4.875-(2+6.95)*st)
-        self.assertAlmostEqual(self.outputs['bedplate_web_height'], 4.725-(2+6.95)*st)
-        self.assertAlmostEqual(self.outputs['constr_length'], (2+6.95)*ct-2-2-0.5*6.5)
-        self.assertAlmostEqual(self.outputs['constr_height'], 4.875-(2+6.95)*st)
-
-=======
         ds = 6.95 + 2 - 4 / ct
         self.assertAlmostEqual(self.outputs["L_lss"], 3.1)
         self.assertAlmostEqual(self.outputs["L_drive"], 6.95)
@@ -604,7 +357,6 @@
         self.assertAlmostEqual(self.outputs["bedplate_web_height"], 4.725 - (2 + 6.95) * st)
         self.assertAlmostEqual(self.outputs["constr_length"], (2 + 6.95) * ct - 2 - 2 - 0.5 * 6.5)
         self.assertAlmostEqual(self.outputs["constr_height"], 4.875 - (2 + 6.95) * st)
->>>>>>> 0163a1b3
 
     def testMassValues(self):
         self.inputs["tilt"] = 0.0
@@ -618,30 +370,6 @@
         myobj = lay.GearedLayout()
         myobj.compute(self.inputs, self.outputs, self.discrete_inputs, self.discrete_outputs)
 
-<<<<<<< HEAD
-        rho = self.inputs['lss_rho']
-        m_bedplate = 2*rho*(2*1.5*.05+4.725*.05)*6.95
-        self.assertAlmostEqual(self.outputs['bedplate_mass'], m_bedplate)
-        npt.assert_almost_equal(self.outputs['bedplate_cm'], np.r_[0.5*6.95-2-2., 0.0, 0.5*4.725+.05])
-
-        m_lss = rho*np.pi*(1**2 - 0.95**2)*self.outputs['L_lss']
-        self.assertAlmostEqual(self.outputs['lss_mass'], m_lss)
-        self.assertAlmostEqual(self.outputs['lss_cm'], 0.5*(self.outputs['s_lss'][0] + self.outputs['s_lss'][-1]))
-        self.assertAlmostEqual(self.outputs['lss_I'][0], 0.5*m_lss*(1**2 + 0.95**2))
-        self.assertAlmostEqual(self.outputs['lss_I'][1], (1/12)*m_lss*(3*(1**2 + 0.95**2) + self.outputs['L_lss']**2))
-
-        m_hss = rho*np.pi*(0.75**2 - 0.71**2)*self.inputs['L_hss']
-        self.assertAlmostEqual(self.outputs['hss_mass'], m_hss)
-        self.assertAlmostEqual(self.outputs['hss_cm'], 0.5*(self.outputs['s_hss'][0] + self.outputs['s_hss'][-1]))
-        self.assertAlmostEqual(self.outputs['hss_I'][0], 0.5*m_hss*(0.75**2 + 0.71**2))
-        self.assertAlmostEqual(self.outputs['hss_I'][1], (1/12)*m_hss*(3*(0.75**2 + 0.71**2) + self.inputs['L_hss']**2))
-
-        self.discrete_inputs['upwind'] = False
-        myobj.compute(self.inputs, self.outputs, self.discrete_inputs, self.discrete_outputs)
-        npt.assert_almost_equal(self.outputs['bedplate_cm'], np.r_[(2+2-0.5*6.95), 0.0, 0.5*4.725+.05])
-        self.assertAlmostEqual(self.outputs['lss_cm'], 0.5*(self.outputs['s_lss'][0] + self.outputs['s_lss'][-1]))
-        self.assertAlmostEqual(self.outputs['hss_cm'], 0.5*(self.outputs['s_hss'][0] + self.outputs['s_hss'][-1]))
-=======
         rho = self.inputs["lss_rho"]
         m_bedplate = 2 * rho * (2 * 1.5 * 0.05 + 4.725 * 0.05) * 6.95
         self.assertAlmostEqual(self.outputs["bedplate_mass"], m_bedplate)
@@ -669,7 +397,6 @@
         self.assertAlmostEqual(self.outputs["lss_cm"], 0.5 * (self.outputs["s_lss"][0] + self.outputs["s_lss"][-1]))
         self.assertAlmostEqual(self.outputs["hss_cm"], 0.5 * (self.outputs["s_hss"][0] + self.outputs["s_hss"][-1]))
 
->>>>>>> 0163a1b3
 
 def suite():
     suite = unittest.TestSuite()
