import os

import numpy as np
import openmdao.api as om
from scipy.optimize import brentq

from wisdem.commonse.utilities import arc_length
from wisdem.glue_code.gc_LoadInputs import WindTurbineOntologyPython
from wisdem.glue_code.gc_WT_DataStruc import Blade, Materials, ComputeHighLevelBladeProperties
from wisdem.glue_code.gc_WT_InitModel import assign_blade_values, assign_airfoil_values, assign_material_values
from wisdem.glue_code.gc_PoseOptimization import PoseOptimization
<<<<<<< HEAD
=======
import logging
logger = logging.getLogger("wisdem/weis")
>>>>>>> 63acc5ef

### USING OLD NUMPY SRC FOR PMT-FUNCTION INSTEAD OF SWITCHING TO ANNOYING NUMPY-FINANCIAL
_when_to_num = {"end": 0, "begin": 1, "e": 0, "b": 1, 0: 0, 1: 1, "beginning": 1, "start": 1, "finish": 0}


def _convert_when(when):
    # Test to see if when has already been converted to ndarray
    # This will happen if one function calls another, for example ppmt
    if isinstance(when, np.ndarray):
        return when
    try:
        return _when_to_num[when]
    except (KeyError, TypeError):
        return [_when_to_num[x] for x in when]


def pmt(rate, nper, pv, fv=0, when="end"):
    when = _convert_when(when)
    (rate, nper, pv, fv, when) = map(np.array, [rate, nper, pv, fv, when])
    temp = (1 + rate) ** nper
    mask = rate == 0
    masked_rate = np.where(mask, 1, rate)
    fact = np.where(mask != 0, nper, (1 + masked_rate * when) * (temp - 1) / masked_rate)
    return -(fv + pv * temp) / fact


class blade_bom(object):
    def compute_consumables(self):

        # Consumables
        consumables = {}
        # # LE Erosion Tape
        # consumables["LE_tape"]                               = {}
        # consumables["LE_tape"]["unit_length"]                = 250. # [m] Roll length
        # consumables["LE_tape"]["unit_cost"]                  = 576. # [$/roll]
        # consumables["LE_tape"]["waste"]                      = 5.   # [%]
        # consumables["LE_tape"]["units_per_blade"]            = self.blade_specs["LE_length"] / consumables["LE_tape"]["unit_length"] # Rolls per blade
        # consumables["LE_tape"]["total_cost_wo_waste"]        = consumables["LE_tape"]["units_per_blade"] * consumables["LE_tape"]["unit_cost"]
        # consumables["LE_tape"]["total_cost_w_waste"]         = consumables["LE_tape"]["total_cost_wo_waste"] * (1 + consumables["LE_tape"]["waste"]/100)
        # if self.options["verbosity"]:
        # print("LE erosion tape cost %.2f $\t \t --- \t \t cost with waste %.2f $" % (consumables["LE_tape"]["total_cost_wo_waste"] , consumables["LE_tape"]["total_cost_w_waste"]))
        # Peel Ply
        consumables["peel_ply"] = {}
        consumables["peel_ply"]["unit_cost"] = 1.94  # [$/m2] 0.18 $/sqft
        consumables["peel_ply"]["waste"] = 15.0  # [%]
        consumables["peel_ply"]["total_cost_wo_waste"] = (
            sum(self.blade_specs["area_webs_w_flanges"])
            + self.blade_specs["area_lpskin_w_flanges"]
            + self.blade_specs["area_hpskin_w_flanges"]
            + self.blade_specs["area_sc_lp"]
            + self.blade_specs["area_sc_hp"]
            + self.blade_specs["area_lp_root"]
            + self.blade_specs["area_hp_root"]
        ) * consumables["peel_ply"]["unit_cost"]
        consumables["peel_ply"]["total_cost_w_waste"] = consumables["peel_ply"]["total_cost_wo_waste"] * (
            1 + consumables["peel_ply"]["waste"] / 100
        )
        # Non-Sanding Peel Ply
        consumables["ns_peel_ply"] = {}
        consumables["ns_peel_ply"]["unit_cost"] = 1.67  # [$/m2] 0.15 $/sqft
        consumables["ns_peel_ply"]["waste"] = 10.0  # [%]
        consumables["ns_peel_ply"]["unit_width"] = 0.127  # [m] Roll width
        consumables["ns_peel_ply"]["total_cost_wo_waste"] = (
            consumables["ns_peel_ply"]["unit_width"]
            * 2
            * (self.blade_specs["TE_length"] + self.blade_specs["LE_length"] + sum(self.blade_specs["length_webs"]))
            * consumables["ns_peel_ply"]["unit_cost"]
        )
        consumables["ns_peel_ply"]["total_cost_w_waste"] = consumables["ns_peel_ply"]["total_cost_wo_waste"] * (
            1 + consumables["ns_peel_ply"]["waste"] / 100
        )

        # Chopped Strand
        consumables["chopped_strand"] = {}
        consumables["chopped_strand"]["unit_cost"] = 2.16  # [$/kg] 0.98 $/lbs
        consumables["chopped_strand"]["mass_length"] = 0.037  # [kg/m] 0.025 lb/ft
        consumables["chopped_strand"]["waste"] = 5.0  # [%]
        consumables["chopped_strand"]["total_cost_wo_waste"] = (
            consumables["chopped_strand"]["mass_length"]
            * self.blade_specs["blade_length"]
            * consumables["chopped_strand"]["unit_cost"]
        )
        consumables["chopped_strand"]["total_cost_w_waste"] = consumables["chopped_strand"]["total_cost_wo_waste"] * (
            1 + consumables["chopped_strand"]["waste"] / 100
        )

        # 3M77 Adhesive, Bulk
        consumables["adhesive_bulk"] = {}
        consumables["adhesive_bulk"]["unit_cost"] = 10566.9  # [$/m3] 40 $/ga
        consumables["adhesive_bulk"]["volume_area"] = 3.06e-5  # [m3/m2] 0.00075 ga/sf
        consumables["adhesive_bulk"]["waste"] = 5.0  # [%]
        consumables["adhesive_bulk"]["total_cost_wo_waste"] = (
            consumables["adhesive_bulk"]["volume_area"]
            * (
                sum(self.blade_specs["area_webs_w_flanges"])
                + self.blade_specs["area_lpskin_w_flanges"]
                + self.blade_specs["area_hpskin_w_flanges"]
                + self.blade_specs["area_sc_lp"]
                + self.blade_specs["area_sc_hp"]
                + self.blade_specs["area_lp_root"]
                + self.blade_specs["area_hp_root"]
            )
            * consumables["adhesive_bulk"]["unit_cost"]
        )
        consumables["adhesive_bulk"]["total_cost_w_waste"] = consumables["adhesive_bulk"]["total_cost_wo_waste"] * (
            1 + consumables["adhesive_bulk"]["waste"] / 100
        )
        # 3M77 Adhesive, Cans
        consumables["adhesive_cans"] = {}
        consumables["adhesive_cans"]["unit_cost"] = 6.65  # [$]
        consumables["adhesive_cans"]["waste"] = 5.0  # [%]
        consumables["adhesive_cans"]["units_area"] = 0.022  # [each/m2] 0.002 each/sf
        consumables["adhesive_cans"]["units_blade"] = consumables["adhesive_cans"]["units_area"] * (
            sum(self.blade_specs["area_webs_w_flanges"])
            + self.blade_specs["area_lpskin_w_flanges"]
            + self.blade_specs["area_hpskin_w_flanges"]
            + self.blade_specs["area_sc_lp"]
            + self.blade_specs["area_sc_hp"]
            + self.blade_specs["area_lp_root"]
            + self.blade_specs["area_hp_root"]
        )
        consumables["adhesive_cans"]["total_cost_wo_waste"] = (
            consumables["adhesive_cans"]["units_blade"] * consumables["adhesive_cans"]["unit_cost"]
        )
        consumables["adhesive_cans"]["total_cost_w_waste"] = consumables["adhesive_cans"]["total_cost_wo_waste"] * (
            1 + consumables["adhesive_cans"]["waste"] / 100
        )

        # Mold Release
        consumables["release_agent"] = {}
        consumables["release_agent"]["unit_cost"] = 15691.82  # [$/m3] - 59.40 $/gal
        consumables["release_agent"]["waste"] = 5.0  # [%]
        consumables["release_agent"]["volume_area"] = 2.57e-5  # [m3/m2] 0.00063 ga/sf
        consumables["release_agent"]["total_cost_wo_waste"] = (
            consumables["release_agent"]["volume_area"]
            * (
                sum(self.blade_specs["area_webs_w_flanges"])
                + self.blade_specs["area_lpskin_w_flanges"]
                + self.blade_specs["area_hpskin_w_flanges"]
                + self.blade_specs["area_sc_lp"]
                + self.blade_specs["area_sc_hp"]
                + self.blade_specs["area_lp_root"]
                + self.blade_specs["area_hp_root"]
            )
            * consumables["release_agent"]["unit_cost"]
        )
        consumables["release_agent"]["total_cost_w_waste"] = consumables["release_agent"]["total_cost_wo_waste"] * (
            1 + consumables["release_agent"]["waste"] / 100
        )

        # Flow Medium
        consumables["flow_medium"] = {}
        consumables["flow_medium"]["unit_cost"] = 0.646  # [$/m2] 0.06 $/sqft
        consumables["flow_medium"]["waste"] = 15.0  # [%]
        consumables["flow_medium"]["coverage"] = 70.0  # [%]
        consumables["flow_medium"]["total_cost_wo_waste"] = (
            (
                sum(self.blade_specs["area_webs_w_flanges"])
                + self.blade_specs["area_lpskin_w_flanges"]
                + self.blade_specs["area_hpskin_w_flanges"]
                + self.blade_specs["area_sc_lp"]
                + self.blade_specs["area_sc_hp"]
                + self.blade_specs["area_lp_root"]
                + self.blade_specs["area_hp_root"]
            )
            * consumables["flow_medium"]["coverage"]
            / 100
            * consumables["flow_medium"]["unit_cost"]
        )
        consumables["flow_medium"]["total_cost_w_waste"] = consumables["flow_medium"]["total_cost_wo_waste"] * (
            1 + consumables["flow_medium"]["waste"] / 100
        )

        # tubing - 3/8"
        consumables["tubing3/8"] = {}
        consumables["tubing3/8"]["unit_cost"] = 0.23  # [$/m] 0.07 $/ft
        consumables["tubing3/8"]["waste"] = 10.0  # [%]
        consumables["tubing3/8"]["length_per_length_blade"] = 5  # [m/m]
        consumables["tubing3/8"]["length"] = (
            consumables["tubing3/8"]["length_per_length_blade"] * self.blade_specs["blade_length"]
        )
        consumables["tubing3/8"]["total_cost_wo_waste"] = (
            consumables["tubing3/8"]["length"] * consumables["tubing3/8"]["unit_cost"]
        )
        consumables["tubing3/8"]["total_cost_w_waste"] = consumables["tubing3/8"]["total_cost_wo_waste"] * (
            1 + consumables["tubing3/8"]["waste"] / 100
        )

        # tubing - 1/2"
        consumables["tubing1/2"] = {}
        consumables["tubing1/2"]["unit_cost"] = 0.23  # [$/m] 0.07 $/ft
        consumables["tubing1/2"]["waste"] = 10.0  # [%]
        consumables["tubing1/2"]["length_per_length_blade"] = 5  # [m/m]
        consumables["tubing1/2"]["length"] = (
            consumables["tubing1/2"]["length_per_length_blade"] * self.blade_specs["blade_length"]
        )
        consumables["tubing1/2"]["total_cost_wo_waste"] = (
            consumables["tubing1/2"]["length"] * consumables["tubing1/2"]["unit_cost"]
        )
        consumables["tubing1/2"]["total_cost_w_waste"] = consumables["tubing1/2"]["total_cost_wo_waste"] * (
            1 + consumables["tubing1/2"]["waste"] / 100
        )

        # tubing - 5/8"
        consumables["tubing5/8"] = {}
        consumables["tubing5/8"]["unit_cost"] = 0.49  # [$/m] 0.15 $/ft
        consumables["tubing5/8"]["waste"] = 10.0  # [%]
        consumables["tubing5/8"]["length_per_length_blade"] = 5  # [m/m]
        consumables["tubing5/8"]["length"] = (
            consumables["tubing5/8"]["length_per_length_blade"] * self.blade_specs["blade_length"]
        )
        consumables["tubing5/8"]["total_cost_wo_waste"] = (
            consumables["tubing5/8"]["length"] * consumables["tubing5/8"]["unit_cost"]
        )
        consumables["tubing5/8"]["total_cost_w_waste"] = consumables["tubing5/8"]["total_cost_wo_waste"] * (
            1 + consumables["tubing5/8"]["waste"] / 100
        )

        # tubing - 3/4"
        consumables["tubing3/4"] = {}
        consumables["tubing3/4"]["unit_cost"] = 0.62  # [$/m] 0.19 $/ft
        consumables["tubing3/4"]["waste"] = 10.0  # [%]
        consumables["tubing3/4"]["length_per_length_blade"] = 5  # [m/m]
        consumables["tubing3/4"]["length"] = (
            consumables["tubing3/4"]["length_per_length_blade"] * self.blade_specs["blade_length"]
        )
        consumables["tubing3/4"]["total_cost_wo_waste"] = (
            consumables["tubing3/4"]["length"] * consumables["tubing3/4"]["unit_cost"]
        )
        consumables["tubing3/4"]["total_cost_w_waste"] = consumables["tubing3/4"]["total_cost_wo_waste"] * (
            1 + consumables["tubing3/4"]["waste"] / 100
        )

        # tubing - 7/8"
        consumables["tubing7/8"] = {}
        consumables["tubing7/8"]["unit_cost"] = 0.49  # [$/m] 0.15 $/ft
        consumables["tubing7/8"]["waste"] = 10.0  # [%]
        consumables["tubing7/8"]["length_per_length_blade"] = 5  # [m/m]
        consumables["tubing7/8"]["length"] = (
            consumables["tubing7/8"]["length_per_length_blade"] * self.blade_specs["blade_length"]
        )
        consumables["tubing7/8"]["total_cost_wo_waste"] = (
            consumables["tubing7/8"]["length"] * consumables["tubing7/8"]["unit_cost"]
        )
        consumables["tubing7/8"]["total_cost_w_waste"] = consumables["tubing7/8"]["total_cost_wo_waste"] * (
            1 + consumables["tubing7/8"]["waste"] / 100
        )

        # Silicon flange tape
        consumables["tacky_tape"] = {}
        consumables["tacky_tape"]["unit_length"] = 3.5  # [m/roll]
        consumables["tacky_tape"]["unit_cost"] = 21.11  # [$/roll]
        consumables["tacky_tape"]["waste"] = 5.0  # [%]
        consumables["tacky_tape"]["units_per_blade"] = (10.0 * self.blade_specs["blade_length"]) / consumables[
            "tacky_tape"
        ][
            "unit_length"
        ]  # [-]
        consumables["tacky_tape"]["total_cost_wo_waste"] = (
            consumables["tacky_tape"]["units_per_blade"] * consumables["tacky_tape"]["unit_cost"]
        )
        consumables["tacky_tape"]["total_cost_w_waste"] = consumables["tacky_tape"]["total_cost_wo_waste"] * (
            1 + consumables["tacky_tape"]["waste"] / 100
        )

        # 2" masking tape
        consumables["masking_tape"] = {}
        consumables["masking_tape"]["unit_cost"] = 5.50  # [$/roll]
        consumables["masking_tape"]["waste"] = 10.0  # [%]
        consumables["masking_tape"]["roll_per_length"] = 0.328  # [roll/m]
        consumables["masking_tape"]["units_per_blade"] = (
            self.blade_specs["blade_length"] * consumables["masking_tape"]["roll_per_length"]
        )  # [-]
        consumables["masking_tape"]["total_cost_wo_waste"] = (
            consumables["masking_tape"]["units_per_blade"] * consumables["masking_tape"]["unit_cost"]
        )
        consumables["masking_tape"]["total_cost_w_waste"] = consumables["masking_tape"]["total_cost_wo_waste"] * (
            1 + consumables["masking_tape"]["waste"] / 100
        )

        # Chop Fiber
        consumables["chop_fiber"] = {}
        consumables["chop_fiber"]["unit_cost"] = 6.19  # [$/kg] 2.81 $/lbs
        consumables["chop_fiber"]["mass_area"] = 9.76e-3  # [kg/m2] 0.002 lb/sf
        consumables["chop_fiber"]["waste"] = 10.0  # [%]
        consumables["chop_fiber"]["total_cost_wo_waste"] = (
            consumables["chop_fiber"]["mass_area"]
            * (self.blade_specs["area_lpskin_wo_flanges"] + self.blade_specs["area_hpskin_wo_flanges"])
            * consumables["chop_fiber"]["unit_cost"]
        )
        consumables["chop_fiber"]["total_cost_w_waste"] = consumables["chop_fiber"]["total_cost_wo_waste"] * (
            1 + consumables["chop_fiber"]["waste"] / 100
        )

        # White Lightning
        consumables["white_lightning"] = {}
        consumables["white_lightning"]["unit_cost"] = 3006.278  # [$/m3] - 11.38 $/gal
        consumables["white_lightning"]["waste"] = 10.0  # [%]
        consumables["white_lightning"]["volume_area"] = 2.04e-5  # [m3/m2] 0.0005 ga/sf
        consumables["white_lightning"]["total_cost_wo_waste"] = (
            consumables["white_lightning"]["volume_area"]
            * (self.blade_specs["area_lpskin_wo_flanges"] + self.blade_specs["area_hpskin_wo_flanges"])
            * consumables["white_lightning"]["unit_cost"]
        )
        consumables["white_lightning"]["total_cost_w_waste"] = consumables["white_lightning"]["total_cost_wo_waste"] * (
            1 + consumables["white_lightning"]["waste"] / 100
        )

        # Hardener
        consumables["hardener"] = {}
        consumables["hardener"]["unit_cost"] = 1.65  # [$/tube]
        consumables["hardener"]["waste"] = 10.0  # [%]
        consumables["hardener"]["units_area"] = 0.012  # [each/m2] 0.0011 tube/sf
        consumables["hardener"]["units_blade"] = consumables["hardener"]["units_area"] * (
            self.blade_specs["area_lpskin_wo_flanges"] + self.blade_specs["area_hpskin_wo_flanges"]
        )
        consumables["hardener"]["total_cost_wo_waste"] = (
            consumables["hardener"]["units_blade"] * consumables["hardener"]["unit_cost"]
        )
        consumables["hardener"]["total_cost_w_waste"] = consumables["hardener"]["total_cost_wo_waste"] * (
            1 + consumables["hardener"]["waste"] / 100
        )

        # Putty
        consumables["putty"] = {}
        consumables["putty"]["unit_cost"] = 6.00  # [$/kg]
        consumables["putty"]["mass_area"] = 0.0244  # [kg/m2]
        consumables["putty"]["waste"] = 10.0  # [%]
        consumables["putty"]["total_cost_wo_waste"] = (
            consumables["putty"]["mass_area"]
            * (self.blade_specs["area_lpskin_wo_flanges"] + self.blade_specs["area_hpskin_wo_flanges"])
            * consumables["putty"]["unit_cost"]
        )
        consumables["putty"]["total_cost_w_waste"] = consumables["putty"]["total_cost_wo_waste"] * (
            1 + consumables["putty"]["waste"] / 100
        )

        # Putty Catalyst
        consumables["catalyst"] = {}
        consumables["catalyst"]["unit_cost"] = 7.89  # [$/kg]  3.58 $/lbs
        consumables["catalyst"]["mass_area"] = 4.88e-3  # [kg/m2] 0.001 lb/sf
        consumables["catalyst"]["waste"] = 10.0  # [%]
        consumables["catalyst"]["total_cost_wo_waste"] = (
            consumables["catalyst"]["mass_area"]
            * (self.blade_specs["area_lpskin_wo_flanges"] + self.blade_specs["area_hpskin_wo_flanges"])
            * consumables["catalyst"]["unit_cost"]
        )
        consumables["catalyst"]["total_cost_w_waste"] = consumables["catalyst"]["total_cost_wo_waste"] * (
            1 + consumables["catalyst"]["waste"] / 100
        )

        return consumables


class blade_labor_ct(object):
    def __init__(self, blade_specs, mat_dictionary, metallic_parts):

        # # Blade input parameters
        # # Material inputs
        self.materials = mat_dictionary
        # Root preform low pressure side
        self.root_parameters_lp = {}
        self.root_parameters_lp["blade_length"] = blade_specs["blade_length"]  # Length of the blade [m]
        self.root_parameters_lp["length"] = blade_specs["root_preform_length"]  # Root PF length [m]
        self.root_parameters_lp["root_D"] = blade_specs["root_D"]  # Root PF diameter [m]
        self.root_parameters_lp["half_circum"] = 0.5 * np.pi * blade_specs["root_D"]  # 1/2 root circumference [m]
        self.root_parameters_lp["area"] = (
            self.root_parameters_lp["half_circum"] * self.root_parameters_lp["length"]
        )  # Root PF area [m2]
        self.root_parameters_lp["fabric2lay"] = round(blade_specs["n_plies_root_lp"] / 2)  # Number of root plies [-]
        self.root_parameters_lp["ply_volume"] = blade_specs["volume_root_preform_lp"]  # Ply volume [m3]
        # Root preform high pressure side
        self.root_parameters_hp = {}
        self.root_parameters_hp["blade_length"] = blade_specs["blade_length"]  # Length of the blade [m]
        self.root_parameters_hp["length"] = self.root_parameters_lp[
            "length"
        ]  # Root PF length [m], currently assumed as 1% of BL
        self.root_parameters_hp["root_D"] = self.root_parameters_lp["root_D"]  # Root PF diameter [m]
        self.root_parameters_hp["half_circum"] = self.root_parameters_lp["half_circum"]  # 1/2 root circumference [m]
        self.root_parameters_hp["area"] = self.root_parameters_lp["area"]  # Root PF area [m2]
        self.root_parameters_hp["fabric2lay"] = round(blade_specs["n_plies_root_hp"] / 2)  # Number of root plies [-]
        self.root_parameters_hp["ply_volume"] = blade_specs["volume_root_preform_hp"]  # Ply volume [m3]
        # Shear webs
        self.n_webs = blade_specs["n_webs"]
        self.sw_parameters = {}
        self.sw_parameters["blade_length"] = blade_specs["blade_length"]  # Length of the blade [m]
        self.sw_parameters["length"] = blade_specs["length_webs"]  # Length of the shear webs [m]
        self.sw_parameters["height1"] = blade_specs[
            "height_webs_start"
        ]  # Heigth of the shear webs towards blade root [m]
        self.sw_parameters["height2"] = blade_specs["height_webs_end"]  # Heigth of the shear webs towards blade tip [m]
        self.sw_parameters["core_area"] = blade_specs[
            "area_webs_w_core"
        ]  # Area of the shear webs with sandwich core [m2]
        self.sw_parameters["area"] = blade_specs["area_webs_w_flanges"]  # Shear webs area [m2]
        self.sw_parameters["fabric2lay"] = blade_specs["fabric2lay_webs"]  # Total ply area [m2]
        self.sw_parameters["ply_volume"] = blade_specs["volumeskin2lay_webs"]  # Ply volume [m3]
        # Spar cap low pressure side
        self.lp_sc_parameters = {}
        self.lp_sc_parameters["blade_length"] = blade_specs["blade_length"]  # Length of the blade [m]
        self.lp_sc_parameters["length"] = blade_specs["length_sc_lp"]  # Length of the spar caps [m]
        self.lp_sc_parameters["width"] = blade_specs["width_sc_start_lp"]  # Width of the spar caps [m]
        self.lp_sc_parameters["area"] = (
            blade_specs["length_sc_lp"] * blade_specs["width_sc_start_lp"]
        )  # Spar caps area [m2]
        self.lp_sc_parameters["area_wflanges"] = (
            self.lp_sc_parameters["area"] * 1.5
        )  # Spar caps area including flanges [m2] Assume the sides and the flanges of a spar cap mold equal about 1.5 times the area of the spar cap (for tool prep purposes)
        self.lp_sc_parameters["fabric2lay"] = blade_specs["fabric2lay_sc_lp"]  # Total ply length [m]
        self.lp_sc_parameters["ply_volume"] = blade_specs["volume2lay_sc_lp"]  # Ply volume [m3]
        # Spar caps high pressure side
        self.hp_sc_parameters = {}
        self.hp_sc_parameters["blade_length"] = blade_specs["blade_length"]  # Length of the blade [m]
        self.hp_sc_parameters["length"] = blade_specs["length_sc_hp"]  # Length of the spar caps [m]
        self.hp_sc_parameters["width"] = blade_specs["width_sc_start_hp"]  # Width of the spar caps [m]
        self.hp_sc_parameters["area"] = (
            blade_specs["length_sc_hp"] * blade_specs["width_sc_start_hp"]
        )  # Spar caps area [m2]
        self.hp_sc_parameters["area_wflanges"] = (
            self.hp_sc_parameters["area"] * 1.5
        )  # Spar caps area including flanges [m2] Assume the sides and the flanges of a spar cap mold equal about 1.5 times the area of the spar cap (for tool prep purposes)
        self.hp_sc_parameters["fabric2lay"] = blade_specs["fabric2lay_sc_hp"]  # Total ply length [m]
        self.hp_sc_parameters["ply_volume"] = blade_specs["volume2lay_sc_hp"]  # Ply volume [m3]
        # Low pressure skin
        self.lp_skin_parameters = {}
        self.lp_skin_parameters["blade_length"] = blade_specs["blade_length"]  # Length of the blade [m]
        self.lp_skin_parameters["length"] = blade_specs["blade_length"]  # Length of the skin mold [m]
        self.lp_skin_parameters["area"] = blade_specs[
            "area_lpskin_wo_flanges"
        ]  # Skin area on the low pressure side [m2]
        self.lp_skin_parameters["area_wflanges"] = blade_specs[
            "area_lpskin_w_flanges"
        ]  # Skin area including flanges [m2]
        self.lp_skin_parameters["fabric2lay"] = (
            0.5 * blade_specs["fabric2lay_shell_lp"]
        )  # Total ply area, outer layers [m2]. Assumed to be 50% of the total layers
        self.lp_skin_parameters["fabric2lay_inner"] = (
            0.5 * blade_specs["fabric2lay_shell_lp"]
        )  # Total ply area, inner layers [m2]. Assumed to be 50% of the total layers
        self.lp_skin_parameters["core_area"] = blade_specs[
            "areacore2lay_shell_lp"
        ]  # Area of the outer shell with sandwich core [m2]
        self.lp_skin_parameters["n_root_plies"] = self.root_parameters_lp["fabric2lay"]  # Number of root plies [-]
        self.lp_skin_parameters["total_TE"] = blade_specs["fabric2lay_te_reinf_lp"]  # Total TE reinforcement layer [m]
        self.lp_skin_parameters["total_LE"] = blade_specs["fabric2lay_le_reinf_lp"]  # Total LE reinforcement layer [m]
        self.lp_skin_parameters["perimeter_noroot"] = blade_specs[
            "skin_perimeter_wo_root"
        ]  # Perimeter of the skin area excluding blade root [m]
        self.lp_skin_parameters["perimeter"] = blade_specs["skin_perimeter_w_root"]  # Perimeter of the skin area [m]
        self.lp_skin_parameters["sc_length"] = blade_specs["length_sc_lp"]  # Length of the spar cap [m]
        self.lp_skin_parameters["root_sect_length"] = blade_specs["root_preform_length"]  # Root section length [m]
        self.lp_skin_parameters["root_half_circumf"] = self.root_parameters_lp[
            "half_circum"
        ]  # Root half circumference [m]
        # High pressure skin
        self.hp_skin_parameters = {}
        self.hp_skin_parameters["blade_length"] = blade_specs["blade_length"]  # Length of the blade [m]
        self.hp_skin_parameters["length"] = blade_specs["blade_length"]  # Length of the skin mold [m]
        self.hp_skin_parameters["area"] = blade_specs["area_hpskin_wo_flanges"]  # Skin area [m2]
        self.hp_skin_parameters["area_wflanges"] = blade_specs[
            "area_hpskin_w_flanges"
        ]  # Skin area including flanges [m2]
        self.hp_skin_parameters["fabric2lay"] = (
            0.5 * blade_specs["fabric2lay_shell_hp"]
        )  # Total ply area, outer layers [m2]. Assumed to be 50% of the total layers
        self.hp_skin_parameters["fabric2lay_inner"] = (
            0.5 * blade_specs["fabric2lay_shell_hp"]
        )  # Total ply area, inner layers [m2]. Assumed to be 50% of the total layers
        self.hp_skin_parameters["core_area"] = blade_specs[
            "areacore2lay_shell_hp"
        ]  # Area of the outer shell with sandwich core [m2]
        self.hp_skin_parameters["n_root_plies"] = self.root_parameters_hp["fabric2lay"]  # Number of root plies [-]
        self.hp_skin_parameters["total_TE"] = blade_specs["fabric2lay_te_reinf_hp"]  # Total TE reinforcement layer [m]
        self.hp_skin_parameters["total_LE"] = blade_specs["fabric2lay_le_reinf_hp"]  # Total LE reinforcement layer [m]
        self.hp_skin_parameters["perimeter_noroot"] = blade_specs[
            "skin_perimeter_wo_root"
        ]  # Perimeter of the skin area excluding blade root [m]
        self.hp_skin_parameters["perimeter"] = blade_specs["skin_perimeter_w_root"]  # Perimeter of the skin area [m]
        self.hp_skin_parameters["sc_length"] = blade_specs["length_sc_hp"]  # Length of the spar cap [m]
        self.hp_skin_parameters["root_sect_length"] = blade_specs["root_preform_length"]  # Root section length [m]
        self.hp_skin_parameters["root_half_circumf"] = self.root_parameters_hp[
            "half_circum"
        ]  # Root half circumference [m]
        # Assembly
        self.assembly = {}
        self.assembly["sw_length"] = self.sw_parameters["length"]  # Length of the shear webs [m]
        self.assembly["perimeter_noroot"] = blade_specs[
            "skin_perimeter_wo_root"
        ]  # Perimeter of the skin area without root [m]
        self.assembly["length"] = blade_specs["blade_length"]  # Length of the blade [m]
        self.assembly["n_webs"] = blade_specs["n_webs"]  # Number of webs [-]
        # Demold
        self.demold = {}
        self.demold["length"] = blade_specs["blade_length"]  # Length of the blade [m]
        # Trim
        self.trim = {}
        self.trim["perimeter_noroot"] = blade_specs["skin_perimeter_wo_root"]  # Length of the blade [m]
        # Overlay
        self.overlay = {}
        self.overlay["length"] = blade_specs["blade_length"]  # Length of the blade [m]
        # Post curing
        self.post_cure = {}
        self.post_cure["length"] = blade_specs["blade_length"]  # Length of the blade [m]
        # Cut and drill
        self.cut_drill = {}
        self.cut_drill["length"] = blade_specs["blade_length"]  # Length of the blade [m]
        self.cut_drill["root_D"] = blade_specs["root_D"]  # Diameter of blade root [m]
        self.cut_drill["root_perim"] = self.cut_drill["root_D"] * np.pi  # Perimeter of the root [m]
        self.cut_drill["n_bolts"] = metallic_parts["n_bolts"]  # Number of root bolts [-]
        # Root installation
        self.root_install = {}
        self.root_install["length"] = blade_specs["blade_length"]  # Length of the blade [m]
        self.root_install["root_perim"] = self.cut_drill["root_D"] * np.pi  # Perimeter of the root [m]
        self.root_install["n_bolts"] = self.cut_drill["n_bolts"]  # Number of root bolts
        # Surface preparation
        self.surface_prep = {}
        self.surface_prep["area"] = (
            blade_specs["area_lpskin_wo_flanges"] + blade_specs["area_hpskin_wo_flanges"]
        )  # Outer blade surface area [m2]
        # Paint
        self.paint = {}
        self.paint["area"] = (
            blade_specs["area_lpskin_wo_flanges"] + blade_specs["area_hpskin_wo_flanges"]
        )  # Outer blade surface area [m2]
        # Surface finishing
        self.surface_finish = {}
        self.surface_finish["area"] = (
            blade_specs["area_lpskin_wo_flanges"] + blade_specs["area_hpskin_wo_flanges"]
        )  # Outer blade surface area [m2]
        # Weight and balance
        self.weight_balance = {}
        self.weight_balance["length"] = blade_specs["blade_length"]  # Length of the blade [m]
        # Inspection
        self.inspection = {}
        self.inspection["length"] = blade_specs["blade_length"]  # Length of the blade [m]
        self.inspection["area"] = (
            blade_specs["area_lpskin_wo_flanges"] + blade_specs["area_hpskin_wo_flanges"]
        )  # Outer blade surface area [m2]
        # Shipping preparation
        self.shipping_prep = {}
        self.shipping_prep["length"] = blade_specs["blade_length"]  # Length of the blade [m]
        self.shipping_prep["n_bolts"] = self.cut_drill["n_bolts"]  # Number of root bolts

    def execute_blade_labor_ct(self):

        # Run all manufacturing steps to estimate labor and cycle time
        verbosity = 0

        n_operations = 20 + self.n_webs
        labor = np.zeros(n_operations)  # [hr]
        skin_mold_gating_ct = np.zeros(n_operations)  # [hr]
        non_gating_ct = np.zeros(n_operations)  # [hr]
        operation = [[] for i in range(int(n_operations))]

        if verbosity:
            print("\n#################################\nLabor hours and cycle times")
        operation[0] = "Material cutting"
        material_cutting = material_cutting_labor(self.materials)
        material_cutting.material_cutting_steps()
        labor[0], non_gating_ct[0] = compute_total_labor_ct(material_cutting, operation[0], verbosity)

        operation[1] = "Root preform lp"
        root_lp = root_preform_labor(self.root_parameters_lp)
        root_lp.manufacturing_steps()
        labor[1], non_gating_ct[1] = compute_total_labor_ct(root_lp, operation[1], verbosity)

        operation[2] = "Root preform hp"
        root_hp = root_preform_labor(self.root_parameters_hp)
        root_hp.manufacturing_steps()
        labor[2], non_gating_ct[2] = compute_total_labor_ct(root_hp, operation[2], verbosity)

        for i_web in range(self.n_webs):
            operation[3 + i_web] = "Infusion shear web number " + str(i_web + 1)
            sw = shearweb_labor(self.sw_parameters, i_web)
            sw.manufacturing_steps(core=True)
            labor[3 + i_web], non_gating_ct[3 + i_web] = compute_total_labor_ct(sw, operation[3 + i_web], verbosity)

        operation[3 + self.n_webs] = "Infusion spar cap lp"
        sc_lp = sparcaps_labor(self.lp_sc_parameters)
        sc_lp.manufacturing_steps()
        labor[3 + self.n_webs], non_gating_ct[3 + self.n_webs] = compute_total_labor_ct(
            sc_lp, operation[3 + self.n_webs], verbosity
        )

        operation[4 + self.n_webs] = "Infusion spar cap hp"
        sc_hp = sparcaps_labor(self.hp_sc_parameters)
        sc_hp.manufacturing_steps()
        labor[4 + self.n_webs], non_gating_ct[4 + self.n_webs] = compute_total_labor_ct(
            sc_hp, operation[4 + self.n_webs], verbosity
        )

        # Gating operations
        operation[8 + self.n_webs] = "Demolding"
        demold = demold_labor(self.demold)
        demold.demold_steps()
        labor[8 + self.n_webs], skin_mold_gating_ct[8 + self.n_webs] = compute_total_labor_ct(
            demold, operation[8 + self.n_webs], verbosity, no_contribution2ct=["move2finishing"]
        )

        # LP skin infusion
        operation[5 + self.n_webs] = "Lp skin"

        def labor_ct_lp_skin(team_size):
            lp_skin = lphp_skin_labor(self.lp_skin_parameters, team_size)
            lp_skin.manufacturing_steps(core=True, Extra_Operations_Skin=True, trim_excess=False)
            labor, ct = compute_total_labor_ct(
                lp_skin,
                operation[5 + self.n_webs],
                verbosity,
                no_contribution2ct=["layup_root_layers", "insert_TE_layers", "vacuum_line", "tack_tape"],
            )

            return labor, ct

        def min_ct_lp_skin(team_size):
            _, ct = labor_ct_lp_skin(team_size)
            return ct - (23.9999 - skin_mold_gating_ct[8 + self.n_webs]) * 0.7

        try:
            team_size = brentq(lambda x: min_ct_lp_skin(x), 0.01, 100.0, xtol=1e-4)
        except:
            team_size = 100.0
            # print("WARNING: the blade cost model is used beyond its applicability range. No team can limit the main mold cycle time to 24 hours. 100 workers are assumed at the low-pressure mold, but this is incorrect.")

        labor[5 + self.n_webs], skin_mold_gating_ct[5 + self.n_webs] = labor_ct_lp_skin(team_size)

        # HP skin infusion
        operation[6 + self.n_webs] = "Hp skin"

        def labor_ct_hp_skin(team_size):
            hp_skin = lphp_skin_labor(self.hp_skin_parameters, team_size)
            hp_skin.manufacturing_steps(core=True, Extra_Operations_Skin=True, trim_excess=False)
            labor, ct = compute_total_labor_ct(
                hp_skin,
                operation[6 + self.n_webs],
                verbosity,
                no_contribution2ct=["layup_root_layers", "insert_TE_layers", "vacuum_line", "tack_tape"],
            )

            return labor, ct

        def min_ct_hp_skin(team_size):
            _, ct = labor_ct_hp_skin(team_size)

            return ct - (23.9999 - skin_mold_gating_ct[8 + self.n_webs]) * 0.7

        try:
            team_size = brentq(lambda x: min_ct_hp_skin(x), 0.01, 100.0, xtol=1e-4)
        except:
            team_size = 100.0
            # print("WARNING: the blade cost model is used beyond its applicability range. No team can limit the main mold cycle time to 24 hours. 100 workers are assumed at the high-pressure mold, but this is incorrect.")

        labor[6 + self.n_webs], non_gating_ct[6 + self.n_webs] = labor_ct_hp_skin(team_size)

        # Assembly
        operation[7 + self.n_webs] = "Assembly"

        def labor_ct_assembly(team_size):
            assembly = assembly_labor(self.assembly, team_size)
            assembly.assembly_steps()
            labor, ct = compute_total_labor_ct(
                assembly,
                operation[7 + self.n_webs],
                verbosity,
                no_contribution2ct=["remove_nonsand_prep_hp", "insert_sw", "fillet_sw_low", "shear_clips"],
            )

            return labor, ct

        def min_ct_assembly(team_size):
            _, ct = labor_ct_assembly(team_size)

            return ct - (23.9999 - skin_mold_gating_ct[5 + self.n_webs] - skin_mold_gating_ct[8 + self.n_webs])

        try:
            team_size = brentq(lambda x: min_ct_assembly(x), 0.01, 100.0, xtol=1e-4)
        except:
            team_size = 100.0
            # print("WARNING: the blade cost model is used beyond its applicability range. No team can limit the assembly cycle time to 24 hours. 100 workers are assumed at the assembly line, but this is incorrect.")

        labor[7 + self.n_webs], skin_mold_gating_ct[7 + self.n_webs] = labor_ct_assembly(team_size)

        operation[9 + self.n_webs] = "Trim"
        trim = trim_labor(self.trim)
        trim.trim_steps()
        labor[9 + self.n_webs], non_gating_ct[9 + self.n_webs] = compute_total_labor_ct(
            trim, operation[9 + self.n_webs], verbosity
        )

        operation[10 + self.n_webs] = "Overlay"
        overlay = overlay_labor(self.overlay)
        overlay.overlay_steps()
        labor[10 + self.n_webs], non_gating_ct[10 + self.n_webs] = compute_total_labor_ct(
            overlay, operation[10 + self.n_webs], verbosity
        )

        operation[11 + self.n_webs] = "Post cure"
        post_cure = post_cure_labor(self.post_cure)
        post_cure.post_cure_steps()
        labor[11 + self.n_webs], non_gating_ct[11 + self.n_webs] = compute_total_labor_ct(
            post_cure, operation[11 + self.n_webs], verbosity
        )

        operation[12 + self.n_webs] = "Root cut and drill"
        cut_drill = cut_drill_labor(self.cut_drill)
        cut_drill.cut_drill_steps()
        labor[12 + self.n_webs], non_gating_ct[12 + self.n_webs] = compute_total_labor_ct(
            cut_drill, operation[12 + self.n_webs], verbosity
        )

        operation[13 + self.n_webs] = "Root hardware installation"
        root_install = root_install_labor(self.root_install)
        root_install.root_install_steps()
        labor[13 + self.n_webs], non_gating_ct[13 + self.n_webs] = compute_total_labor_ct(
            root_install, operation[13 + self.n_webs], verbosity
        )

        operation[14 + self.n_webs] = "Surface preparation"
        surface_prep = surface_prep_labor(self.surface_prep)
        surface_prep.surface_prep_steps()
        labor[14 + self.n_webs], non_gating_ct[14 + self.n_webs] = compute_total_labor_ct(
            surface_prep, operation[14 + self.n_webs], verbosity
        )

        operation[15 + self.n_webs] = "Painting"
        paint = paint_labor(self.paint)
        paint.paint_steps()
        labor[15 + self.n_webs], non_gating_ct[15 + self.n_webs] = compute_total_labor_ct(
            paint, operation[15 + self.n_webs], verbosity
        )

        operation[16 + self.n_webs] = "Surface finishing"
        surface_finish = surface_finish_labor(self.surface_finish)
        surface_finish.surface_finish_steps()
        labor[16 + self.n_webs], non_gating_ct[16 + self.n_webs] = compute_total_labor_ct(
            surface_finish, operation[16 + self.n_webs], verbosity
        )

        operation[17 + self.n_webs] = "Weight balance"
        weight_balance = weight_balance_labor(self.weight_balance)
        weight_balance.weight_balance_steps()
        labor[17 + self.n_webs], non_gating_ct[17 + self.n_webs] = compute_total_labor_ct(
            weight_balance, operation[17 + self.n_webs], verbosity
        )

        operation[18 + self.n_webs] = "Final inspection"
        inspection = inspection_labor(self.inspection)
        inspection.inspection_steps()
        labor[18 + self.n_webs], non_gating_ct[18 + self.n_webs] = compute_total_labor_ct(
            inspection, operation[18 + self.n_webs], verbosity
        )

        operation[19 + self.n_webs] = "Shipping preparation"
        shipping_prep = shipping_prep_labor(self.shipping_prep)
        shipping_prep.shipping_prep_steps()
        labor[19 + self.n_webs], non_gating_ct[19 + self.n_webs] = compute_total_labor_ct(
            shipping_prep, operation[19 + self.n_webs], verbosity
        )

        total_labor = sum(labor)
        total_skin_mold_gating_ct = sum(skin_mold_gating_ct)
        total_non_gating_ct = sum(non_gating_ct)

        return operation, labor, skin_mold_gating_ct, non_gating_ct


class material_cutting_process(object):
    def material_cutting_steps(self):

        self.load_roll["labor_per_mat"] = []
        self.load_roll["ct_per_mat"] = []
        self.cutting["labor_per_mat"] = []
        self.cutting["ct_per_mat"] = []
        self.kitting["labor_per_mat"] = []
        self.kitting["ct_per_mat"] = []
        self.clean_up["labor_per_mat"] = []
        self.clean_up["ct_per_mat"] = []

        self.load_roll["labor"] = []
        self.load_roll["ct"] = []
        self.cutting["labor"] = []
        self.cutting["ct"] = []
        self.kitting["labor"] = []
        self.kitting["ct"] = []
        self.clean_up["labor"] = []
        self.clean_up["ct"] = []

        mat_names = self.materials["mat_name"]

        self.materials["n_rolls"] = np.zeros(len(mat_names))

        for i_mat in range(len(mat_names)):

            if (
                self.materials["orth"][i_mat] == 1
                and self.materials["component_id"][i_mat] > 1
                and self.materials["component_id"][i_mat] < 3
            ):
                # Number of rolls
                self.materials["n_rolls"][i_mat] = (
                    self.materials["total_mass_w_waste"][i_mat] / self.materials["roll_mass"][i_mat]
                )
                # Loading and Machine Prep
                self.load_roll["labor_per_mat"].append(
                    self.load_roll["unit_time"] * self.materials["n_rolls"][i_mat] * self.load_roll["n_pers"]
                )
                self.load_roll["ct_per_mat"].append(self.load_roll["unit_time"] * self.materials["n_rolls"][i_mat])
                # Cutting
                cutting_labor = (
                    self.materials["total_ply_area_w_waste"][i_mat]
                    / self.cutting["machine_rate"]
                    * self.cutting["n_pers"]
                )
                cutting_ct = self.materials["total_ply_area_w_waste"][i_mat] / self.cutting["machine_rate"]
                self.cutting["labor_per_mat"].append(cutting_labor)
                self.cutting["ct_per_mat"].append(cutting_ct)
                # Kitting
                self.kitting["labor_per_mat"].append(cutting_ct * self.kitting["n_pers"])
                self.kitting["ct_per_mat"].append(0)
                # Clean-up
                cleaning_labor = (
                    self.materials["total_ply_area_w_waste"][i_mat] - self.materials["total_ply_area_wo_waste"][i_mat]
                ) / self.clean_up["clean_rate"]
                self.clean_up["labor_per_mat"].append(cleaning_labor)
                self.clean_up["ct_per_mat"].append(cleaning_labor / self.clean_up["n_pers"])

            else:
                self.load_roll["labor_per_mat"].append(0)
                self.load_roll["ct_per_mat"].append(0)
                self.cutting["labor_per_mat"].append(0)
                self.cutting["ct_per_mat"].append(0)
                self.kitting["labor_per_mat"].append(0)
                self.kitting["ct_per_mat"].append(0)
                self.clean_up["labor_per_mat"].append(0)
                self.clean_up["ct_per_mat"].append(0)

        # Loading and Machine Prep
        self.load_roll["labor"] = sum(self.load_roll["labor_per_mat"])
        self.load_roll["ct"] = sum(self.load_roll["ct_per_mat"])
        # Cutting
        self.cutting["labor"] = sum(self.cutting["labor_per_mat"])
        self.cutting["ct"] = sum(self.cutting["ct_per_mat"])
        # Kitting
        self.kitting["labor"] = sum(self.kitting["labor_per_mat"])
        self.kitting["ct"] = sum(self.kitting["ct_per_mat"])
        # Clean-up
        self.clean_up["labor"] = sum(self.clean_up["labor_per_mat"])
        self.clean_up["ct"] = sum(self.clean_up["ct_per_mat"])

        # Remove material data structure
        del self.materials


class material_cutting_labor(material_cutting_process):
    def __init__(self, material_parameters, process={}):

        # # Material cutting - process parameters
        self.load_roll = {}
        self.cutting = {}
        self.kitting = {}
        self.clean_up = {}
        self.materials = {}

        # Load roll
        self.load_roll["n_pers"] = 2.0  # Number of personnel involved in the operation
        self.load_roll["unit_time"] = 15.0 / 60.0  # Unit time - 15 minutes [hr]
        # Cutting
        self.cutting["n_pers"] = 2.0  # Number of personnel involved in the operation
        self.cutting["machine_rate"] = 833.0 * 0.9144 ** 2  # Machine rate - 833 [yd2/hr]
        # Kitting
        self.kitting["n_pers"] = 2.0  # Number of personnel involved in the operation
        # Clean up
        self.clean_up["n_pers"] = 2.0  # Number of personnel involved in the operation
        self.clean_up["clean_rate"] = 720.0 * 0.9144 ** 2.0  # Clean rate - 720 [yd2/hr]

        self.materials = material_parameters

        for var in process.keys():
            setattr(self, var, process[var])


class infusion_process(object):
    def manufacturing_steps(self, core=False, Extra_Operations_Skin=False, trim_excess=True):
        # Preparation of the tools
        self.tool_prep["labor"], self.tool_prep["ct"] = compute_labor_ct(
            self.tool_prep["n_pers"],
            self.tool_prep["area"],
            self.tool_prep["ri_appl_rate"] * self.tool_prep["n_pulls"],
            0,
            0,
        )

        # Lay-up of the composite fabric
        self.lay_up["labor"], self.lay_up["ct"] = compute_labor_ct(
            self.lay_up["n_pers"], self.lay_up["fabric2lay"], self.lay_up["rate"], 0, 0
        )

        # Extra operations
        if Extra_Operations_Skin:
            #  Insert the preformed root in the mold
            self.insert_root["labor"], self.insert_root["ct"] = compute_labor_ct(
                self.insert_root["n_pers"], 0, 1, self.insert_root["time"], 1
            )

            #  Insert the spar caps in the mold
            if self.insert_sc["sc_length"] <= 30.0:
                self.insert_sc["labor"] = self.insert_sc["time"] * self.insert_sc["n_pers"]
            else:
                self.insert_sc["labor"] = (
                    self.insert_sc["time"] + (self.insert_sc["sc_length"] - 30.0) * self.insert_sc["rate"]
                ) * self.insert_sc["n_pers"]
            self.insert_sc["ct"] = self.insert_sc["labor"] / self.insert_sc["n_pers"]

            #  Insert the root layers in the mold
            self.layup_root_layers["labor"], self.layup_root_layers["ct"] = compute_labor_ct(
                self.layup_root_layers["n_pers"],
                self.layup_root_layers["n_plies"],
                self.layup_root_layers["rate"],
                0,
                0,
            )

            #  Insert the trailing edge reinforcement layers in the mold
            self.insert_TE_layers["labor"], self.insert_TE_layers["ct"] = compute_labor_ct(
                self.insert_TE_layers["n_pers"], self.insert_TE_layers["length"], self.insert_TE_layers["rate"], 0, 0
            )

            #  Insert the leading edge reinforcement layers in the mold
            self.insert_LE_layers["labor"], self.insert_LE_layers["ct"] = compute_labor_ct(
                self.insert_LE_layers["n_pers"], self.insert_LE_layers["length"], self.insert_LE_layers["rate"], 0, 0
            )

            #  Insert the inner layers in the mold
            self.insert_inner_layers["labor"], self.insert_inner_layers["ct"] = compute_labor_ct(
                self.insert_inner_layers["n_pers"],
                self.insert_inner_layers["fabric2lay"],
                self.insert_inner_layers["rate"],
                0,
                0,
            )

        # Core placement
        if core:
            self.core_placement["labor"], self.core_placement["ct"] = compute_labor_ct(
                self.core_placement["n_pers"], self.core_placement["area"], self.core_placement["rate"], 0, 0
            )
        else:
            self.core_placement["labor"] = 0.0
            self.core_placement["ct"] = 0.0

        # Application of the peel-ply
        self.peel_ply["labor"], self.peel_ply["ct"] = compute_labor_ct(
            self.peel_ply["n_pers"], self.peel_ply["area"], self.peel_ply["rate"], 0, 0
        )

        # Application of the flow medium
        self.fm_app["labor"], self.fm_app["ct"] = compute_labor_ct(
            self.fm_app["n_pers"], self.peel_ply["area"] * self.fm_app["coverage"], self.fm_app["rate"], 0, 0
        )

        # Application of the feed lines
        self.feed["labor"], self.feed["ct"] = compute_labor_ct(
            self.feed["n_pers"], self.feed["length"], self.feed["rate"], 0, 0
        )

        # Application of vacuum lines
        self.vacuum_line["labor"], self.vacuum_line["ct"] = compute_labor_ct(
            self.vacuum_line["n_pers"], self.vacuum_line["length"], self.vacuum_line["rate"], 0, 0
        )

        # Application of the tack-tape
        self.tack_tape["labor"], self.tack_tape["ct"] = compute_labor_ct(
            self.tack_tape["n_pers"], self.tack_tape["length"], self.tack_tape["rate"], 0, 0
        )

        # Application of the vacuum bag
        self.vacuum_bag["labor"], self.vacuum_bag["ct"] = compute_labor_ct(
            self.vacuum_bag["n_pers"], self.peel_ply["area"], self.vacuum_bag["rate"], 0, 0
        )

        # Pull of full vacuuum
        self.vacuum_pull["labor"], self.vacuum_pull["ct"] = compute_labor_ct(
            self.vacuum_pull["n_pers"], self.peel_ply["area"], self.vacuum_pull["rate"], 0, 1
        )

        # Check of vacuum leaks
        self.leak_chk["labor"], self.leak_chk["ct"] = compute_labor_ct(
            self.leak_chk["n_pers"], self.tack_tape["length"], self.leak_chk["rate"], 0, 0
        )

        # Actual infusion
        self.infusion["labor"], self.infusion["ct"] = compute_labor_ct(
            self.infusion["n_pers"], 0, 1, self.infusion["time"], 1
        )

        # Curing
        self.cure["labor"], self.cure["ct"] = compute_labor_ct(self.cure["n_pers"], 0, 1, self.cure["time"], 1)

        # Debagging operations
        self.debag["labor"], self.debag["ct"] = compute_labor_ct(
            self.debag["n_pers"], self.debag["area"], self.debag["rate"], 0, 0
        )

        # Demolding operations
        self.demold["labor"], self.demold["ct"] = compute_labor_ct(self.demold["n_pers"], 0, 1, self.demold["time"], 0)

        if trim_excess:
            #  Trim (cut) of the excess fiberglass off of the root preform edges
            self.insert_prep_trim["labor"], self.insert_prep_trim["ct"] = compute_labor_ct(
                self.insert_prep_trim["n_pers"], self.insert_prep_trim["length"], self.insert_prep_trim["rate"], 0, 0
            )
        else:
            self.insert_prep_trim["labor"] = 0.0
            self.insert_prep_trim["ct"] = 0.0


class root_preform_labor(infusion_process):
    def __init__(self, component_parameters, process={}):

        # Manufacturing process labor input data for a root preform
        self.tool_prep = {}
        self.lay_up = {}
        self.core_placement = {}
        self.peel_ply = {}
        self.fm_app = {}
        self.feed = {}
        self.vacuum_line = {}
        self.tack_tape = {}
        self.vacuum_bag = {}
        self.vacuum_pull = {}
        self.leak_chk = {}
        self.infusion = {}
        self.cure = {}
        self.debag = {}
        self.demold = {}
        self.insert_prep_trim = {}

        # Tool preparation
        self.tool_prep["n_pers"] = 2.0  # Number of personnel involved in the operation
        self.tool_prep["n_pulls"] = 5.0  # Number of pulls [-]
        self.tool_prep["ri_appl_rate"] = 12.0  # "Rls appl rate per pn [m2/hr/man]
        self.tool_prep["area"] = component_parameters["area"]  # Area to be prepared
        # Lay-up
        self.lay_up["n_pers"] = 2.0  # Number of personnel involved in the operation
        self.lay_up["fabric2lay"] = component_parameters["fabric2lay"]
        self.lay_up["rate"] = 8.0  # Rate to lay composite [m2/hr/man]
        # Infusion preparation
        # Application of the peel ply
        self.peel_ply["n_pers"] = 2.0  # Number of personnel involved in the operation
        self.peel_ply["area"] = component_parameters["area"]  # Area where to apply peel-ply
        self.peel_ply["rate"] = 20.0  # Peel-ply application rate [m2/hr/man]
        # Application of the flow medium
        self.fm_app["n_pers"] = 2.0  # Number of personnel involved in the operation
        self.fm_app["rate"] = 10.0  # Flow-medium application rate [m2/hr/man]
        self.fm_app["coverage"] = 0.85  # Flow-medium coverage [% dec]
        # Installation feeding line
        self.feed["n_pers"] = 2.0  # Number of personnel involved in the operation
        self.feed["spacing"] = 0.5  # Spanwise spacing of the radial feed lines [m]
        self.feed["length"] = (
            component_parameters["length"]
            + component_parameters["half_circum"] * component_parameters["length"] / self.feed["spacing"]
        )
        self.feed["rate"] = 7.5  # Feed application rate [m/hr/man]
        # Vacuum line application
        self.vacuum_line["n_pers"] = 1.0  # Number of personnel involved in the operation
        self.vacuum_line["rate"] = 20.0  # Vacuum line application rate [m/hr/man]
        self.vacuum_line["length"] = 2.0 * component_parameters["length"]  # Vacuum line length [m]
        # Application tack tape
        self.tack_tape["n_pers"] = 1.0  # Number of personnel involved in the operation
        self.tack_tape["length"] = (
            2.0 * component_parameters["length"] + 2.0 * component_parameters["half_circum"]
        )  # Tack tape length [m]
        self.tack_tape["rate"] = 90.0  # Tack tape application rate [m/hr/man]
        # Application vacuum bag
        self.vacuum_bag["n_pers"] = 2.0  # Number of personnel involved in the operation
        self.vacuum_bag["rate"] = 7.5  # Vacuum bag application rate [m2/hr/man]
        # Pull full vacuum
        self.vacuum_pull["n_pers"] = 2.0  # Number of personnel involved in the operation
        self.vacuum_pull["rate"] = 45.0  # Vacuum pull rate [m2/hr/man]
        # Check for leackages
        self.leak_chk["n_pers"] = 2  # Number of personnel involved in the operation
        self.leak_chk["rate"] = 30.0  # Leak_chk rate [m/hr/man]
        # Infusion
        self.infusion["n_pers"] = 1.0  # Number of personnel involved in the operation
        p0 = 15.0  # p0 of the polynomial fit
        p1 = 1.0  # p1 of the polynomial fit
        p2 = 0.0  # p2 of the polynomial fit
        p3 = 0.0  # p3 of the polynomial fit
        self.infusion["time"] = (
            p0
            + p1 * component_parameters["blade_length"]
            + p2 * component_parameters["blade_length"] ** 2
            + p3 * component_parameters["blade_length"] ** 3
        ) / 60.0  # Infusion time [hr]
        # Cure
        self.cure["n_pers"] = 1.0  # Number of personnel involved in the operation
        self.cure["time"] = 2.0  # Curing time [hr]
        # Debag
        self.debag["n_pers"] = 2.0  # Number of personnel involved in the operation
        self.debag["area"] = component_parameters["area"]  # Area to be debagged
        self.debag["rate"] = 20.0  # Debag rate [m2/hr/man]
        # Demold
        self.demold["n_pers"] = 2.0  # Number of personnel involved in the operation
        self.demold["time"] = 0.5  # Demold time [hr]
        # Insertion preparation and trim
        self.insert_prep_trim["n_pers"] = 2.0  # Number of personnel involved in the operation
        self.insert_prep_trim["length"] = 2.0 * component_parameters["length"]
        self.insert_prep_trim["rate"] = 6.0  # Trim rate [m/hr/man]

        for var in process.keys():
            setattr(self, var, process[var])


class shearweb_labor(infusion_process):
    def __init__(self, component_parameters, i_web, process={}):

        # Manufacturing process labor input data for shear webs
        self.tool_prep = {}
        self.lay_up = {}
        self.core_placement = {}
        self.peel_ply = {}
        self.fm_app = {}
        self.feed = {}
        self.vacuum_line = {}
        self.tack_tape = {}
        self.vacuum_bag = {}
        self.vacuum_pull = {}
        self.leak_chk = {}
        self.infusion = {}
        self.cure = {}
        self.debag = {}
        self.demold = {}
        self.insert_prep_trim = {}

        # Tool preparation
        self.tool_prep["n_pers"] = 10.0  # Number of personnel involved in the operation
        self.tool_prep["n_pulls"] = 5.0  # Number of pulls [-]
        self.tool_prep["ri_appl_rate"] = 12.0  # "Rls appl rate per pn [m2/hr/man]
        self.tool_prep["area"] = component_parameters["area"][i_web]  # Area to be prepared
        # Lay-up
        self.lay_up["n_pers"] = 10.0  # Number of personnel involved in the operation
        self.lay_up["fabric2lay"] = component_parameters["fabric2lay"][i_web]
        self.lay_up["rate"] = 24.0  # Rate to lay composite [m2/hr/man]
        # Core
        self.core_placement["area"] = component_parameters["core_area"][i_web]  # Area with sandwich core
        self.core_placement[
            "n_pers"
        ] = 10.0  # Number of personnel involved in the operation - Ignored if the core_area is set to 0
        self.core_placement["rate"] = 12.0  # Rate of core lay [m2/hr/man] - Ignored if the core_area is set to 0
        # Infusion preparation
        # Application of the peel ply
        self.peel_ply["n_pers"] = 10.0  # Number of personnel involved in the operation
        self.peel_ply["area"] = component_parameters["area"][i_web]  # Area where to apply peel-ply
        self.peel_ply["area"] = component_parameters["area"][i_web]
        self.peel_ply["rate"] = 20.0  # Peel-ply application rate [m2/hr/man]
        # Application of the flow medium
        self.fm_app["n_pers"] = 10.0  # Number of personnel involved in the operation
        self.fm_app["rate"] = 10.0  # Flow-medium application rate [m2/hr/man]
        self.fm_app["coverage"] = 0.85  # Flow-medium coverage [% dec]
        # Installation feeding line
        self.feed["n_pers"] = 10.0  # Number of personnel involved in the operation
        self.feed["length"] = component_parameters["length"][i_web]
        self.feed["rate"] = 7.5  # Feed application rate [m/hr/man]
        # Vacuum line application
        self.vacuum_line["n_pers"] = 5.0  # Number of personnel involved in the operation
        self.vacuum_line["rate"] = 20.0  # Vacuum line application rate [m/hr/man]
        self.vacuum_line["length"] = 2.0 * component_parameters["length"][i_web]  # Vacuum line length [m]
        # Application tack tape
        self.tack_tape["n_pers"] = 5.0  # Number of personnel involved in the operation
        self.tack_tape["length"] = (
            2.0 * component_parameters["length"][i_web]
            + component_parameters["height1"][i_web]
            + component_parameters["height2"][i_web]
        )  # Tack tape length [m]
        self.tack_tape["rate"] = 90.0  # Tack tape application rate [m/hr/man]
        # Application vacuum bag
        self.vacuum_bag["n_pers"] = 10.0  # Number of personnel involved in the operation
        self.vacuum_bag["rate"] = 7.5  # Vacuum bag application rate [m2/hr/man]
        # Pull full vacuum
        self.vacuum_pull["n_pers"] = 10.0  # Number of personnel involved in the operation
        self.vacuum_pull["rate"] = 45.0  # Vacuum pull rate [m2/hr/man]
        # Check for leackages
        self.leak_chk["n_pers"] = 10.0  # Number of personnel involved in the operation
        self.leak_chk["rate"] = 30.0  # Leak_chk rate [m/hr/man]
        # Infusion
        self.infusion["n_pers"] = 1.0  # Number of personnel involved in the operation
        p0 = 11.983  # p0 of the polynomial fit
        p1 = 0.3784  # p1 of the polynomial fit
        p2 = 0.0  # p2 of the polynomial fit
        p3 = 0.0  # p3 of the polynomial fit
        self.infusion["time"] = (
            p0
            + p1 * component_parameters["blade_length"]
            + p2 * component_parameters["blade_length"] ** 2
            + p3 * component_parameters["blade_length"] ** 3
        ) / 60.0  # Infusion time [hr]
        # Cure
        self.cure["n_pers"] = 1.0  # Number of personnel involved in the operation
        self.cure["time"] = 2.0  # Curing time [hr]
        # Debag
        self.debag["n_pers"] = 10.0  # Number of personnel involved in the operation
        self.debag["area"] = component_parameters["area"][i_web]  # Area to be debagged
        self.debag["rate"] = 20.0  # Debag rate [m2/hr/man]
        # Demold
        self.demold["n_pers"] = 10.0  # Number of personnel involved in the operation
        self.demold["time"] = 0.5  # Demold time [hr]
        # Insertion preparation and trim
        self.insert_prep_trim["n_pers"] = 10.0  # Number of personnel involved in the operation
        self.insert_prep_trim["length"] = component_parameters["length"][i_web]
        self.insert_prep_trim["rate"] = 30.0  # Trim rate [m/hr/man]

        for var in process.keys():
            setattr(self, var, process[var])


class sparcaps_labor(infusion_process):
    def __init__(self, component_parameters, process={}):

        # Manufacturing process labor input data for the spar caps
        self.tool_prep = {}
        self.lay_up = {}
        self.core_placement = {}
        self.peel_ply = {}
        self.fm_app = {}
        self.feed = {}
        self.vacuum_line = {}
        self.tack_tape = {}
        self.vacuum_bag = {}
        self.vacuum_pull = {}
        self.leak_chk = {}
        self.infusion = {}
        self.cure = {}
        self.debag = {}
        self.demold = {}
        self.insert_prep_trim = {}

        # Tool preparation
        self.tool_prep["n_pers"] = 10.0  # Number of personnel involved in the operation
        self.tool_prep["n_pulls"] = 5.0  # Number of pulls [-]
        self.tool_prep["ri_appl_rate"] = 12.0  # "Rls appl rate per pn [m2/hr/man]
        self.tool_prep["area"] = component_parameters["area_wflanges"]  # Area to be prepared
        # Lay-up
        self.lay_up["n_pers"] = 10.0  # Number of personnel involved in the operation
        self.lay_up["fabric2lay"] = component_parameters["fabric2lay"]
        self.lay_up["rate"] = 110.0  # Rate to lay composite [m/hr/man]
        # Infusion preparation
        # Application of the peel ply
        self.peel_ply["n_pers"] = 10.0  # Number of personnel involved in the operation
        self.peel_ply["area"] = component_parameters["area"]  # Area where to apply peel-ply
        self.peel_ply["rate"] = 20.0  # Peel-ply application rate [m2/hr/man]
        # Application of the flow medium
        self.fm_app["n_pers"] = 10.0  # Number of personnel involved in the operation
        self.fm_app["rate"] = 10.0  # Flow-medium application rate [m2/hr/man]
        self.fm_app["coverage"] = 0.85  # Flow-medium coverage [% dec]
        # Installation feeding line
        self.feed["n_pers"] = 10.0  # Number of personnel involved in the operation
        self.feed["length"] = component_parameters["length"]
        self.feed["rate"] = 7.5  # Feed application rate [m/hr/man]
        # Vacuum line application
        self.vacuum_line["n_pers"] = 5.0  # Number of personnel involved in the operation
        self.vacuum_line["rate"] = 20.0  # Vacuum line application rate [m/hr/man]
        self.vacuum_line["length"] = component_parameters["length"]  # Vacuum line length [m]
        # Application tack tape
        self.tack_tape["n_pers"] = 5.0  # Number of personnel involved in the operation
        self.tack_tape["length"] = (
            2.0 * component_parameters["length"] + 2.0 * component_parameters["width"]
        )  # Tack tape length [m]
        self.tack_tape["rate"] = 90.0  # Tack tape application rate [m/hr/man]
        # Application vacuum bag
        self.vacuum_bag["n_pers"] = 10.0  # Number of personnel involved in the operation
        self.vacuum_bag["rate"] = 7.5  # Vacuum bag application rate [m2/hr/man]
        # Pull full vacuum
        self.vacuum_pull["n_pers"] = 10.0  # Number of personnel involved in the operation
        self.vacuum_pull["rate"] = 45.0  # Vacuum pull rate [m2/hr/man]
        # Check for leackages
        self.leak_chk["n_pers"] = 10.0  # Number of personnel involved in the operation
        self.leak_chk["rate"] = 30.0  # Leak_chk rate [m/hr/man]
        # Infusion
        self.infusion["n_pers"] = 1.0  # Number of personnel involved in the operation
        p0 = 23.992  # p0 of the polynomial fit
        p1 = 0.0037  # p1 of the polynomial fit
        p2 = 0.0089  # p2 of the polynomial fit
        p3 = 0.0  # p3 of the polynomial fit
        self.infusion["time"] = (
            p0
            + p1 * component_parameters["blade_length"]
            + p2 * component_parameters["blade_length"] ** 2
            + p3 * component_parameters["blade_length"] ** 3
        ) / 60.0  # Infusion time [hr]
        # Cure
        self.cure["n_pers"] = 1.0  # Number of personnel involved in the operation
        self.cure["time"] = 2.0  # Curing time [hr]
        # Debag
        self.debag["n_pers"] = 10.0  # Number of personnel involved in the operation
        self.debag["area"] = component_parameters["area"]  # Area to be debagged
        self.debag["rate"] = 20.0  # Debag rate [m2/hr/man]
        # Demold
        self.demold["n_pers"] = 10.0  # Number of personnel involved in the operation
        self.demold["time"] = 0.5  # Demold time [hr]
        # Insertion preparation and trim
        self.insert_prep_trim["n_pers"] = 10.0  # Number of personnel involved in the operation
        self.insert_prep_trim["length"] = component_parameters["length"]
        self.insert_prep_trim["rate"] = 30.0  # Trim rate [m/hr/man]

        for var in process.keys():
            setattr(self, var, process[var])


class lphp_skin_labor(infusion_process):
    def __init__(self, component_parameters, team_size, process={}):

        # Manufacturing process labor input data for the low pressure and high pressure skins
        self.tool_prep = {}
        self.lay_up = {}
        self.insert_root = {}
        self.insert_sc = {}
        self.layup_root_layers = {}
        self.core_placement = {}
        self.insert_TE_layers = {}
        self.insert_LE_layers = {}
        self.insert_inner_layers = {}
        self.peel_ply = {}
        self.fm_app = {}
        self.feed = {}
        self.vacuum_line = {}
        self.tack_tape = {}
        self.vacuum_bag = {}
        self.vacuum_pull = {}
        self.leak_chk = {}
        self.infusion = {}
        self.cure = {}
        self.debag = {}
        self.demold = {}
        self.insert_prep_trim = {}

        # Tool preparation
        self.tool_prep["n_pers"] = team_size  # Number of personnel involved in the operation
        self.tool_prep["n_pulls"] = 5.0  # Number of pulls [-]
        self.tool_prep["ri_appl_rate"] = 12.0  # "Rls appl rate per pn [m2/hr/man]
        self.tool_prep["area"] = component_parameters["area_wflanges"]  # Area to be prepared
        # Lay-up
        self.lay_up["n_pers"] = team_size  # Number of personnel involved in the operation
        self.lay_up["fabric2lay"] = component_parameters["fabric2lay"]
        self.lay_up["rate"] = 30.0  # Rate to lay composite [m/hr/man]
        # Insert the preformed root
        self.insert_root["n_pers"] = 0.25 * team_size  # Number of personnel involved in the operation
        self.insert_root["time"] = 0.25  # Root Preform Insertion Time [hr]
        # Insert the pre-fabricated spar caps
        self.insert_sc["n_pers"] = 0.25 * team_size  # Number of personnel involved in the operation
        self.insert_sc["sc_length"] = component_parameters["sc_length"]
        self.insert_sc["time"] = 0.25  # Time to insert spar caps shorter than 30 meters [hr]
        self.insert_sc["rate"] = 0.00833  # Addsitional time per meter to insert spar caps longer than 30 meters [hr/m]
        # Layup of the root plies
        self.layup_root_layers["n_pers"] = 0.25 * team_size  # Number of personnel involved in the operation
        self.layup_root_layers["n_plies"] = component_parameters["n_root_plies"]
        self.layup_root_layers["rate"] = 16.0  # Root layup rate
        # Core placement
        self.core_placement["n_pers"] = (
            0.75 * team_size
        )  # Number of personnel involved in the operation - Ignored if the core_area is set to 0
        self.core_placement["area"] = component_parameters["core_area"]  # Area with core [m2]
        self.core_placement["rate"] = 12.0  # Rate of core lay [m2/hr/man] - Ignored if the core_area is set to 0
        # Layup of the trailing edge reinforcement
        self.insert_TE_layers["n_pers"] = 0.25 * team_size  # Number of personnel involved in the operation
        self.insert_TE_layers["length"] = component_parameters[
            "total_TE"
        ]  # Length of the layers of trailing edge reinforcement
        self.insert_TE_layers["rate"] = 96.0  # TE reinforcement layup rate
        # Layup of the leading edge reinforcement
        self.insert_LE_layers["n_pers"] = team_size  # Number of personnel involved in the operation
        self.insert_LE_layers["length"] = component_parameters[
            "total_LE"
        ]  # Length of the layers of leading edge reinforcement
        self.insert_LE_layers["rate"] = 96.0  # LE reinforcement layup rate
        # Layup of the inner layers
        self.insert_inner_layers["n_pers"] = team_size  # Number of personnel involved in the operation
        self.insert_inner_layers["fabric2lay"] = component_parameters["fabric2lay_inner"]
        self.insert_inner_layers["rate"] = 30.0  # Inner layers reinforcement layup rate
        # Infusion preparation
        # Application of the peel ply
        self.peel_ply["n_pers"] = team_size  # Number of personnel involved in the operation
        self.peel_ply["area"] = component_parameters["area"]  # Area where to apply peel-ply
        self.peel_ply["rate"] = 22.5  # Peel-ply application rate [m2/hr/man]
        # Application of the flow medium
        self.fm_app["n_pers"] = team_size  # Number of personnel involved in the operation
        self.fm_app["rate"] = 10.0  # Flow-medium application rate [m2/hr/man]
        self.fm_app["coverage"] = 0.85  # Flow-medium coverage [% dec]
        # Installation feeding line
        self.feed["n_pers"] = team_size  # Number of personnel involved in the operation
        self.feed["spacing"] = 0.5  # Spanwise spacing of the radial feed lines [m]
        self.feed["length"] = (
            2 * component_parameters["root_sect_length"]
            + component_parameters["root_half_circumf"]
            * component_parameters["root_sect_length"]
            / self.feed["spacing"]
            + component_parameters["length"]
            - 2
            + 4 * 0.65 * component_parameters["length"]
        )  # Vacuum line length [m]
        self.feed["rate"] = 10.0  # Feed application rate [m/hr/man]
        # Vacuum line application
        self.vacuum_line["n_pers"] = 0.5 * team_size  # Number of personnel involved in the operation
        self.vacuum_line["rate"] = 20.0  # Vacuum line application rate [m/hr/man]
        self.vacuum_line["length"] = component_parameters["perimeter_noroot"]  # Vacuum line length [m]
        # Application tack tape
        self.tack_tape["n_pers"] = 0.5 * team_size  # Number of personnel involved in the operation
        self.tack_tape["length"] = component_parameters["perimeter"]  # Tack tape length [m]
        self.tack_tape["rate"] = 360.0  # Tack tape application rate [m/hr/man]
        # Application vacuum bag
        self.vacuum_bag["n_pers"] = team_size  # Number of personnel involved in the operation
        self.vacuum_bag["rate"] = 7.5  # Vacuum bag application rate [m2/hr/man]
        # Pull full vacuum
        self.vacuum_pull["n_pers"] = team_size  # Number of personnel involved in the operation
        self.vacuum_pull["rate"] = 360.0  # Vacuum pull rate [m2/hr/man]
        # Check for leackages
        self.leak_chk["n_pers"] = team_size  # Number of personnel involved in the operation
        self.leak_chk["rate"] = 180.0  # Leak_chk rate [m/hr/man]
        # Infusion
        self.infusion["n_pers"] = 3.0  # Number of personnel involved in the operation
        p0 = 15.972  # p0 of the polynomial fit
        p1 = 3.1484  # p1 of the polynomial fit
        p2 = -0.0568  # p2 of the polynomial fit
        p3 = 0.0004  # p3 of the polynomial fit
        self.infusion["time"] = (
            p0
            + p1 * component_parameters["blade_length"]
            + p2 * component_parameters["blade_length"] ** 2
            + p3 * component_parameters["blade_length"] ** 3
        ) / 60.0  # Infusion time [hr]
        # Cure
        self.cure["n_pers"] = 1.0  # Number of personnel involved in the operation
        self.cure["time"] = 3.0  # Curing time [hr]
        # Debag
        self.debag["n_pers"] = team_size  # Number of personnel involved in the operation
        self.debag["area"] = component_parameters["area"]  # Area to be debagged
        self.debag["rate"] = team_size  # Debag rate [m2/hr/man]
        # Demold
        self.demold["n_pers"] = team_size  # Number of personnel involved in the operation
        self.demold["time"] = 0.0  # Demold time [hr]

        for var in process.keys():
            setattr(self, var, process[var])


class assembly_process(object):
    def assembly_steps(self):
        # Remove non-sand / prep (LP)
        self.remove_nonsand_prep_lp["labor"], self.remove_nonsand_prep_lp["ct"] = compute_labor_ct(
            self.remove_nonsand_prep_lp["n_pers"],
            self.remove_nonsand_prep_lp["length"],
            self.remove_nonsand_prep_lp["rate"],
            0,
            0,
        )
        # Remove non-sand / prep (HP)
        self.remove_nonsand_prep_hp["labor"], self.remove_nonsand_prep_hp["ct"] = compute_labor_ct(
            self.remove_nonsand_prep_hp["n_pers"],
            self.remove_nonsand_prep_hp["length"],
            self.remove_nonsand_prep_hp["rate"],
            0,
            0,
        )
        # Insert SWs into fixture
        self.insert_sw["labor"], self.insert_sw["ct"] = compute_labor_ct(
            self.insert_sw["n_pers"], self.insert_sw["length"], 1, 0, 1
        )
        # Dry fit - boundary mark
        self.dry_fit["labor"], self.dry_fit["ct"] = compute_labor_ct(
            self.dry_fit["n_pers"], self.dry_fit["length"], self.dry_fit["rate"], 0, 0
        )
        # Dispense lower adhesive
        self.low_adhesive["labor"], self.low_adhesive["ct"] = compute_labor_ct(
            self.low_adhesive["n_pers"], self.low_adhesive["length"], self.low_adhesive["rate"], 0, 0
        )
        # Bond SWs - lower
        self.bond_sw_low["labor"], self.bond_sw_low["ct"] = compute_labor_ct(
            self.bond_sw_low["n_pers"], 0, 1, self.bond_sw_low["time"], 1
        )
        # Fillet SW bonds
        self.fillet_sw_low["labor"], self.fillet_sw_low["ct"] = compute_labor_ct(
            self.fillet_sw_low["n_pers"], self.fillet_sw_low["length"], self.fillet_sw_low["rate"], 0, 0
        )
        # Cure - lower adhesive
        self.cure_low["labor"] = 0.0
        self.cure_low["ct"] = self.cure_low["time"]
        # Remove fixture
        self.remove_fixture["labor"], self.remove_fixture["ct"] = compute_labor_ct(
            self.remove_fixture["n_pers"], 0, 1, self.remove_fixture["time"], 1
        )
        # Dry fit - upper
        self.dry_fit_up["labor"], self.dry_fit_up["ct"] = compute_labor_ct(
            self.dry_fit_up["n_pers"], self.dry_fit_up["length"], self.dry_fit_up["rate"], 0, 0
        )
        self.dry_fit_up["ct"] = self.dry_fit_up["ct"] + 2 * self.close_mold["time"]
        # (SW height rework)
        self.sw_height_rework["labor"] = 0
        self.sw_height_rework["ct"] = 0
        # Dispense upper/perim adhesive
        self.up_adhesive["labor"], self.up_adhesive["ct"] = compute_labor_ct(
            self.up_adhesive["n_pers"], self.up_adhesive["length"], self.up_adhesive["rate"], 0.0, 0
        )
        # Close mold
        self.close_mold["labor"], self.close_mold["ct"] = compute_labor_ct(
            self.close_mold["n_pers"], 0, 1, self.close_mold["time"], 1
        )
        # Install shear clips
        self.shear_clips["labor"], self.shear_clips["ct"] = compute_labor_ct(
            self.shear_clips["n_pers"], self.shear_clips["length"], self.shear_clips["rate"], 0.0, 0
        )
        # Cure - entire
        self.cure_entire["labor"] = 0.0
        self.cure_entire["ct"] = self.cure_entire["time"]
        # Open mold
        self.open_mold["labor"], self.open_mold["ct"] = compute_labor_ct(
            self.open_mold["n_pers"], 0, 1, self.open_mold["time"], 1
        )


class assembly_labor(assembly_process):
    def __init__(self, blade_parameters, team_size, process={}):
        # # Assembly labor
        self.remove_nonsand_prep_lp = {}
        self.remove_nonsand_prep_hp = {}
        self.insert_sw = {}
        self.dry_fit = {}
        self.low_adhesive = {}
        self.bond_sw_low = {}
        self.fillet_sw_low = {}
        self.cure_low = {}
        self.remove_fixture = {}
        self.dry_fit_up = {}
        self.sw_height_rework = {}
        self.up_adhesive = {}
        self.close_mold = {}
        self.shear_clips = {}
        self.cure_entire = {}
        self.open_mold = {}

        # Remove non-sand / prep (LP)
        self.remove_nonsand_prep_lp["n_pers"] = team_size / 2.0  # Number of personnel involved in the operation
        self.remove_nonsand_prep_lp["length"] = (
            sum(blade_parameters["sw_length"]) + blade_parameters["perimeter_noroot"]
        )  # Length where to remove sand [m]
        self.remove_nonsand_prep_lp["rate"] = 60.0  # Rate of sand removal [m/hr/man]
        # Remove non-sand / prep (HP)
        self.remove_nonsand_prep_hp["n_pers"] = team_size / 2.0  # Number of personnel involved in the operation
        self.remove_nonsand_prep_hp["length"] = self.remove_nonsand_prep_lp["length"]  # Length where to remove sand [m]
        self.remove_nonsand_prep_hp["rate"] = 60.0  # Rate of sand removal [m/hr/man]
        # Insert SWs into fixture
        self.insert_sw["n_pers"] = team_size  # Number of personnel involved in the operation
        self.insert_sw["time"] = 0.25  # Time to install the shear web in the mold for webs shorter than 50 meters [hr]
        self.insert_sw[
            "rate"
        ] = 0.0167  # Extra time per meter to install the shear web in the mold for webs longer than 50 meters [hr/m]
        insert_sw_len = np.zeros(len(blade_parameters["sw_length"]))
        for i_web in range(len(blade_parameters["sw_length"])):  # Loop for all existing webs
            insert_sw_len[i_web] = self.insert_sw["time"] - (
                self.insert_sw["rate"] * (50.0 - blade_parameters["sw_length"][i_web])
            )
        self.insert_sw["length"] = sum(insert_sw_len)
        # Dry fit - boundary mark
        self.dry_fit["n_pers"] = team_size  # Number of personnel involved in the operation
        self.dry_fit["length"] = sum(blade_parameters["sw_length"])  # Length where to dry fit [m]
        self.dry_fit["rate"] = 60.0  # Rate of dry fit [m/hr/man]
        # Dispense lower adhesive
        self.low_adhesive["n_pers"] = team_size  # Number of personnel involved in the operation
        self.low_adhesive["length"] = sum(blade_parameters["sw_length"])  # Length where to dispose adhesive [m]
        self.low_adhesive["rate"] = 60.0  # Rate to dispose adhesive [m/hr/man]
        # Bond SWs - lower
        self.bond_sw_low["n_pers"] = team_size  # Number of personnel involved in the operation
        self.bond_sw_low["time"] = blade_parameters["n_webs"] * 0.25  # Time to bond the shear webs in the mold [hr]
        # Fillet SW bonds
        self.fillet_sw_low["n_pers"] = team_size  # Number of personnel involved in the operation
        self.fillet_sw_low["length"] = 2.0 * sum(blade_parameters["sw_length"])
        self.fillet_sw_low["rate"] = 180.0  # Rate to fillett the webs [fillet/hr/man]
        # Cure - lower adhesive
        self.cure_low["n_pers"] = 0.0  # Number of personnel involved in the operation
        self.cure_low["time"] = 2.0  # Time to cure the adhesive [hr]
        # Remove fixture
        self.remove_fixture["n_pers"] = team_size  # Number of personnel involved in the operation
        self.remove_fixture["time"] = 0.25  # Time to remove the fixture [hr]
        # Dry fit - upper
        self.dry_fit_up["n_pers"] = team_size  # Number of personnel involved in the operation
        self.dry_fit_up["time"] = 0.0833  # Time close or open the mold [hr]
        self.dry_fit_up["rate"] = 15.0  # Dry fit rate of the shear webs [m/hr/man]
        self.dry_fit_up["length"] = sum(blade_parameters["sw_length"])
        # (SW height rework)
        self.sw_height_rework["n_pers"] = 0.0  # Number of personnel involved in the operation
        # Dispense upper/perim adhesive
        self.up_adhesive["n_pers"] = team_size  # Number of personnel involved in the operation
        self.up_adhesive["length"] = sum(blade_parameters["sw_length"]) + blade_parameters["perimeter_noroot"]
        self.up_adhesive["rate"] = 60.0  # Rate to dispose adhesive [m/hr/man]
        # Close mold
        self.close_mold["n_pers"] = team_size  # Number of personnel involved in the operation
        self.close_mold["time"] = self.dry_fit_up["time"]  # Time close or open the mold [hr]
        # Install shear clips
        self.shear_clips["n_pers"] = team_size  # Number of personnel involved in the operation
        self.shear_clips["%vert"] = 50.0  # Vertical Fraction of the shear webs with shear clip coverage [%]
        self.shear_clips["%span"] = 10.0  # Spanwise fraction of the shear webs with shear clip coverage [%]
        self.shear_clips["rate"] = 4.0  # Shear clip lay rate [m/hr/man]
        self.shear_clips["length"] = (
            sum(blade_parameters["sw_length"]) * self.shear_clips["%vert"] * 4.0 / 100.0
            + blade_parameters["length"] * self.shear_clips["%span"] * 2.0 / 100.0
        )  # Length where to install shear clips [m]
        # Cure - entire
        self.cure_entire["n_pers"] = 0.0  # Number of personnel involved in the operation
        self.cure_entire["time"] = 2.0  # Curing time
        # Open mold
        self.open_mold["n_pers"] = 1.0  # Number of personnel involved in the operation
        self.open_mold["time"] = 0.0833  # Time close or open the mold [hr]

        for var in process.keys():
            setattr(self, var, process[var])


class demold_process(object):
    def demold_steps(self):

        # Cool-down period
        self.cool_down["ct"] = self.cool_down["time"]
        self.cool_down["labor"] = self.cool_down["ct"] * self.cool_down["n_pers"]
        # Placement of lift straps
        if self.lift_straps["length"] <= 40.0:
            self.lift_straps["ct"] = self.lift_straps["time"]
        else:
            self.lift_straps["ct"] = (
                self.lift_straps["time"] + (self.lift_straps["length"] - 40.0) * self.lift_straps["rate"]
            )
        self.lift_straps["labor"] = self.lift_straps["ct"] * self.lift_straps["n_pers"]
        # Transfer to blade cart
        if self.transfer2cart["length"] <= 60.0:
            self.transfer2cart["ct"] = self.transfer2cart["time"]
        else:
            self.transfer2cart["ct"] = (
                self.transfer2cart["time"] + (self.transfer2cart["length"] - 60.0) * self.transfer2cart["rate"]
            )
        self.transfer2cart["labor"] = self.transfer2cart["ct"] * self.transfer2cart["n_pers"]
        # Move blade to finishing area
        if self.move2finishing["length"] <= 60.0:
            self.move2finishing["ct"] = self.move2finishing["time"]
        else:
            self.move2finishing["ct"] = (
                self.move2finishing["time"] + (self.move2finishing["length"] - 60.0) * self.move2finishing["rate"]
            )
        self.move2finishing["labor"] = self.move2finishing["ct"] * self.move2finishing["n_pers"]


class demold_labor(demold_process):
    def __init__(self, blade_parameters, process={}):
        # # Demold labor
        self.cool_down = {}
        self.lift_straps = {}
        self.transfer2cart = {}
        self.move2finishing = {}

        # Cool-down period
        self.cool_down["n_pers"] = 0.0  # Number of personnel involved in the operation
        self.cool_down["time"] = 1.0  # Time to cool down [hr]
        # Placement of lift straps
        self.lift_straps["n_pers"] = 4.0  # Number of personnel involved in the operation
        self.lift_straps["length"] = blade_parameters["length"]  # Length of the blade [m]
        self.lift_straps["rate"] = 0.0083  # Premium lift straps for blades longer than 40 m [hr/m]
        self.lift_straps["time"] = 0.5  # Strap baseline [hr]
        # Transfer to blade cart
        self.transfer2cart["n_pers"] = 4.0  # Number of personnel involved in the operation
        self.transfer2cart["time"] = 0.25  # Time to move blade to the cart [hr]
        self.transfer2cart["length"] = blade_parameters["length"]  # Length of the blade [m]
        self.transfer2cart["rate"] = 0.0167  # Extra time per meter length needed to move blades longer than 60 m [hr/m]
        # Remove non-sand / prep (LP)
        self.move2finishing["n_pers"] = 4.0  # Number of personnel involved in the operation
        self.move2finishing["time"] = 0.1667  # Time to move blade to the cart [hr]
        self.move2finishing["length"] = blade_parameters["length"]  # Length of the blade [m]
        self.move2finishing[
            "rate"
        ] = 0.0056  # Extra time per meter length needed to move blades longer than 60 m [hr/m]

        for var in process.keys():
            setattr(self, var, process[var])


class trim_process(object):
    def trim_steps(self):

        # Move blade into trim booth
        self.move2trim["ct"] = self.move2trim["time"]
        self.move2trim["labor"] = self.move2trim["ct"] * self.move2trim["n_pers"]
        # Trim blade
        self.trim["labor"], self.trim["ct"] = compute_labor_ct(
            self.trim["n_pers"], self.trim["length"], self.trim["rate"], 0, 0
        )
        # Move blade out of trim booth
        self.move_out["ct"] = self.move_out["time"]
        self.move_out["labor"] = self.move_out["ct"] * self.move_out["n_pers"]


class trim_labor(trim_process):
    def __init__(self, blade_parameters, process={}):
        # # trim labor
        self.move2trim = {}
        self.trim = {}
        self.move_out = {}

        # Move blade into trim booth
        self.move2trim["n_pers"] = 3.0  # Number of personnel involved in the operation
        self.move2trim["time"] = 0.5  # Time to move the blade to the trim booth [hr]
        # Trim blade
        self.trim["n_pers"] = 6.0  # Number of personnel involved in the operation
        self.trim["length"] = blade_parameters["perimeter_noroot"]  # Length of the blade [m]
        self.trim["rate"] = 10.0  # Trim rate [m/hr/man]
        # Move blade out of trim booth
        self.move_out["n_pers"] = 3.0  # Number of personnel involved in the operation
        self.move_out["time"] = 0.5  # Time to move blade to out of the trim booth [hr]

        for var in process.keys():
            setattr(self, var, process[var])


class overlay_process(object):
    def overlay_steps(self):

        # Move blade to station
        self.move2station["ct"] = self.move2station["time"]
        self.move2station["labor"] = self.move2station["ct"] * self.move2station["n_pers"]
        # Rotate blade 90
        if self.rotate90deg["length"] <= 40.0:
            self.rotate90deg["ct"] = self.rotate90deg["time"]
        else:
            self.rotate90deg["ct"] = (
                self.rotate90deg["time"] + (self.rotate90deg["length"] - 40.0) * self.rotate90deg["rate"]
            )
        self.rotate90deg["labor"] = self.rotate90deg["ct"] * self.rotate90deg["n_pers"]
        # Place staging
        self.place_staging["ct"] = self.place_staging["time"]
        self.place_staging["labor"] = self.place_staging["ct"] * self.place_staging["n_pers"]
        # Repair over/under-bite
        self.repair["ct"] = 0.0
        self.repair["labor"] = 0.0
        # Install overlay
        self.inst_overlay["labor"] = self.inst_overlay["length"] / self.inst_overlay["rate"]
        self.inst_overlay["ct"] = self.inst_overlay["labor"] / self.inst_overlay["n_pers"]
        # Vacuum bag overlay
        self.vacuum_bag["ct"] = self.vacuum_bag["length"] / self.vacuum_bag["rate"]
        self.vacuum_bag["labor"] = self.vacuum_bag["ct"] * self.vacuum_bag["n_pers"]
        # Cure of overlay
        self.cure["ct"] = self.cure["time"]
        self.cure["labor"] = self.cure["ct"] * self.cure["n_pers"]
        # Remove vacuum bag
        self.remove_bag["ct"] = self.remove_bag["length"] / self.remove_bag["rate"]
        self.remove_bag["labor"] = self.remove_bag["ct"] * self.remove_bag["n_pers"]


class overlay_labor(overlay_process):
    def __init__(self, blade_parameters, process={}):
        # # Overlay labor
        self.move2station = {}
        self.rotate90deg = {}
        self.place_staging = {}
        self.repair = {}
        self.inst_overlay = {}
        self.vacuum_bag = {}
        self.cure = {}
        self.remove_bag = {}

        coverage = 20.0  # [%] Percentage of overlay coverage
        OL_ply = coverage / 100.0 * blade_parameters["length"]  # Longest available overlay ply [m]
        avg_taper = 0.5  # [m] Average taper on ends
        totalOL = 2.0 * (
            OL_ply
            + (OL_ply - (2.0 * avg_taper))
            + (OL_ply - (4.0 * avg_taper))
            + (OL_ply - (6.0 * avg_taper))
            + (OL_ply - (8.0 * avg_taper))
            + (OL_ply - (10.0 * avg_taper))
            + (OL_ply - (12.0 * avg_taper))
            + (OL_ply - (14.0 * avg_taper))
        )

        # Move blade to station
        self.move2station["n_pers"] = 3.0  # Number of personnel involved in the operation
        self.move2station["time"] = 0.5  # Time to move the blade to the overlay station [hr]
        # Rotate blade 90
        self.rotate90deg["n_pers"] = 3.0  # Number of personnel involved in the operation
        self.rotate90deg["length"] = blade_parameters["length"]  # Blade length [m]
        self.rotate90deg["time"] = 0.5  # Fixed time to rotate a blade shorter than 40 m [hr]
        self.rotate90deg["rate"] = 0.0083  # Extra time per meter length needed to rotate blades longer than 40 m [hr/m]
        # Place staging
        self.place_staging["n_pers"] = 6.0  # Number of personnel involved in the operation
        self.place_staging["time"] = 0.25  # Time for place staging [hr]
        # Repair over/under-bite
        self.repair["n_pers"] = 0.0  # Number of personnel involved in the operation
        # Install overlay
        self.inst_overlay["n_pers"] = 12.0  # Number of personnel involved in the operation
        self.inst_overlay["length"] = totalOL  # Length of overlay ply [m]
        self.inst_overlay["rate"] = 4.0  # Rate to install overlay [m/hr/man]
        # Vacuum bag overlay
        self.vacuum_bag["n_pers"] = 6.0  # Number of personnel involved in the operation
        self.vacuum_bag["rate"] = 30.0  # Rate to place vacuum bag [m/hr]
        self.vacuum_bag["length"] = 2 * OL_ply  # 2x longest overlay ply [m]
        # Cure of overlay
        self.cure["n_pers"] = 6.0  # Number of personnel involved in the operation
        self.cure["time"] = 1.0  # Curing time [hr]
        # Remove vacuum bag
        self.remove_bag["n_pers"] = 3.0  # Number of personnel involved in the operation
        self.remove_bag["rate"] = 60.0  # Rate to remove vacuum bag [m/hr]
        self.remove_bag["length"] = OL_ply  # 2x longest overlay ply [m]

        for var in process.keys():
            setattr(self, var, process[var])


class post_cure_process(object):
    def post_cure_steps(self):

        # Place blade in oven carts
        if self.move2cart["length"] <= 40.0:
            self.move2cart["ct"] = self.move2cart["time"]
        else:
            self.move2cart["ct"] = self.move2cart["time"] + (self.move2cart["length"] - 40.0) * self.move2cart["rate"]
        self.move2cart["labor"] = self.move2cart["ct"] * self.move2cart["n_pers"]
        # Move blade into oven
        self.move2oven["ct"] = self.move2oven["time"]
        self.move2oven["labor"] = self.move2oven["ct"] * self.move2oven["n_pers"]
        # Post cure dwell
        self.post_cure["ct"] = self.post_cure["time"]
        self.post_cure["labor"] = self.post_cure["ct"] * self.post_cure["n_pers"]
        # Move blade out of oven
        self.move_out["ct"] = self.move_out["time"]
        self.move_out["labor"] = self.move_out["ct"] * self.move_out["n_pers"]
        # Cool-down dwell
        self.cool_down["ct"] = self.cool_down["time"]
        self.cool_down["labor"] = self.cool_down["ct"] * self.cool_down["n_pers"]


class post_cure_labor(post_cure_process):
    def __init__(self, blade_parameters, process={}):
        # # Post_cure labor
        self.move2cart = {}
        self.move2oven = {}
        self.post_cure = {}
        self.move_out = {}
        self.cool_down = {}

        # Place blade in oven carts
        self.move2cart["n_pers"] = 3.0  # Number of personnel involved in the operation
        self.move2cart["length"] = blade_parameters["length"]  # Blade length [m]
        self.move2cart["time"] = 0.25  # Fixed time to move a blade shorter than 40 m [hr]
        self.move2cart["rate"] = 0.0042  # Extra time per meter length needed to move blades longer than 40 m [hr/m]
        # Move blade into oven
        self.move2oven["n_pers"] = 2.0  # Number of personnel involved in the operation
        self.move2oven["time"] = 0.1667  # Time to move blade into the oven [hr]
        # Post cure dwell
        self.post_cure["n_pers"] = 0.0  # Number of personnel involved in the operation
        self.post_cure["time"] = 8.0  # Time of post-curing [hr]
        # Move blade out of oven
        self.move_out["n_pers"] = 2.0  # Number of personnel involved in the operation
        self.move_out["time"] = 0.1667  # Time to move blade out of the oven [hr]
        # Cool-down dwell
        self.cool_down["n_pers"] = 0.0  # Number of personnel involved in the operation
        self.cool_down["time"] = 1.0  # Time needed to cool the blade down [hr]

        for var in process.keys():
            setattr(self, var, process[var])


class cut_drill_process(object):
    def cut_drill_steps(self):

        # Move blade / place in saddles
        if self.move2saddles["length"] <= 40.0:
            self.move2saddles["ct"] = self.move2saddles["time"]
        else:
            self.move2saddles["ct"] = (
                self.move2saddles["time"] + (self.move2saddles["length"] - 40.0) * self.move2saddles["rate"]
            )
        self.move2saddles["labor"] = self.move2saddles["ct"] * self.move2saddles["n_pers"]
        # Check level / point of reference
        self.checklevel["ct"] = self.checklevel["time"]
        self.checklevel["labor"] = self.checklevel["ct"] * self.checklevel["n_pers"]
        # Machine trim blade root
        self.trim_root["ct"] = self.trim_root["root_perim"] / self.trim_root["rate"]
        self.trim_root["labor"] = self.trim_root["ct"] * self.trim_root["n_pers"]
        # Clear trim excess
        self.clear_excess["ct"] = self.clear_excess["time"]
        self.clear_excess["labor"] = self.clear_excess["ct"] * self.clear_excess["n_pers"]
        # Machine cut axial and radial holes
        self.cut_holes["ct"] = self.cut_holes["n_bolts"] * self.cut_holes["time_per_hole"]
        self.cut_holes["labor"] = self.cut_holes["ct"] * self.cut_holes["n_pers"]
        # Clear drill excess
        self.clear_excess2["ct"] = self.clear_excess2["time"]
        self.clear_excess2["labor"] = self.clear_excess2["ct"] * self.clear_excess2["n_pers"]


class cut_drill_labor(cut_drill_process):
    def __init__(self, blade_parameters, process={}):
        # # Cut_drill labor
        self.move2saddles = {}
        self.checklevel = {}
        self.trim_root = {}
        self.clear_excess = {}
        self.cut_holes = {}
        self.clear_excess2 = {}

        # Move blade / place in saddles
        self.move2saddles["n_pers"] = 3.0  # Number of personnel involved in the operation
        self.move2saddles["length"] = blade_parameters["length"]  # Blade length [m]
        self.move2saddles["time"] = 0.1667  # Fixed time to move a blade shorter than 40 m [hr]
        self.move2saddles["rate"] = 0.0083  # Extra time per meter length needed to move blades longer than 40 m [hr/m]
        # Check level / point of reference
        self.checklevel["n_pers"] = 2.0  # Number of personnel involved in the operation
        self.checklevel["time"] = 0.333  # Time to check the level and the point of reference [hr]
        # Machine trim blade root
        self.trim_root["n_pers"] = 2.0  # Number of personnel involved in the operation
        self.trim_root["root_perim"] = blade_parameters["root_perim"]  # Blade root perimeter [m]
        self.trim_root["rate"] = 6.0  # Root cutting rate [m/hr]
        # Clear trim excess
        self.clear_excess["n_pers"] = 2.0  # Number of personnel involved in the operation
        self.clear_excess["time"] = 0.25  # Time to clear trim excess [hr]
        # Machine cut axial and radial holes
        self.cut_holes["n_pers"] = 2.0  # Number of personnel involved in the operation
        self.cut_holes["n_bolts"] = blade_parameters["n_bolts"]  # Number of root bolts [-]
        self.cut_holes["time_per_hole"] = 0.0333  # Time per hole [hr]
        # Clear drill excess
        self.clear_excess2["n_pers"] = 2.0  # Number of personnel involved in the operation
        self.clear_excess2["time"] = 0.25  # Time needed to clear drill excess [hr]

        for var in process.keys():
            setattr(self, var, process[var])


class root_install_process(object):
    def root_install_steps(self):

        # Move blade and place it in carts
        if self.move2cart["length"] <= 40.0:
            self.move2cart["ct"] = self.move2cart["time"]
        else:
            self.move2cart["ct"] = self.move2cart["time"] + (self.move2cart["length"] - 40.0) * self.move2cart["rate"]
        self.move2cart["labor"] = self.move2cart["ct"] * self.move2cart["n_pers"]
        # Install barrel nuts
        self.barrel_nuts["labor"] = self.barrel_nuts["n_bolts"] / self.barrel_nuts["rate"]
        self.barrel_nuts["ct"] = self.barrel_nuts["labor"] / self.barrel_nuts["n_pers"]
        # Apply root band
        self.root_band["ct"] = self.root_band["root_perim"] / self.root_band["rate"]
        self.root_band["labor"] = self.root_band["ct"] * self.root_band["n_pers"]


class root_install_labor(root_install_process):
    def __init__(self, blade_parameters, process={}):
        # # Root_install labor
        self.move2cart = {}
        self.barrel_nuts = {}
        self.root_band = {}

        # Move blade and place it in carts
        self.move2cart["n_pers"] = 3.0  # Number of personnel involved in the operation
        self.move2cart["length"] = blade_parameters["length"]  # Blade length [m]
        self.move2cart["time"] = 0.1667  # Fixed time to move a blade shorter than 40 m [hr]
        self.move2cart["rate"] = 0.0083  # Extra time per meter length needed to move blades longer than 40 m [hr/m]
        # Install barrel nuts
        self.barrel_nuts["n_pers"] = 2.0  # Number of personnel involved in the operation
        self.barrel_nuts["n_bolts"] = blade_parameters["n_bolts"]  # Number of root bolts [-]
        self.barrel_nuts["rate"] = 24.0  # Nut install rate [#/hr]
        # Apply root band
        self.root_band["n_pers"] = 2.0  # Number of personnel involved in the operation
        self.root_band["root_perim"] = blade_parameters["root_perim"]  # Blade root perimeter [m]
        self.root_band["rate"] = 6.0  # Apply root band rate [m/hr]

        for var in process.keys():
            setattr(self, var, process[var])


class surface_prep_process(object):
    def surface_prep_steps(self):

        # Move blade carts to surface preparation area
        self.move2area["ct"] = self.move2area["time"]
        self.move2area["labor"] = self.move2area["ct"] * self.move2area["n_pers"]
        # Perform surface preparation
        self.surface_prep["labor"] = self.surface_prep["area"] / self.surface_prep["rate"]
        self.surface_prep["ct"] = self.surface_prep["labor"] / self.surface_prep["n_pers"]


class surface_prep_labor(surface_prep_process):
    def __init__(self, blade_parameters, process={}):
        # # Surface preparation labor
        self.move2area = {}
        self.surface_prep = {}

        # Move blade carts to surface preparation area
        self.move2area["n_pers"] = 2.0  # Number of personnel involved in the operation
        self.move2area["time"] = 0.1667  # Fixed time to move the blade [hr]
        # Perform surface preparation
        self.surface_prep["n_pers"] = 8.0  # Number of personnel involved in the operation
        self.surface_prep["area"] = blade_parameters["area"]  # Total blade outer area [m2]
        self.surface_prep["rate"] = 6.0  # Surface preparation rate [m2/hr]

        for var in process.keys():
            setattr(self, var, process[var])


class paint_process(object):
    def paint_steps(self):

        # Move blade carts to painting area
        self.move2area["ct"] = self.move2area["time"]
        self.move2area["labor"] = self.move2area["ct"] * self.move2area["n_pers"]
        # Apply primer
        self.primer["ct"] = self.primer["area"] / self.primer["rate"]
        self.primer["labor"] = self.primer["ct"] * self.primer["n_pers"]
        # Cure / tackify
        self.cure["ct"] = self.cure["time"]
        self.cure["labor"] = self.cure["ct"] * self.cure["n_pers"]
        # Apply top coat
        self.top_coat["ct"] = self.top_coat["area"] / self.top_coat["rate"]
        self.top_coat["labor"] = self.top_coat["ct"] * self.top_coat["n_pers"]
        # Cure
        self.cure2["ct"] = self.cure2["time"]
        self.cure2["labor"] = self.cure2["ct"] * self.cure2["n_pers"]


class paint_labor(paint_process):
    def __init__(self, blade_parameters, process={}):
        # # Painting labor
        self.move2area = {}
        self.primer = {}
        self.cure = {}
        self.top_coat = {}
        self.cure2 = {}

        # Move blade carts to painting area
        self.move2area["n_pers"] = 2.0  # Number of personnel involved in the operation
        self.move2area["time"] = 0.1667  # Fixed time to move the blade [hr]
        # Apply primer
        self.primer["n_pers"] = 4.0  # Number of personnel involved in the operation
        self.primer["area"] = blade_parameters["area"]  # Total blade outer area [m2]
        self.primer["rate"] = 480.0  # Rate of application  of the primer  - spray rate [m2/hr]
        # Cure / tackify
        self.cure["n_pers"] = 4.0  # Number of personnel involved in the operation
        self.cure["time"] = 1.0  # Fixed time to cure / tackify the primer dwell
        # Apply top coat
        self.top_coat["n_pers"] = 4.0  # Number of personnel involved in the operation
        self.top_coat["area"] = blade_parameters["area"]  # Total blade outer area [m2]
        self.top_coat["rate"] = 480.0  # Rate of application  of the top coat - spray rate [m2/hr]
        # Cure
        self.cure2["n_pers"] = 4.0  # Number of personnel involved in the operation
        self.cure2["time"] = 3.0  # Fixed time for the paint to dwell

        for var in process.keys():
            setattr(self, var, process[var])


class surface_finish_process(object):
    def surface_finish_steps(self):

        # Move blade carts to surface finishing area
        self.move2area["ct"] = self.move2area["time"]
        self.move2area["labor"] = self.move2area["ct"] * self.move2area["n_pers"]
        # Perform surface finishing
        self.surface_finish["labor"] = self.surface_finish["area"] / self.surface_finish["rate"]
        self.surface_finish["ct"] = self.surface_finish["labor"] / self.surface_finish["n_pers"]


class surface_finish_labor(surface_finish_process):
    def __init__(self, blade_parameters, process={}):
        # # Surface finishing labor
        self.move2area = {}
        self.surface_finish = {}

        # Move blade carts to surface finishing area
        self.move2area["n_pers"] = 2.0  # Number of personnel involved in the operation
        self.move2area["time"] = 0.1667  # Fixed time to move the blade [hr]
        # Perform surface finishing
        self.surface_finish["n_pers"] = 3.0  # Number of personnel involved in the operation
        self.surface_finish["area"] = blade_parameters["area"]  # Total blade outer area [m2]
        self.surface_finish["rate"] = 30.0  # Surface finishing rate [m2/hr]

        for var in process.keys():
            setattr(self, var, process[var])


class weight_balance_process(object):
    def weight_balance_steps(self):

        # Move blade / place in saddles
        if self.move2saddles["length"] <= 40.0:
            self.move2saddles["ct"] = self.move2saddles["time"]
        else:
            self.move2saddles["ct"] = (
                self.move2saddles["time"] + (self.move2saddles["length"] - 40.0) * self.move2saddles["rate"]
            )
        self.move2saddles["labor"] = self.move2saddles["ct"] * self.move2saddles["n_pers"]
        # Check balance
        self.check_balance["ct"] = self.check_balance["time"]
        self.check_balance["labor"] = self.check_balance["ct"] * self.check_balance["n_pers"]
        # Drill holes into balance boxes
        self.holes_boxes["ct"] = self.holes_boxes["time"]
        self.holes_boxes["labor"] = self.holes_boxes["ct"] * self.holes_boxes["n_pers"]
        # Mix balance box filler
        self.mix_filler["ct"] = self.mix_filler["time"]
        self.mix_filler["labor"] = self.mix_filler["ct"] * self.mix_filler["n_pers"]
        # Pump filler into balance boxes
        self.pump_filler["ct"] = self.pump_filler["time"]
        self.pump_filler["labor"] = self.pump_filler["ct"] * self.pump_filler["n_pers"]
        # Plug balance box holes
        self.plug_holes["ct"] = self.plug_holes["time"]
        self.plug_holes["labor"] = self.plug_holes["ct"] * self.plug_holes["n_pers"]


class weight_balance_labor(weight_balance_process):
    def __init__(self, blade_parameters, process={}):
        # # Weight and balance labor
        self.move2saddles = {}
        self.check_balance = {}
        self.holes_boxes = {}
        self.mix_filler = {}
        self.pump_filler = {}
        self.plug_holes = {}

        # Move blade / place in saddles
        self.move2saddles["n_pers"] = 3.0  # Number of personnel involved in the operation
        self.move2saddles["length"] = blade_parameters["length"]  # Blade length [m]
        self.move2saddles["time"] = 0.1667  # Fixed time to move a blade shorter than 40 m [hr]
        self.move2saddles["rate"] = 0.0083  # Extra time per meter length needed to move blades longer than 40 m [hr/m]
        # Check balance
        self.check_balance["n_pers"] = 2.0  # Number of personnel involved in the operation
        self.check_balance["time"] = 0.25  # Time needed [hr]
        # Drill holes into balance boxes
        self.holes_boxes["n_pers"] = 2.0  # Number of personnel involved in the operation
        self.holes_boxes["time"] = 0.1667  # Time needed [hr]
        # Mix balance box filler
        self.mix_filler["n_pers"] = 2.0  # Number of personnel involved in the operation
        self.mix_filler["time"] = 0.5  # Time needed [hr]
        # Pump filler into balance boxes
        self.pump_filler["n_pers"] = 2.0  # Number of personnel involved in the operation
        self.pump_filler["time"] = 1.0  # Time needed [hr]
        # Plug balance box holes
        self.plug_holes["n_pers"] = 2.0  # Number of personnel involved in the operation
        self.plug_holes["time"] = 0.667  # Time needed [hr]

        for var in process.keys():
            setattr(self, var, process[var])


class inspection_process(object):
    def inspection_steps(self):

        # Move blade and place it in shipping saddles
        if self.move2saddles["length"] <= 40.0:
            self.move2saddles["ct"] = self.move2saddles["time"]
        else:
            self.move2saddles["ct"] = (
                self.move2saddles["time"] + (self.move2saddles["length"] - 40.0) * self.move2saddles["rate"]
            )
        self.move2saddles["labor"] = self.move2saddles["ct"] * self.move2saddles["n_pers"]
        # Perform final inspection
        self.inspection["labor"] = self.inspection["area"] / self.inspection["rate"]
        self.inspection["ct"] = self.inspection["labor"] / self.inspection["n_pers"]


class inspection_labor(inspection_process):
    def __init__(self, blade_parameters, process={}):
        # # Final inspection labor
        self.move2saddles = {}
        self.inspection = {}

        # move blade / place in shipping saddles
        self.move2saddles["n_pers"] = 3.0  # Number of personnel involved in the operation
        self.move2saddles["length"] = blade_parameters["length"]  # Blade length [m]
        self.move2saddles["time"] = 0.333  # Fixed time to move a blade shorter than 40 m [hr]
        self.move2saddles["rate"] = 0.0083  # Extra time per meter length needed to move blades longer than 40 m [hr/m]
        # Perform final inspection
        self.inspection["n_pers"] = 2.0  # Number of personnel involved in the operation
        self.inspection["area"] = blade_parameters["area"]  # Total blade outer area [m2]
        self.inspection["rate"] = 360.0  # Surface preparation rate [m2/hr]

        for var in process.keys():
            setattr(self, var, process[var])


class shipping_prep_process(object):
    def shipping_prep_steps(self):

        # Install final root bolts
        self.root_bolts["labor"] = self.root_bolts["n_bolts"] / self.root_bolts["rate"]
        self.root_bolts["ct"] = self.root_bolts["labor"] / self.root_bolts["n_pers"]
        # Install root plate
        self.root_plate["ct"] = self.root_plate["time"]
        self.root_plate["labor"] = self.root_plate["ct"] * self.root_plate["n_pers"]
        # Connect LPS
        self.connectLPS["ct"] = self.connectLPS["time"]
        self.connectLPS["labor"] = self.connectLPS["ct"] * self.connectLPS["n_pers"]
        # Install root cover
        self.root_cover["ct"] = self.root_cover["time"]
        self.root_cover["labor"] = self.root_cover["ct"] * self.root_cover["n_pers"]
        # Install 0 deg pitch plate
        self.pitch_plate["ct"] = self.pitch_plate["time"]
        self.pitch_plate["labor"] = self.pitch_plate["ct"] * self.pitch_plate["n_pers"]
        # Apply blade serial number
        self.serial_num["ct"] = self.serial_num["time"]
        self.serial_num["labor"] = self.serial_num["ct"] * self.serial_num["n_pers"]
        # Remove blade from factory
        if self.remove_blade["length"] <= 50.0:
            self.remove_blade["ct"] = self.remove_blade["time"]
        else:
            self.remove_blade["ct"] = (
                self.remove_blade["time"] + (self.remove_blade["length"] - 50.0) * self.remove_blade["rate"]
            )
        self.remove_blade["labor"] = self.remove_blade["ct"] * self.remove_blade["n_pers"]


class shipping_prep_labor(shipping_prep_process):
    def __init__(self, blade_parameters, process={}):
        # # Shipping preparation labor
        self.root_bolts = {}
        self.root_plate = {}
        self.connectLPS = {}
        self.root_cover = {}
        self.pitch_plate = {}
        self.serial_num = {}
        self.remove_blade = {}

        # Install final root bolts
        self.root_bolts["n_pers"] = 2.0  # Number of personnel involved in the operation
        self.root_bolts["n_bolts"] = blade_parameters["n_bolts"]  # Number of blade root bolts [#]
        self.root_bolts["rate"] = 120.0  # Rate of bolts installation [#/hr]
        # Install root plate
        self.root_plate["n_pers"] = 2.0  # Number of personnel involved in the operation
        self.root_plate["time"] = 0.4  # Fixed time to install the root plate [hr]
        # Connect LPS
        self.connectLPS["n_pers"] = 2.0  # Number of personnel involved in the operation
        self.connectLPS["time"] = 0.5  # Fixed time to connect the LPS [hr]
        # Install root cover
        self.root_cover["n_pers"] = 2.0  # Number of personnel involved in the operation
        self.root_cover["time"] = 0.25  # Fixed time to install the root cover [hr]
        # Install 0 pitch plate
        self.pitch_plate["n_pers"] = 2.0  # Number of personnel involved in the operation
        self.pitch_plate["time"] = 0.1667  # Fixed time to install the 0 deg pitch plate [hr]
        # Apply blade serial number
        self.serial_num["n_pers"] = 2.0  # Number of personnel involved in the operation
        self.serial_num["time"] = 0.333  # Fixed time to apply the blade serial number [hr]
        # Remove blade from factory
        self.remove_blade["n_pers"] = 3.0  # Number of personnel involved in the operation
        self.remove_blade["length"] = blade_parameters["length"]  # Blade length [m]
        self.remove_blade["time"] = 0.5  # Fixed time to move a blade shorter than 40 m [hr]
        self.remove_blade["rate"] = 0.0042  # Extra time per meter length needed to move blades longer than 40 m [hr/m]

        for var in process.keys():
            setattr(self, var, process[var])


def compute_labor_ct(n_workers, action, rate, time, flag):
    if flag:
        labor = n_workers * (action / rate + time)
    else:
        labor = action / rate + time

    ct = labor / n_workers

    return labor, ct


def compute_total_labor_ct(data_struct, name, verbose, no_contribution2ct=[]):

    process = data_struct.__dict__.keys()
    labor_total_per_process = 0.0
    ct_total_per_process = 0.0
    for var in process:
        data = getattr(data_struct, var)
        labor_total_per_process += data["labor"]
        if var not in no_contribution2ct:
            ct_total_per_process += data["ct"]

    return labor_total_per_process, ct_total_per_process


class virtual_factory(object):
    def __init__(self, blade_specs, operation, gating_ct, non_gating_ct):

        # Blade inputs
        self.n_webs = blade_specs["n_webs"]

        # Financial parameters
        self.wage = 20.0  # [$] Wage of an unskilled worker
        self.beni = 30.4  # [%] Benefits on wage and salary
        self.overhead = 30.0  # [%] Labor overhead
        self.crr = 10.0  # [%] Capital recovery rate
        self.wcp = 3.0  # [month] Working capital period - amount of time it takes to turn the net current assets and current liabilities into cash
        self.p_life = 1  # [yr] Length of production run
        self.rejr = 0.25  # [%] Part reject rate per process

        # Productive lives
        self.building_life = 30.0  # [yr] Building recovery life
        self.eq_life = 10.0  # [yr] Equipment recovery life
        self.tool_life = 4.0  # [yr] Productive tool life

        # Factory parameters
        self.n_blades = 1000  # [-] Number of blades that the factory aims at manufacturing

        self.install_cost = 10.0  # [%] Installation costs
        self.price_space = 800.0  # [$/m2] Price of building space
        self.maintenance_cost = 4.0  # [%] Maintenance costs
        self.electr = 0.08  # [$/kWh] Price of electricity
        self.hours = 24.0  # [hr] Working hours per day
        self.days = 250.0  # [day] Working days per year
        self.avg_dt = 20.0  # [%] Average downtime for workers and equipment

        # Compute cumulative rejection rate
        self.cum_rejr = np.zeros(len(operation))  # [%]
        self.cum_rejr[-1] = 1.0 - (1.0 - (self.rejr / 100.0))
        for i_op in range(1, len(operation)):
            self.cum_rejr[-i_op - 1] = 1.0 - (1.0 - (self.rejr / 100)) * (1.0 - self.cum_rejr[-i_op])

        # Calculate the number of sets of lp and hp skin molds needed
        self.n_set_molds_skins = (
            self.n_blades * sum(gating_ct) / (1 - self.cum_rejr[5 + self.n_webs]) / (self.hours * self.days)
        )  # [-] Number of skin mold sets (low and high pressure)

        # Number of parallel processes
        self.parallel_proc = np.ones(len(operation))  # [-]

        for i_op in range(0, len(operation)):
            self.parallel_proc[i_op] = (
                self.n_set_molds_skins * non_gating_ct[i_op] / sum(gating_ct) / (1 - self.cum_rejr[i_op])
            )
        n_molds_root = 2 * self.n_set_molds_skins * non_gating_ct[1] / sum(gating_ct) / (1 - self.cum_rejr[1])
        if n_molds_root < 1:
            self.parallel_proc[2] = 0
        else:
            self.parallel_proc[1] = self.n_set_molds_skins * non_gating_ct[1] / sum(gating_ct) / (1 - self.cum_rejr[1])
            self.parallel_proc[2] = self.n_set_molds_skins * non_gating_ct[2] / sum(gating_ct) / (1 - self.cum_rejr[2])
        for i_web in range(self.n_webs):
            self.parallel_proc[3 + i_web] = (
                2 * self.n_set_molds_skins * non_gating_ct[3 + i_web] / sum(gating_ct) / (1 - self.cum_rejr[3 + i_web])
            )

        self.parallel_proc[5 + self.n_webs] = self.n_set_molds_skins
        self.parallel_proc[6 + self.n_webs] = self.n_set_molds_skins
        self.parallel_proc[7 + self.n_webs] = self.n_set_molds_skins
        self.parallel_proc[8 + self.n_webs] = self.n_set_molds_skins

        # Building space per operation
        delta = 2.0  # [m] Distance between blades
        self.floor_space = np.zeros(len(operation))  # [m2]
        self.floor_space[0] = 3.0 * blade_specs["blade_length"]  # [m2] Material cutting
        self.floor_space[1] = (
            self.parallel_proc[1] * (delta + blade_specs["root_D"]) * (delta + blade_specs["root_preform_length"])
        )  # [m2] Infusion root preform lp
        self.floor_space[2] = (
            self.parallel_proc[2] * (delta + blade_specs["root_D"]) * (delta + blade_specs["root_preform_length"])
        )  # [m2] Infusion root preform hp
        for i_web in range(self.n_webs):
            self.floor_space[3 + i_web] = (
                self.parallel_proc[3 + i_web]
                * (delta + blade_specs["length_webs"][i_web])
                * (delta + blade_specs["height_webs_start"][i_web])
            )  # [m2] Infusion webs
        self.floor_space[3 + self.n_webs] = (
            self.parallel_proc[3 + self.n_webs]
            * (delta + blade_specs["length_sc_lp"])
            * (delta + blade_specs["width_sc_start_lp"])
        )  # [m2] Infusion spar caps
        self.floor_space[4 + self.n_webs] = (
            self.parallel_proc[4 + self.n_webs]
            * (delta + blade_specs["length_sc_hp"])
            * (delta + blade_specs["width_sc_start_hp"])
        )  # [m2] Infusion spar caps
        self.floor_space[5 + self.n_webs] = (
            self.parallel_proc[5 + self.n_webs]
            * (blade_specs["max_chord"] + delta)
            * (blade_specs["blade_length"] + delta)
        )  # [m2] Infusion skin shell lp
        self.floor_space[6 + self.n_webs] = (
            self.parallel_proc[6 + self.n_webs]
            * (blade_specs["max_chord"] + delta)
            * (blade_specs["blade_length"] + delta)
        )  # [m2] Infusion skin shell hp
        self.floor_space[9 + self.n_webs] = (
            self.parallel_proc[9 + self.n_webs]
            * (blade_specs["max_chord"] + delta)
            * (blade_specs["blade_length"] + delta)
        )  # [m2] Trim
        self.floor_space[10 + self.n_webs] = (
            self.parallel_proc[10 + self.n_webs]
            * (blade_specs["root_D"] + delta)
            * (blade_specs["blade_length"] + delta)
        )  # [m2] Overlay
        self.floor_space[11 + self.n_webs] = (
            self.parallel_proc[11 + self.n_webs]
            * (blade_specs["root_D"] + delta)
            * (blade_specs["blade_length"] + delta)
        )  # [m2] Post cure
        self.floor_space[12 + self.n_webs] = (
            self.parallel_proc[12 + self.n_webs]
            * (blade_specs["max_chord"] + delta)
            * (blade_specs["blade_length"] + delta)
        )  # [m2] Root cut and drill
        self.floor_space[13 + self.n_webs] = (
            self.parallel_proc[13 + self.n_webs]
            * (blade_specs["root_D"] + delta)
            * (blade_specs["blade_length"] + delta)
        )  # [m2] Root hardware install
        self.floor_space[14 + self.n_webs] = (
            self.parallel_proc[14 + self.n_webs]
            * (blade_specs["root_D"] + delta)
            * (blade_specs["blade_length"] + delta)
        )  # [m2] Surface preparation
        self.floor_space[15 + self.n_webs] = (
            self.parallel_proc[15 + self.n_webs]
            * (blade_specs["root_D"] + delta)
            * (blade_specs["blade_length"] + delta)
        )  # [m2] Paint
        self.floor_space[16 + self.n_webs] = (
            self.parallel_proc[16 + self.n_webs]
            * (blade_specs["root_D"] + delta)
            * (blade_specs["blade_length"] + delta)
        )  # [m2] Surface inspection and finish
        self.floor_space[17 + self.n_webs] = (
            self.parallel_proc[17 + self.n_webs]
            * (blade_specs["root_D"] + delta)
            * (blade_specs["blade_length"] + delta)
        )  # [m2] Weight and balance
        self.floor_space[18 + self.n_webs] = (
            self.parallel_proc[18 + self.n_webs]
            * (blade_specs["root_D"] + delta)
            * (blade_specs["blade_length"] + delta)
        )  # [m2] Inspection
        self.floor_space[19 + self.n_webs] = (
            self.parallel_proc[19 + self.n_webs]
            * (blade_specs["root_D"] + delta)
            * (blade_specs["blade_length"] + delta)
        )  # [m2] Shipping preparation

        # Average power consumption during each operation
        Cp = 1.01812  # [kJ/kg/K] Kalogiannakis et. al 2003
        Tcure = 70  # [C]
        Tamb = 22  # [C]
        OvenCycle = 7  # [hr]
        EtaOven = 0.5  # [-]

        kJ_per_kg = Cp * (Tcure - Tamb) / (OvenCycle * 3600) / EtaOven

        self.power_consumpt = self.floor_space * 250 / self.hours / self.days  # [kW] 80000 btu / sq ft
        self.power_consumpt[1] = (
            self.power_consumpt[1] + self.parallel_proc[1] * blade_specs["mass_root_preform_lp"] * kJ_per_kg
        )  # [kW] Root preform lp
        self.power_consumpt[2] = (
            self.power_consumpt[2] + self.parallel_proc[2] * blade_specs["mass_root_preform_hp"] * kJ_per_kg
        )  # [kW] Root preform hp
        for i_web in range(self.n_webs):
            self.power_consumpt[3 + i_web] = (
                self.power_consumpt[3 + i_web]
                + self.parallel_proc[3 + i_web] * blade_specs["mass_webs"][i_web] * kJ_per_kg
            )  # [kW] Root preform hp
        self.power_consumpt[3 + self.n_webs] = (
            self.power_consumpt[3 + self.n_webs]
            + self.parallel_proc[3 + self.n_webs] * blade_specs["mass_sc_lp"] * kJ_per_kg
        )  # [kW] Spar cap lp
        self.power_consumpt[4 + self.n_webs] = (
            self.power_consumpt[4 + self.n_webs]
            + self.parallel_proc[4 + self.n_webs] * blade_specs["mass_sc_hp"] * kJ_per_kg
        )  # [kW] Spar cap hp
        self.power_consumpt[5 + self.n_webs] = (
            self.power_consumpt[5 + self.n_webs]
            + self.parallel_proc[5 + self.n_webs] * (blade_specs["mass_shell_lp"]) * kJ_per_kg
        )  # [kW] Shell lp
        self.power_consumpt[6 + self.n_webs] = (
            self.power_consumpt[6 + self.n_webs]
            + self.parallel_proc[6 + self.n_webs] * (blade_specs["mass_shell_hp"]) * kJ_per_kg
        )  # [kW] Shell hp
        self.power_consumpt[11 + self.n_webs] = (
            self.power_consumpt[11 + self.n_webs]
            + self.parallel_proc[11 + self.n_webs] * blade_specs["blade_mass"] * kJ_per_kg
        )  # [kW] Post cure

        # Tooling investment per station per operation (molds)
        self.tooling_investment = np.zeros(len(operation))  # [$]
        price_mold_sqm = 5000.0
        self.tooling_investment[1] = (
            price_mold_sqm * self.parallel_proc[1] * blade_specs["area_lp_root"]
        )  # [$] Mold of the root preform - lp, cost assumed equal to 50000 $ per meter square of surface
        self.tooling_investment[2] = (
            price_mold_sqm * self.parallel_proc[2] * blade_specs["area_hp_root"]
        )  # [$] Mold of the root preform - hp, cost assumed equal to 50000 $ per meter square of surface
        for i_web in range(self.n_webs):
            self.tooling_investment[3 + i_web] = (
                price_mold_sqm * self.parallel_proc[3 + i_web] * blade_specs["area_webs_w_flanges"][i_web]
            )  # [$] Mold of the webs, cost assumed equal to 10800 $ per meter square of surface
        self.tooling_investment[3 + self.n_webs] = (
            price_mold_sqm * self.parallel_proc[3 + self.n_webs] * blade_specs["area_sc_lp"]
        )  # [$] Mold of the low pressure spar cap, cost assumed equal to 10800 $ per meter square of surface
        self.tooling_investment[4 + self.n_webs] = (
            price_mold_sqm * self.parallel_proc[4 + self.n_webs] * blade_specs["area_sc_hp"]
        )  # [$] Mold of the high pressure spar cap, cost assumed equal to 10800 $ per meter square of surface
        self.tooling_investment[5 + self.n_webs] = (
            price_mold_sqm * self.parallel_proc[5 + self.n_webs] * blade_specs["area_lpskin_w_flanges"]
        )  # [$] Mold of the low pressure skin shell, assumed equal to 9400 $ per meter square of surface
        self.tooling_investment[6 + self.n_webs] = (
            price_mold_sqm * self.parallel_proc[6 + self.n_webs] * blade_specs["area_hpskin_w_flanges"]
        )  # [$] Mold of the low pressure skin shell, assumed equal to 9400 $ per meter square of surface

        # Equipment investment per station per operation
        self.equipm_investment = np.zeros(len(operation))  # [$]
        self.equipm_investment[0] = (
            5000.0 * self.parallel_proc[0] * blade_specs["blade_length"]
        )  # [$] Equipment for material cutting is assumed at 5000 $ per meter of blade length
        self.equipm_investment[1] = (
            15000.0 * self.parallel_proc[1] * blade_specs["root_D"]
        )  # [$] Equipment for root preform infusion is assumed at 15000 $ per meter of blade root diameter
        self.equipm_investment[2] = (
            15000.0 * self.parallel_proc[2] * blade_specs["root_D"]
        )  # [$] Equipment for root preform infusion is assumed at 15000 $ per meter of blade root diameter
        for i_web in range(self.n_webs):
            self.equipm_investment[3 + i_web] = (
                1700.0 * self.parallel_proc[3 + i_web] * blade_specs["length_webs"][i_web]
            )  # [$] Equipment for webs infusion is assumed at 1700 $ per meter of web length
        self.equipm_investment[3 + self.n_webs] = (
            1700.0 * self.parallel_proc[3 + self.n_webs] * blade_specs["length_sc_lp"]
        )  # [$] Equipment for spar caps infusion is assumed at 1700 $ per meter of spar cap length
        self.equipm_investment[4 + self.n_webs] = (
            1700.0 * self.parallel_proc[4 + self.n_webs] * blade_specs["length_sc_hp"]
        )  # [$] Equipment for spar caps infusion is assumed at 1700 $ per meter of spar cap length
        self.equipm_investment[5 + self.n_webs] = (
            1600.0 * self.parallel_proc[5 + self.n_webs] * blade_specs["skin_perimeter_wo_root"]
        )  # [$] Equipment for skins infusion is assumed at 1600 $ per meter of skin perimeter
        self.equipm_investment[6 + self.n_webs] = (
            1600.0 * self.parallel_proc[6 + self.n_webs] * blade_specs["skin_perimeter_wo_root"]
        )  # [$] Equipment for skins infusion is assumed at 1600 $ per meter of skin perimeter
        self.equipm_investment[7 + self.n_webs] = (
            6600.0 * self.parallel_proc[7 + self.n_webs] * sum(blade_specs["length_webs"])
        )  # [$] Equipment for assembly is assumed equal to 6600 $ per meter of total webs length
        self.equipm_investment[9 + self.n_webs] = (
            25000.0 * self.parallel_proc[9 + self.n_webs] * blade_specs["blade_length"]
        )  # [$] Equipment for trim booth is assumed at 25000 $ per meter of blade length
        self.equipm_investment[10 + self.n_webs] = (
            250.0 * self.parallel_proc[10 + self.n_webs] * blade_specs["blade_length"]
        )  # [$] Equipment for overlay is assumed at 250 $ per meter of blade length
        self.equipm_investment[11 + self.n_webs] = (
            28500.0 * self.parallel_proc[11 + self.n_webs] * blade_specs["blade_length"]
        )  # [$] Equipment for post-cure is assumed at 28500 $ per meter of blade length
        self.equipm_investment[12 + self.n_webs] = (
            390000.0 * self.parallel_proc[12 + self.n_webs] * blade_specs["root_D"]
        )  # [$] Equipment for root cut and drill is assumed at 390000 $ per meter of root diameter
        self.equipm_investment[13 + self.n_webs] = (
            15500.0 * self.parallel_proc[13 + self.n_webs] * blade_specs["root_D"]
        )  # [$] Equipment for root hardware install is assumed at 15500 $ per meter of root diameter
        self.equipm_investment[14 + self.n_webs] = (
            160.0
            * self.parallel_proc[14 + self.n_webs]
            * (blade_specs["area_lpskin_wo_flanges"] + blade_specs["area_hpskin_wo_flanges"])
        )  # [$] Equipment for surface preparation is assumed at 160 $ per meter square of blade outer surface
        self.equipm_investment[15 + self.n_webs] = (
            57000.0 * self.parallel_proc[15 + self.n_webs] * blade_specs["blade_length"]
        )  # [$] Equipment for paint booth is assumed at 57000 $ per meter of blade length
        self.equipm_investment[16 + self.n_webs] = (
            800.0 * self.parallel_proc[16 + self.n_webs] * blade_specs["blade_length"]
        )  # [$] Equipment for surface inspection and finish is assumed at 800 $ per meter of blade length
        self.equipm_investment[17 + self.n_webs] = (
            200000.0 * self.parallel_proc[17 + self.n_webs]
        )  # [$] Weight and Balance, assumed constant
        self.equipm_investment[18 + self.n_webs] = (
            400.0 * self.parallel_proc[18 + self.n_webs] * blade_specs["blade_length"]
        )  # [$] Equipment for final inspection is assumed at 400 $ per meter of blade length
        self.equipm_investment[19 + self.n_webs] = (
            8000.0 * self.parallel_proc[19 + self.n_webs] * blade_specs["root_D"]
        )  # [$] Equipment for shipping preparation is assumed at 8000 $ per meter of root diameter

    def execute_direct_labor_cost(self, operation, labor_hours):

        verbosity = 0

        direct_labor_cost_per_blade = np.zeros(len(operation))  # [$]
        direct_labor_cost_per_year = np.zeros(len(operation))  # [$]

        if verbosity:
            print("\n#################################\nDirect labor cost")

        for i_op in range(0, len(operation)):
            direct_labor_cost_per_blade[i_op], direct_labor_cost_per_year[i_op] = compute_direct_labor_cost(
                self, labor_hours[i_op], operation[i_op], self.cum_rejr[i_op], verbosity
            )

        total_direct_labor_cost_per_blade = sum(direct_labor_cost_per_blade)
        total_direct_labor_cost_per_year = sum(direct_labor_cost_per_year)

        total_labor_overhead_per_blade = total_direct_labor_cost_per_blade * (self.overhead / 100.0)

        return total_direct_labor_cost_per_blade, total_labor_overhead_per_blade

    def execute_utility_cost(self, operation, ct):

        verbosity = 0

        utility_cost_per_blade = np.zeros(len(operation))  # [$]
        utility_cost_per_year = np.zeros(len(operation))  # [$]

        if verbosity:
            print("\n#################################\nUtility cost")

        for i_op in range(0, len(operation)):
            utility_cost_per_blade[i_op], utility_cost_per_year[i_op] = compute_utility_cost(
                self, ct[i_op], self.power_consumpt[i_op], operation[i_op], self.cum_rejr[i_op], verbosity
            )

        total_utility_cost_per_blade = sum(utility_cost_per_blade)
        total_utility_labor_cost_per_year = sum(utility_cost_per_year)

        return total_utility_cost_per_blade

    def execute_fixed_cost(self, operation, ct, blade_variable_cost_w_overhead):

        verbosity = 0

        building_cost_per_blade = np.zeros(len(operation))  # [$]
        building_cost_per_year = np.zeros(len(operation))  # [$]
        building_annuity = np.zeros(len(operation))  # [$]
        tooling_cost_per_blade = np.zeros(len(operation))  # [$]
        tooling_cost_per_year = np.zeros(len(operation))  # [$]
        tooling_annuity = np.zeros(len(operation))  # [$]
        equipment_cost_per_blade = np.zeros(len(operation))  # [$]
        equipment_cost_per_year = np.zeros(len(operation))  # [$]
        equipment_annuity = np.zeros(len(operation))  # [$]
        maintenance_cost_per_blade = np.zeros(len(operation))  # [$]
        maintenance_cost_per_year = np.zeros(len(operation))  # [$]

        for i_op in range(0, len(operation)):
            if verbosity:
                print("\nBuilding:")
            building_investment = self.floor_space[i_op] * self.price_space
            investment_bu = building_investment * self.parallel_proc[i_op]
            building_cost_per_blade[i_op], building_cost_per_year[i_op], building_annuity[i_op] = compute_cost_annuity(
                self, operation[i_op], investment_bu, self.building_life, verbosity
            )

            if verbosity:
                print("\nTooling:")
            investment_to = self.tooling_investment[i_op] * self.parallel_proc[i_op]
            tooling_cost_per_blade[i_op], tooling_cost_per_year[i_op], tooling_annuity[i_op] = compute_cost_annuity(
                self, operation[i_op], investment_to, self.tool_life, verbosity
            )

            if verbosity:
                print("\nEquipment:")
            investment_eq = self.equipm_investment[i_op] * self.parallel_proc[i_op]
            (
                equipment_cost_per_blade[i_op],
                equipment_cost_per_year[i_op],
                equipment_annuity[i_op],
            ) = compute_cost_annuity(self, operation[i_op], investment_eq, self.eq_life, verbosity)

            if verbosity:
                print("\nMaintenance:")
            maintenance_cost_per_blade[i_op], maintenance_cost_per_year[i_op] = compute_maintenance_cost(
                self, operation[i_op], investment_eq, investment_to, investment_bu, verbosity
            )

        # Sums across operations
        total_building_labor_cost_per_year = sum(building_cost_per_year)
        total_building_cost_per_blade = sum(building_cost_per_blade)

        total_tooling_labor_cost_per_year = sum(tooling_cost_per_year)
        total_tooling_cost_per_blade = sum(tooling_cost_per_blade)

        total_equipment_labor_cost_per_year = sum(equipment_cost_per_year)
        total_equipment_cost_per_blade = sum(equipment_cost_per_blade)

        total_maintenance_labor_cost_per_year = sum(maintenance_cost_per_year)
        total_maintenance_cost_per_blade = sum(maintenance_cost_per_blade)

        # Annuity
        equipment_annuity_tot = sum(equipment_annuity)
        tooling_annuity_tot = sum(tooling_annuity)
        building_annuity_tot = sum(building_annuity)

        working_annuity = (
            pmt(
                self.crr / 100.0 / 12.0,
                self.wcp,
                -(
                    self.wcp
                    / 12.0
                    * (total_maintenance_labor_cost_per_year + blade_variable_cost_w_overhead * self.n_blades)
                ),
            )
            * 12.0
        )

        annuity_tot_per_year = equipment_annuity_tot + tooling_annuity_tot + building_annuity_tot + working_annuity

        cost_of_capital_per_year = annuity_tot_per_year - (
            blade_variable_cost_w_overhead * self.n_blades
            + total_equipment_labor_cost_per_year
            + total_tooling_labor_cost_per_year
            + total_building_labor_cost_per_year
            + total_maintenance_labor_cost_per_year
        )
        cost_of_capital_per_blade = cost_of_capital_per_year / self.n_blades

        return (
            total_equipment_cost_per_blade,
            total_tooling_cost_per_blade,
            total_building_cost_per_blade,
            total_maintenance_cost_per_blade,
            cost_of_capital_per_blade,
        )


def compute_direct_labor_cost(self, labor_hours, operation, cum_rejr, verbosity):

    cost_per_blade = (
        (self.wage * (1.0 + self.beni / 100.0) * labor_hours) / (1.0 - self.avg_dt / 100.0) / (1.0 - cum_rejr)
    )
    cost_per_year = cost_per_blade * self.n_blades
    if verbosity == 1:
        print("Activity: " + operation)
        print(
            "per blade: {:8.2f} $ \t \t --- \t \t per year: {:8.2f} $".format(
                float(cost_per_blade), float(cost_per_year)
            )
        )

    return cost_per_blade, cost_per_year


def compute_utility_cost(self, ct, power_consumpt, operation, cum_rejr, verbosity):

    cost_per_blade = (self.electr * power_consumpt * ct) / (1.0 - self.avg_dt / 100.0) / (1.0 - cum_rejr)
    cost_per_year = cost_per_blade * self.n_blades

    if verbosity == 1:
        print("Activity: " + operation)
        print(
            "per blade: {:8.2f} $ \t \t --- \t \t per year: {:8.2f} $".format(
                float(cost_per_blade), float(cost_per_year)
            )
        )

    return cost_per_blade, cost_per_year


def compute_cost_annuity(self, operation, investment, life, verbosity):

    cost_per_year = investment / life
    cost_per_blade = cost_per_year / self.n_blades
    annuity = pmt(self.crr / 100.0 / 12.0, life * 12.0, -investment) * 12.0

    if verbosity == 1:
        print("Activity: " + operation)
        print(
            "per blade: {:8.2f} $ \t \t --- \t \t per year: {:8.2f} $ \t \t --- \t \t annuity: {:8.2f} $".format(
                float(cost_per_blade), float(cost_per_year), float(annuity)
            )
        )

    return cost_per_blade, cost_per_year, annuity


def compute_maintenance_cost(self, operation, investment_eq, investment_to, investment_bu, verbosity):
    cost_per_year = self.maintenance_cost / 100.0 * (investment_eq + investment_to + investment_bu)
    cost_per_blade = cost_per_year / self.n_blades

    if verbosity == 1:
        print("Activity: " + operation)
        print(
            "per blade: {:8.2f} $ \t \t --- \t \t per year: {:8.2f} $".format(
                float(cost_per_blade), float(cost_per_year)
            )
        )

    return cost_per_blade, cost_per_year


# OpenMDAO component to execute the blade cost model
class RotorCost(om.ExplicitComponent):
    def initialize(self):
        self.options.declare("mod_options")
        self.options.declare("opt_options")

    def setup(self):
        mod_options = self.options["mod_options"]
        rotorse_options = mod_options["WISDEM"]["RotorSE"]
        self.n_span = n_span = rotorse_options["n_span"]
        self.n_span = n_span = rotorse_options["n_span"]
        self.n_webs = n_webs = rotorse_options["n_webs"]
        self.n_layers = n_layers = rotorse_options["n_layers"]
        self.n_xy = n_xy = rotorse_options["n_xy"]  # Number of coordinate points to describe the airfoil geometry
        self.layer_mat = rotorse_options["layer_mat"]
        self.layer_name = rotorse_options["layer_name"]
        self.spar_cap_ss = rotorse_options["spar_cap_ss"]
        self.spar_cap_ps = rotorse_options["spar_cap_ps"]
        mat_init_options = self.options["mod_options"]["materials"]
        self.n_mat = n_mat = mat_init_options["n_mat"]

        # Inputs - Outer blade shape
        self.add_input("blade_length", val=0.0, units="m", desc="blade length")
        self.add_input("s", val=np.zeros(n_span), desc="blade nondimensional span location")
        self.add_input("chord", val=np.zeros(n_span), units="m", desc="Chord distribution")
        self.add_input(
            "coord_xy_interp",
            val=np.zeros((n_span, n_xy, 2)),
            desc="3D array of the non-dimensional x and y airfoil coordinates of the airfoils interpolated along span for n_span stations.",
        )
        self.add_input(
            "web_start_nd",
            val=np.zeros((n_webs, n_span)),
            desc="2D array of the non-dimensional start point defined along the outer profile of a web. The TE suction side is 0, the TE pressure side is 1. The first dimension represents each web, the second dimension represents each entry along blade span.",
        )
        self.add_input(
            "web_end_nd",
            val=np.zeros((n_webs, n_span)),
            desc="2D array of the non-dimensional end point defined along the outer profile of a web. The TE suction side is 0, the TE pressure side is 1. The first dimension represents each web, the second dimension represents each entry along blade span.",
        )
        self.add_input(
            "layer_web",
            val=np.zeros(n_layers),
            desc="1D array of the web id the layer is associated to. If the layer is on the outer profile, this entry can simply stay equal to 0.",
        )
        self.add_discrete_input(
            "definition_layer",
            val=np.zeros(n_layers),
            desc="1D array of flags identifying how layers are specified in the yaml. 1) all around (skin, paint, ) 2) offset+rotation twist+width (spar caps) 3) offset+user defined rotation+width 4) midpoint TE+width (TE reinf) 5) midpoint LE+width (LE reinf) 6) layer position fixed to other layer (core fillers) 7) start and width 8) end and width 9) start and end nd 10) web layer",
        )
        self.add_input(
            "layer_thickness",
            val=np.zeros((n_layers, n_span)),
            units="m",
            desc="2D array of the thickness of the layers of the blade structure. The first dimension represents each layer, the second dimension represents each entry along blade span.",
        )
        self.add_input(
            "layer_start_nd",
            val=np.zeros((n_layers, n_span)),
            desc="2D array of the non-dimensional start point defined along the outer profile of a layer. The TE suction side is 0, the TE pressure side is 1. The first dimension represents each layer, the second dimension represents each entry along blade span.",
        )
        self.add_input(
            "layer_end_nd",
            val=np.zeros((n_layers, n_span)),
            desc="2D array of the non-dimensional end point defined along the outer profile of a layer. The TE suction side is 0, the TE pressure side is 1. The first dimension represents each layer, the second dimension represents each entry along blade span.",
        )

        # Inputs - Materials
        self.add_discrete_input("mat_name", val=n_mat * [""], desc="1D array of names of materials.")
        self.add_discrete_input(
            "orth",
            val=np.zeros(n_mat),
            desc="1D array of flags to set whether a material is isotropic (0) or orthtropic (1). Each entry represents a material.",
        )
        self.add_discrete_input(
            "component_id",
            val=np.zeros(n_mat),
            desc="1D array of flags to set whether a material is used in a blade: 0 - coating, 1 - sandwich filler , 2 - shell skin, 3 - shear webs, 4 - spar caps, 5 - TE/LE reinf.",
        )
        self.add_input(
            "rho",
            val=np.zeros(n_mat),
            units="kg/m**3",
            desc="1D array of the density of the materials. For composites, this is the density of the laminate.",
        )
        self.add_input(
            "unit_cost", val=np.zeros(n_mat), units="USD/kg", desc="1D array of the unit costs of the materials."
        )
        self.add_input(
            "waste", val=np.zeros(n_mat), desc="1D array of the non-dimensional waste fraction of the materials."
        )
        self.add_input(
            "rho_fiber",
            val=np.zeros(n_mat),
            units="kg/m**3",
            desc="1D array of the density of the fibers of the materials.",
        )
        self.add_input(
            "ply_t",
            val=np.zeros(n_mat),
            units="m",
            desc="1D array of the ply thicknesses of the materials. Non-composite materials are kept at 0.",
        )
        self.add_input(
            "fwf",
            val=np.zeros(n_mat),
            desc="1D array of the non-dimensional fiber weight- fraction of the composite materials. Non-composite materials are kept at 0.",
        )
        self.add_input(
            "roll_mass",
            val=np.zeros(n_mat),
            units="kg",
            desc="1D array of the roll mass of the composite fabrics. Non-composite materials are kept at 0.",
        )
        self.add_input(
            "flange_adhesive_squeezed",
            val=0.2,
            desc="Extra width of the adhesive once squeezed",
        )
        self.add_input(
            "flange_thick",
            val=0.008,
            units="m",
            desc="Average thickness of adhesive",
        )
        self.add_input(
            "flange_width",
            val=0.05,
            units="m",
            desc="Average width of adhesive lines",
        )

        self.add_input(
            "t_bolt_unit_cost",
            val=25.0,
            units="USD",
            desc="Cost of one t-bolt",
        )
        self.add_input(
            "t_bolt_unit_mass",
            val=2.5,
            units="kg",
            desc="Mass of one t-bolt",
        )
        self.add_input(
            "t_bolt_spacing",
            val=0.15,
            units="m",
            desc="Spacing of t-bolts along blade root circumference",
        )
        self.add_input(
            "barrel_nut_unit_cost",
            val=12.0,
            units="USD",
            desc="Cost of one barrel nut",
        )
        self.add_input(
            "barrel_nut_unit_mass",
            val=1.9,
            units="kg",
            desc="Mass of one barrel nut",
        )
        self.add_input(
            "LPS_unit_mass",
            val=1.00,
            units="kg/m",
            desc="Unit mass of the lightining protection system. Linear scaling based on the weight of 150 lbs for the 61.5 m NREL 5MW blade",
        )
        self.add_input(
            "LPS_unit_cost",
            val=40.00,
            units="USD/m",
            desc="Unit cost of the lightining protection system. Linear scaling based on the cost of 2500$ for the 61.5 m NREL 5MW blade",
        )
        self.add_input(
            "root_preform_length",
            val=0.01,
            desc="Percentage of blade length starting from blade root that is preformed and later inserted into the mold",
        )
        self.add_input(
            "joint_position",
            val=0.0,
            desc="Spanwise position of the segmentation joint.",
        )
        self.add_input("joint_mass", val=0.0, desc="Mass of the joint.")
        self.add_input("joint_cost", val=0.0, units="USD", desc="Cost of the joint.")
        # Outputs
        self.add_output(
            "sect_perimeter",
            val=np.zeros(n_span),
            units="m",
            desc="Perimeter of the section along the blade span",
        )
        self.add_output(
            "layer_volume",
            val=np.zeros(n_layers),
            units="m**3",
            desc="Volumes of each layer used in the blade, ignoring the scrap factor",
        )
        self.add_output(
            "mat_volume",
            val=np.zeros(n_mat),
            units="m**3",
            desc="Volumes of each material used in the blade, ignoring the scrap factor. For laminates, this is the wet volume",
        )
        self.add_output(
            "mat_mass",
            val=np.zeros(n_mat),
            units="kg",
            desc="Masses of each material used in the blade, ignoring the scrap factor. For laminates, this is the wet mass.",
        )
        self.add_output(
            "mat_cost",
            val=np.zeros(n_mat),
            units="USD",
            desc="Costs of each material used in the blade, ignoring the scrap factor. For laminates, this is the cost of the dry fabric.",
        )
        self.add_output(
            "mat_cost_scrap",
            val=np.zeros(n_mat),
            units="USD",
            desc="Same as mat_cost, now including the scrap factor.",
        )
        self.add_output(
            "total_labor_hours",
            val=0.0,
            units="h",
            desc="Total amount of labor hours per blade.",
        )
        self.add_output(
            "total_skin_mold_gating_ct",
            val=0.0,
            units="h",
            desc="Total amount of gating cycle time per blade. This is the cycle time required in the main mold that cannot be parallelized unless the number of molds is increased.",
        )
        self.add_output(
            "total_non_gating_ct",
            val=0.0,
            units="h",
            desc="Total amount of non-gating cycle time per blade. This cycle time can happen in parallel.",
        )
        self.add_output(
            "total_metallic_parts_cost",
            val=0.0,
            units="USD",
            desc="Cost of the metallic parts (bolts, nuts, lightining protection system), excluding the blade joint.",
        )
        self.add_output(
            "total_consumable_cost_w_waste",
            val=0.0,
            units="USD",
            desc="Cost of the consumables including the waste.",
        )
        self.add_output(
            "total_blade_mat_cost_w_waste",
            val=0.0,
            units="USD",
            desc="Total blade material costs including the waste per blade.",
        )
        self.add_output(
            "total_cost_labor",
            val=0.0,
            units="USD",
            desc="Total labor costs per blade.",
        )
        self.add_output(
            "total_cost_utility",
            val=0.0,
            units="USD",
            desc="Total utility costs per blade.",
        )
        self.add_output(
            "blade_variable_cost",
            val=0.0,
            units="USD",
            desc="Total blade variable costs per blade (material, labor, utility).",
        )
        self.add_output(
            "total_cost_equipment",
            val=0.0,
            units="USD",
            desc="Total equipment cost per blade.",
        )
        self.add_output(
            "total_cost_tooling",
            val=0.0,
            units="USD",
            desc="Total tooling cost per blade.",
        )
        self.add_output(
            "total_cost_building",
            val=0.0,
            units="USD",
            desc="Total builting cost per blade.",
        )
        self.add_output(
            "total_maintenance_cost",
            val=0.0,
            units="USD",
            desc="Total maintenance cost per blade.",
        )
        self.add_output(
            "total_labor_overhead",
            val=0.0,
            units="USD",
            desc="Total labor overhead cost per blade.",
        )
        self.add_output(
            "cost_capital",
            val=0.0,
            units="USD",
            desc="Cost of capital per blade.",
        )
        self.add_output(
            "blade_fixed_cost",
            val=0.0,
            units="USD",
            desc="Total blade fixed cost per blade (equipment, tooling, building, maintenance, labor, capital).",
        )
        self.add_output(
            "total_blade_cost",
            val=0.0,
            units="USD",
            desc="Total blade cost (variable and fixed)",
        )

    def compute(self, inputs, outputs, discrete_inputs, discrete_outputs):

        # Inputs
        s = inputs["s"]
        blade_length = inputs["blade_length"]
        chord = inputs["chord"]
        blade_length = inputs["blade_length"]
        s = inputs["s"]
        layer_start_nd = inputs["layer_start_nd"]
        layer_end_nd = inputs["layer_end_nd"]
        web_start_nd = inputs["web_start_nd"]
        web_end_nd = inputs["web_end_nd"]
        layer_thickness = inputs["layer_thickness"]
        orth = discrete_inputs["orth"]
        component_id = discrete_inputs["component_id"]
        rho_mat = inputs["rho"]
        waste = inputs["waste"]
        layer_web = np.array(inputs["layer_web"], dtype=int)
        ply_t = inputs["ply_t"]
        # When ply thickness is not defined or set to 0, set to high number to avoid inf laminate thickness later on
        ply_t[ply_t==0] = 1.e+6
        roll_mass = inputs["roll_mass"]
        fwf = inputs["fwf"]
        unit_cost = inputs["unit_cost"]
        flange_adhesive_squeezed = inputs["flange_adhesive_squeezed"]
        flange_thick = inputs["flange_thick"]
        flange_width = inputs["flange_width"]
        t_bolt_spacing = inputs["t_bolt_spacing"]
        t_bolt_unit_cost = inputs["t_bolt_unit_cost"]
        barrel_nut_unit_cost = inputs["barrel_nut_unit_cost"]
        LPS_unit_cost = inputs["LPS_unit_cost"]
        root_preform_length = inputs["root_preform_length"]
<<<<<<< HEAD
=======
        joint_cost = inputs["joint_cost"]
>>>>>>> 63acc5ef

        # Compute arc length along blade span
        arc_L_i = np.zeros(self.n_span)
        arc_L_SS_i = np.zeros(self.n_span)
        arc_L_PS_i = np.zeros(self.n_span)
        xy_arc_nd_LE = np.zeros(self.n_span)
        web_height = np.zeros((self.n_webs, self.n_span))

        for i in range(self.n_span):
            # Compute the arc length (arc_L_i) of the non dimensional airfoil coordinates
            xy_coord_i = inputs["coord_xy_interp"][i, :, :]
            xy_arc_i = arc_length(xy_coord_i)
            arc_L_i[i] = xy_arc_i[-1]
            xy_arc_nd_i = xy_arc_i / arc_L_i[i]
            # Get the half perimeters
            idx_le = np.argmin(xy_coord_i[:, 0])
            xy_arc_nd_LE[i] = xy_arc_nd_i[idx_le]
            if np.mean(xy_coord_i[:idx_le, 1]) > 0:
                arc_L_SS_i[i] = xy_arc_i[idx_le]
                arc_L_PS_i[i] = xy_arc_i[-1] - xy_arc_i[idx_le]
            else:
                arc_L_PS_i[i] = xy_arc_i[idx_le]
                arc_L_SS_i[i] = xy_arc_i[-1] - xy_arc_i[idx_le]

            # Compute height the webs along span
            for j in range(self.n_webs):
                id_start = np.argmin(abs(xy_arc_nd_i - web_start_nd[j, i]))
                id_end = np.argmin(abs(xy_arc_nd_i - web_end_nd[j, i]))
                web_height[j, i] = abs((xy_coord_i[id_end, 1] - xy_coord_i[id_start, 0]) * chord[i])

        # Compute materials from the yaml
        layer_volume_span_ss = np.zeros((self.n_layers, self.n_span))
        layer_volume_span_ps = np.zeros((self.n_layers, self.n_span))
        layer_volume_span_webs = np.zeros((self.n_layers, self.n_span))
        layer_volume = np.zeros(self.n_layers)
        mat_volume = np.zeros(self.n_mat)
        sect_perimeter = arc_L_i * chord
        sect_perimeter_ss = arc_L_SS_i * chord
        sect_perimeter_ps = arc_L_PS_i * chord
        web_length = np.zeros(self.n_webs)
        volumeskin2lay_webs = np.zeros(self.n_webs)
        fabric2lay_webs = np.zeros(self.n_webs)
        mass_webs = np.zeros(self.n_webs)
        web_indices = np.zeros((self.n_webs, 2), dtype=int)
        spar_cap_width_ss = np.zeros(self.n_span)
        spar_cap_width_ps = np.zeros(self.n_span)
        spar_cap_length_ss = 0.0
        spar_cap_length_ps = 0.0
        width_sc_start_ss = 0.0
        width_sc_end_ss = 0.0
        width_sc_start_ps = 0.0
        width_sc_end_ps = 0.0
        fabric2lay_sc_ss = 0.0
        volume2lay_sc_ss = 0.0
        fabric2lay_sc_ps = 0.0
        volume2lay_sc_ps = 0.0
        mass_sc_ss = 0.0
        mass_sc_ps = 0.0
        fabric2lay_shell_ss = 0.0
        fabric2lay_shell_ps = 0.0
        n_plies_root_ss = 0.0
        n_plies_root_ps = 0.0
        volume_root_preform_ss = 0.0
        volume_root_preform_ps = 0.0
        areacore2lay_shell_ss = 0.0
        areacore2lay_shell_ps = 0.0
        fabric2lay_te_reinf_ss = 0.0
        fabric2lay_te_reinf_ps = 0.0
        fabric2lay_le_reinf_ss = 0.0
        fabric2lay_le_reinf_ps = 0.0
        mass_root_preform_ss = 0.0
        mass_root_preform_ps = 0.0
        mass_shell_ss = 0.0
        mass_shell_ps = 0.0
        tol_LE = 1.0e-5
        for i_lay in range(self.n_layers):
            imin, imax = np.nonzero(layer_thickness[i_lay, :])[0][[0, -1]]
            width_ss = np.zeros(self.n_span)
            width_ps = np.zeros(self.n_span)
            if layer_web[i_lay] == 0:
                # Determine on which of the two molds the layer should go
                if (
<<<<<<< HEAD
                    layer_start_nd[i_lay, imin] < xy_arc_nd_LE[imin] - tol_LE
                    and layer_end_nd[i_lay, imin] > xy_arc_nd_LE[imin] + tol_LE
                ):
                    SS = True
                    PS = True
                elif layer_start_nd[i_lay, imin] > xy_arc_nd_LE[imin] + tol_LE:
                    SS = False
                    PS = True
                else:
                    SS = True
                    PS = False
=======
                    layer_start_nd[i_lay, imin] < xy_arc_nd_LE[imin] + tol_LE
                    and layer_end_nd[i_lay, imin] > xy_arc_nd_LE[imin] - tol_LE
                ):
                    SS = True
                    PS = True
                elif (layer_start_nd[i_lay, imin] > xy_arc_nd_LE[imin] - tol_LE
                    and layer_end_nd[i_lay, imin] <= 1. + tol_LE
                    and layer_start_nd[i_lay, imin] < layer_end_nd[i_lay, imin]):
                    SS = False
                    PS = True
                elif (layer_start_nd[i_lay, imin] < xy_arc_nd_LE[imin] + tol_LE
                    and layer_end_nd[i_lay, imin] < xy_arc_nd_LE[imin] + tol_LE):
                    SS = True
                    PS = False
                else:
                    SS = False
                    PS = False
                    logger.debug("The layer " + self.layer_name[i_lay] + " cannot be assigned " + 
                    " neither to suction nor to pressure. Please check your input geometry yaml.")
>>>>>>> 63acc5ef

                # Compute width layer
                width = arc_L_i * chord * (layer_end_nd[i_lay, :] - layer_start_nd[i_lay, :])
                # Compute width in the suction side
                if SS and PS:
                    width_ss = arc_L_i * chord * (xy_arc_nd_LE - layer_start_nd[i_lay, :])
                    width_ps = arc_L_i * chord * (layer_end_nd[i_lay, :] - xy_arc_nd_LE)
                elif SS and not PS:
                    width_ss = width
                else:
                    width_ps = width
                # Compute the volume per unit meter for each layer split per side
                layer_volume_span_ss[i_lay, :] = layer_thickness[i_lay, :] * width_ss
                layer_volume_span_ps[i_lay, :] = layer_thickness[i_lay, :] * width_ps
            else:
                SS = False
                PS = False
                # Compute the volume per unit meter for each layer
                layer_volume_span_webs[i_lay, :] = layer_thickness[i_lay, :] * web_height[int(layer_web[i_lay]) - 1, :]
                # Compute length of shear webs
                if web_length[int(layer_web[i_lay]) - 1] == 0:
                    web_length[int(layer_web[i_lay]) - 1] = (s[imax] - s[imin]) * blade_length
                    web_indices[int(layer_web[i_lay]) - 1, :] = [imin, imax]
            # Compute volume of layer
            layer_volume_span = (
                layer_volume_span_ss[i_lay, :] + layer_volume_span_ps[i_lay, :] + layer_volume_span_webs[i_lay, :]
            )
            layer_volume[i_lay] = np.trapz(layer_volume_span, s * blade_length)

            # Assign volume to corresponding material
            mat_name = self.layer_mat[i_lay]
            i_mat = discrete_inputs["mat_name"].index(mat_name)
            mat_volume[i_mat] += layer_volume[i_lay]

            # Root plies
            if orth[i_mat] and layer_thickness[i_lay, 0] > 0.0:
                if SS:
                    n_plies_root_ss += layer_thickness[i_lay, 0] / ply_t[i_mat]
                if PS:
                    n_plies_root_ps += layer_thickness[i_lay, 0] / ply_t[i_mat]

            # Root volume
            if orth[i_mat]:
                layer_volume_span_interp_ss = np.interp(root_preform_length, s, layer_volume_span_ss[i_lay, :])
                layer_volume_span_interp_ps = np.interp(root_preform_length, s, layer_volume_span_ps[i_lay, :])
                add_volume_ss = np.trapz(
                    [layer_volume_span_ss[i_lay, 0], layer_volume_span_interp_ss],
                    [0, blade_length * root_preform_length],
                )
                add_volume_ps = np.trapz(
                    [layer_volume_span_ps[i_lay, 0], layer_volume_span_interp_ps],
                    [0, blade_length * root_preform_length],
                )
                volume_root_preform_ss += add_volume_ss
                volume_root_preform_ps += add_volume_ps
                mass_root_preform_ss += add_volume_ss * rho_mat[i_mat]
                mass_root_preform_ps += add_volume_ps * rho_mat[i_mat]
                width_ss_interp = np.interp(root_preform_length, s, width_ss)
                width_ps_interp = np.interp(root_preform_length, s, width_ps)
                area_root_ss = np.trapz([width_ss[0], width_ss_interp], [0, blade_length * root_preform_length])
                area_root_ps = np.trapz([width_ps[0], width_ps_interp], [0, blade_length * root_preform_length])

            # Fabric shear webs
            if layer_web[i_lay] != 0:
                add_volume = np.trapz(layer_volume_span_webs[i_lay, :], s * blade_length)
                mass_webs[layer_web[i_lay] - 1] += add_volume * rho_mat[i_mat]
                if orth[i_mat]:
                    volumeskin2lay_webs[layer_web[i_lay] - 1] += add_volume
                    fabric2lay_webs[layer_web[i_lay] - 1] += add_volume / ply_t[i_mat]

            # Spar caps
            elif self.layer_name[i_lay] == self.spar_cap_ss:
                spar_cap_width_ss[imin:imax] = width[imin:imax]
                spar_cap_length_ss = (s[imax] - s[imin]) * blade_length
                width_sc_start_ss = width[imin]
                width_sc_end_ss = width[imax]
                area_sc_ss = np.trapz(width[imin:imax], s[imin:imax] * blade_length)
                volume2lay_sc_ss = np.trapz(layer_volume_span_ss[i_lay, :], s * blade_length)
                fabric2lay_sc_ss = volume2lay_sc_ss / ply_t[i_mat]
                mass_sc_ss = volume2lay_sc_ss * rho_mat[i_mat]
            elif self.layer_name[i_lay] == self.spar_cap_ps:
                spar_cap_width_ps[imin:imax] = width[imin:imax]
                spar_cap_length_ps = (s[imax] - s[imin]) * blade_length
                width_sc_start_ps = width[imin]
                width_sc_end_ps = width[imax]
                area_sc_ps = np.trapz(width[imin:imax], s[imin:imax] * blade_length)
                volume2lay_sc_ps = np.trapz(layer_volume_span_ss[i_lay, :], s * blade_length)
                fabric2lay_sc_ps = volume2lay_sc_ps / ply_t[i_mat]
                mass_sc_ps = volume2lay_sc_ps * rho_mat[i_mat]

            # Shell skins
            elif component_id[i_mat] == 2:
                volume2lay_shell_ss = np.trapz(layer_volume_span_ss[i_lay, :], s * blade_length)
                volume2lay_shell_ps = np.trapz(layer_volume_span_ps[i_lay, :], s * blade_length)
                fabric2lay_shell_ss += volume2lay_shell_ss / ply_t[i_mat]
                fabric2lay_shell_ps += volume2lay_shell_ps / ply_t[i_mat]
                mass_shell_ss += volume2lay_shell_ss * rho_mat[i_mat]
                mass_shell_ps += volume2lay_shell_ps * rho_mat[i_mat]

            # Shell core
            elif component_id[i_mat] == 1:
                areacore2lay_shell_ss += np.trapz(width_ss[imin:imax], s[imin:imax] * blade_length)
                areacore2lay_shell_ps += np.trapz(width_ps[imin:imax], s[imin:imax] * blade_length)
                volume2lay_coreshell_ss = np.trapz(layer_volume_span_ss[i_lay, imin:imax], s[imin:imax] * blade_length)
                volume2lay_coreshell_ps = np.trapz(layer_volume_span_ps[i_lay, imin:imax], s[imin:imax] * blade_length)
                mass_shell_ss += volume2lay_coreshell_ss * rho_mat[i_mat]
                mass_shell_ps += volume2lay_coreshell_ps * rho_mat[i_mat]

            # TE/LE reinforcement
<<<<<<< HEAD
            elif component_id[i_mat] != 0:
=======
            elif component_id[i_mat] > 0:
>>>>>>> 63acc5ef
                length2lay_reinf = np.trapz(layer_thickness[i_lay, imin:imax], s[imin:imax] * blade_length)
                volume2lay_reinf_ss = np.trapz(layer_volume_span_ss[i_lay, imin:imax], s[imin:imax] * blade_length)
                volume2lay_reinf_ps = np.trapz(layer_volume_span_ps[i_lay, imin:imax], s[imin:imax] * blade_length)
                if np.mean(layer_start_nd[i_lay, :]) > 0.0 and np.mean(layer_end_nd[i_lay, :]) > 0.0:
                    LE = True
                    TE = False
                else:
                    LE = False
                    TE = True
                if SS:
                    mass_shell_ss += volume2lay_reinf_ss * rho_mat[i_mat]
                    if LE:
                        fabric2lay_le_reinf_ss += length2lay_reinf / ply_t[i_mat]
                    else:
                        fabric2lay_te_reinf_ss += length2lay_reinf / ply_t[i_mat]
                else:
                    mass_shell_ps += volume2lay_reinf_ps * rho_mat[i_mat]
                    if LE:
                        fabric2lay_le_reinf_ps += length2lay_reinf / ply_t[i_mat]
                    else:
                        fabric2lay_te_reinf_ps += length2lay_reinf / ply_t[i_mat]
            # else:
            #     print("Layer not accounted for in the labor and cycle time model")

        # Compute masses of laminates with and without waste factor
        mat_mass = mat_volume * rho_mat
        mat_mass_scrap = mat_volume * rho_mat * (1.0 + waste)

        # Compute costs
        dry_laminate_mass = mat_mass * fwf
        complementary_mass = mat_mass * (1.0 - fwf)
        mat_cost = np.zeros(self.n_mat)
        i_resin = discrete_inputs["mat_name"].index("resin")
        for i_mat in range(self.n_mat):
            if fwf[i_mat] == 0:
                mat_cost[i_mat] += complementary_mass[i_mat] * unit_cost[i_mat]
            else:
                mat_cost[i_mat] = dry_laminate_mass[i_mat] * unit_cost[i_mat]
                mat_cost[i_resin] += complementary_mass[i_mat] * unit_cost[i_resin]

        mat_cost_scrap = mat_cost * (1.0 + waste)

        # Compute total fabric area, with and without scrap factor
        mat_area = np.zeros_like(mat_volume)
        mat_area[ply_t != 0.0] = mat_volume[ply_t != 0.0] / ply_t[ply_t != 0.0]
        mat_area_scrap = mat_area * (1.0 + waste)

        # Estimate adhesive mass and costs
        length_bonding_lines = 2.0 * blade_length + 2 * np.sum(web_length)
        bonding_lines_vol = length_bonding_lines * flange_thick * flange_width * (1.0 + flange_adhesive_squeezed)
        if "adhesive" not in discrete_inputs["mat_name"] and "Adhesive" not in discrete_inputs["mat_name"]:
            raise Exception(
                "Warning: a material named adhesive (or Adhesive) is not defined in the input yaml.  This is required for the blade cost model"
            )
        try:
            i_adhesive = discrete_inputs["mat_name"].index("adhesive")
        except:
            i_adhesive = discrete_inputs["mat_name"].index("Adhesive")
        mat_mass[i_adhesive] += bonding_lines_vol * rho_mat[i_adhesive]
        mat_cost[i_adhesive] += mat_mass[i_adhesive] * unit_cost[i_adhesive]
        mat_mass_scrap[i_adhesive] += bonding_lines_vol * rho_mat[i_adhesive]
        mat_cost_scrap[i_adhesive] += mat_mass_scrap[i_adhesive] * unit_cost[i_adhesive]

        # Hub connection and lightning protection system
        n_bolts = np.pi * chord[0] / t_bolt_spacing
        bolts_cost = n_bolts * t_bolt_unit_cost
        nuts_cost = n_bolts * barrel_nut_unit_cost
        mid_span_station = np.argmin(abs(s - 0.5))
        # LPS_mass = LPS_unit_mass * (blade_length + chord[mid_span_station])
        LPS_cost = LPS_unit_cost * (blade_length + chord[mid_span_station])
        # tot_metallic_mass = LPS_mass + n_bolts * (t_bolt_unit_mass + barrel_nut_unit_mass)
        total_metallic_parts_cost = bolts_cost + nuts_cost + LPS_cost

        # Consumables
        bom = blade_bom()
        web_area = np.zeros(self.n_webs)
        for i_web in range(self.n_webs):
            web_area[i_web] = np.trapz(
                web_height[i_web, web_indices[i_web, 0] : web_indices[i_web, 1]],
                blade_length * s[web_indices[i_web, 0] : web_indices[i_web, 1]],
            )
        web_area_w_flanges = web_area + 2.0 * web_length * flange_width
        ss_area = np.trapz(sect_perimeter_ss, blade_length * s)
        ps_area = np.trapz(sect_perimeter_ps, blade_length * s)
        ss_area_w_flanges = ss_area + 2.0 * flange_width * blade_length
        ps_area_w_flanges = ps_area + 2.0 * flange_width * blade_length
        spar_cap_ss_area = np.trapz(spar_cap_width_ss, blade_length * s)
        spar_cap_ps_area = np.trapz(spar_cap_width_ps, blade_length * s)
        sect_perimeter_ss_interp = np.interp(root_preform_length, s, sect_perimeter_ss)
        ss_area_root = np.trapz(
            [sect_perimeter_ss[0], sect_perimeter_ss_interp], [0, blade_length * root_preform_length]
        )
        sect_perimeter_ps_interp = np.interp(root_preform_length, s, sect_perimeter_ps)
        ps_area_root = np.trapz(
            [sect_perimeter_ps[0], sect_perimeter_ps_interp], [0, blade_length * root_preform_length]
        )
        bom.blade_specs = {}
        bom.blade_specs["area_webs_w_flanges"] = web_area_w_flanges
        bom.blade_specs["area_lpskin_wo_flanges"] = ss_area
        bom.blade_specs["area_hpskin_wo_flanges"] = ps_area
        bom.blade_specs["area_lpskin_w_flanges"] = ss_area_w_flanges
        bom.blade_specs["area_hpskin_w_flanges"] = ps_area_w_flanges
        bom.blade_specs["area_sc_lp"] = spar_cap_ss_area
        bom.blade_specs["area_sc_hp"] = spar_cap_ps_area
        bom.blade_specs["area_lp_root"] = ss_area_root
        bom.blade_specs["area_hp_root"] = ps_area_root
        bom.blade_specs["TE_length"] = blade_length
        bom.blade_specs["LE_length"] = blade_length
        bom.blade_specs["length_webs"] = web_length
        bom.blade_specs["blade_length"] = blade_length
        consumables = bom.compute_consumables()
        name_consumables = consumables.keys()
        total_consumable_cost_wo_waste = 0.0
        total_consumable_cost_w_waste = 0.0
        consumable_cost_w_waste = []
        for name in name_consumables:
            total_consumable_cost_wo_waste = total_consumable_cost_wo_waste + consumables[name]["total_cost_wo_waste"]
            total_consumable_cost_w_waste = total_consumable_cost_w_waste + consumables[name]["total_cost_w_waste"]
            consumable_cost_w_waste.append(consumables[name]["total_cost_w_waste"])

        total_blade_mat_cost_w_waste = (
<<<<<<< HEAD
            np.sum(mat_cost_scrap) + total_metallic_parts_cost + total_consumable_cost_w_waste
=======
            np.sum(mat_cost_scrap) + total_metallic_parts_cost + total_consumable_cost_w_waste + joint_cost
>>>>>>> 63acc5ef
        )

        # Labor and cycle time
        blade_specs = {}
        mat_dictionary = {}
        mat_dictionary["mat_name"] = discrete_inputs["mat_name"]
        mat_dictionary["orth"] = orth
        mat_dictionary["component_id"] = component_id
        mat_dictionary["roll_mass"] = roll_mass
        mat_dictionary["total_mass_w_waste"] = mat_mass_scrap
        mat_dictionary["total_ply_area_w_waste"] = mat_area
        mat_dictionary["total_ply_area_wo_waste"] = mat_area_scrap

        metallic_parts = {}
        blade_specs["blade_length"] = blade_length
        blade_specs["root_preform_length"] = root_preform_length
        blade_specs["root_D"] = chord[0]
        blade_specs["n_plies_root_lp"] = n_plies_root_ss
        blade_specs["n_plies_root_hp"] = n_plies_root_ps
        blade_specs["volume_root_preform_lp"] = volume_root_preform_ss
        blade_specs["volume_root_preform_hp"] = volume_root_preform_ps
        blade_specs["n_webs"] = self.n_webs
        blade_specs["length_webs"] = web_length
        web_height_start = np.zeros(self.n_webs)
        web_height_end = np.zeros(self.n_webs)
        for i in range(self.n_webs):
            web_height_start[i] = web_height[i, web_indices[i, 0]]
            web_height_end[i] = web_height[i, web_indices[i, 1]]
        blade_specs["height_webs_start"] = web_height_start
        blade_specs["height_webs_end"] = web_height_end
        blade_specs["area_webs_w_core"] = web_area
        blade_specs["area_webs_w_flanges"] = web_area_w_flanges
        blade_specs["fabric2lay_webs"] = fabric2lay_webs
        blade_specs["volumeskin2lay_webs"] = volumeskin2lay_webs
        blade_specs["length_sc_lp"] = spar_cap_length_ss
        blade_specs["length_sc_hp"] = spar_cap_length_ps
        blade_specs["width_sc_start_lp"] = width_sc_start_ss
        blade_specs["width_sc_end_lp"] = width_sc_end_ss
        blade_specs["width_sc_start_hp"] = width_sc_start_ps
        blade_specs["width_sc_end_hp"] = width_sc_end_ps
        blade_specs["fabric2lay_sc_lp"] = fabric2lay_sc_ss
        blade_specs["fabric2lay_sc_hp"] = fabric2lay_sc_ps
        blade_specs["volume2lay_sc_lp"] = volume2lay_sc_ss
        blade_specs["volume2lay_sc_hp"] = volume2lay_sc_ps
        blade_specs["area_lpskin_wo_flanges"] = ss_area
        blade_specs["area_hpskin_wo_flanges"] = ps_area
        blade_specs["area_lpskin_w_flanges"] = ss_area_w_flanges
        blade_specs["area_hpskin_w_flanges"] = ps_area_w_flanges
        blade_specs["fabric2lay_shell_lp"] = fabric2lay_shell_ss
        blade_specs["fabric2lay_shell_hp"] = fabric2lay_shell_ps
        blade_specs["areacore2lay_shell_lp"] = areacore2lay_shell_ss
        blade_specs["areacore2lay_shell_hp"] = areacore2lay_shell_ps
        blade_specs["fabric2lay_te_reinf_lp"] = fabric2lay_te_reinf_ss
        blade_specs["fabric2lay_te_reinf_hp"] = fabric2lay_te_reinf_ps
        blade_specs["fabric2lay_le_reinf_lp"] = fabric2lay_le_reinf_ss
        blade_specs["fabric2lay_le_reinf_hp"] = fabric2lay_le_reinf_ps
        blade_specs["skin_perimeter_wo_root"] = 2.0 * blade_length * (1.0 - root_preform_length)
        blade_specs["skin_perimeter_w_root"] = 2.0 * blade_length
        metallic_parts["n_bolts"] = n_bolts

        labor_ct = blade_labor_ct(blade_specs, mat_dictionary, metallic_parts)
        operation, labor_hours, skin_mold_gating_ct, non_gating_ct = labor_ct.execute_blade_labor_ct()
        total_labor_hours = sum(labor_hours)
        total_skin_mold_gating_ct = sum(skin_mold_gating_ct)
        total_non_gating_ct = sum(non_gating_ct)

        # Virtual factory
        blade_specs["max_chord"] = np.max(chord)
        blade_specs["mass_root_preform_lp"] = mass_root_preform_ss
        blade_specs["mass_root_preform_hp"] = mass_root_preform_ps
        blade_specs["mass_webs"] = mass_webs
        blade_specs["mass_sc_lp"] = mass_sc_ss
        blade_specs["mass_sc_hp"] = mass_sc_ps
        blade_specs["mass_shell_lp"] = mass_shell_ss
        blade_specs["mass_shell_hp"] = mass_shell_ps
        blade_specs["blade_mass"] = (
            mass_root_preform_ss
            + mass_root_preform_ps
            + np.sum(mass_webs)
            + mass_sc_ss
            + mass_sc_ps
            + mass_shell_ss
            + mass_shell_ps
        )
        blade_specs["area_lp_root"] = area_root_ss
        blade_specs["area_hp_root"] = area_root_ps
        blade_specs["area_sc_lp"] = area_sc_ss
        blade_specs["area_sc_hp"] = area_sc_ps
        vf = virtual_factory(blade_specs, operation, skin_mold_gating_ct, non_gating_ct)
        total_cost_labor, total_labor_overhead = vf.execute_direct_labor_cost(operation, labor_hours)
        total_cost_utility = vf.execute_utility_cost(operation, skin_mold_gating_ct + non_gating_ct)
        blade_variable_cost = total_blade_mat_cost_w_waste + total_cost_labor + total_cost_utility
        (
            total_cost_equipment,
            total_cost_tooling,
            total_cost_building,
            total_maintenance_cost,
            cost_capital,
        ) = vf.execute_fixed_cost(
            operation, skin_mold_gating_ct + non_gating_ct, blade_variable_cost + total_labor_overhead
        )
        blade_fixed_cost = (
            total_cost_equipment
            + total_cost_tooling
            + total_cost_building
            + total_maintenance_cost
            + total_labor_overhead
            + cost_capital
        )

        # Total blade cost
        total_blade_cost = blade_variable_cost + blade_fixed_cost

        # Assign outputs
        outputs["sect_perimeter"] = sect_perimeter
        outputs["layer_volume"] = layer_volume
        outputs["mat_volume"] = mat_volume
        outputs["mat_mass"] = mat_mass
        outputs["mat_cost"] = mat_cost
        outputs["mat_cost_scrap"] = mat_cost_scrap
        outputs["total_metallic_parts_cost"] = total_metallic_parts_cost
        outputs["total_consumable_cost_w_waste"] = total_consumable_cost_w_waste
        outputs["total_blade_mat_cost_w_waste"] = total_blade_mat_cost_w_waste
        # Labor and cycle time
        outputs["total_labor_hours"] = total_labor_hours
        outputs["total_skin_mold_gating_ct"] = total_skin_mold_gating_ct
        outputs["total_non_gating_ct"] = total_non_gating_ct
        # Total costs
        outputs["total_cost_labor"] = total_cost_labor
        outputs["total_cost_utility"] = total_cost_utility
        outputs["blade_variable_cost"] = blade_variable_cost
        outputs["total_cost_equipment"] = total_cost_equipment
        outputs["total_cost_tooling"] = total_cost_tooling
        outputs["total_cost_building"] = total_cost_building
        outputs["total_maintenance_cost"] = total_maintenance_cost
        outputs["total_labor_overhead"] = total_labor_overhead
        outputs["cost_capital"] = cost_capital
        outputs["blade_fixed_cost"] = blade_fixed_cost
        outputs["total_blade_cost"] = total_blade_cost


# OpenMDAO group to execute the blade cost model without the rest of WISDEM
class StandaloneRotorCost(om.Group):
    def initialize(self):
        self.options.declare("modeling_options")
        self.options.declare("opt_options")

    def setup(self):
        modeling_options = self.options["modeling_options"]
        opt_options = self.options["opt_options"]

        # Material dictionary inputs
        self.add_subsystem(
            "materials",
            Materials(mat_init_options=modeling_options["materials"], composites=modeling_options["flags"]["blade"]),
        )

        # Airfoil dictionary inputs
        airfoils = om.IndepVarComp()
        rotorse_options = modeling_options["WISDEM"]["RotorSE"]
        n_af = rotorse_options["n_af"]  # Number of airfoils
        n_xy = rotorse_options["n_xy"]  # Number of coordinate points to describe the airfoil geometry
        airfoils.add_discrete_output("name", val=n_af * [""], desc="1D array of names of airfoils.")
        airfoils.add_output("r_thick", val=np.zeros(n_af), desc="1D array of the relative thicknesses of each airfoil.")
        # Airfoil coordinates
        airfoils.add_output(
            "coord_xy",
            val=np.zeros((n_af, n_xy, 2)),
            desc="3D array of the x and y airfoil coordinates of the n_af airfoils.",
        )
        self.add_subsystem("airfoils", airfoils)

        self.add_subsystem(
            "blade",
            Blade(
                rotorse_options=modeling_options["WISDEM"]["RotorSE"],
                opt_options=opt_options,
            ),
        )
        self.connect("airfoils.name", "blade.interp_airfoils.name")
        self.connect("airfoils.r_thick", "blade.interp_airfoils.r_thick")
        self.connect("airfoils.coord_xy", "blade.interp_airfoils.coord_xy")

        self.add_subsystem(
            "high_level_blade_props",
            ComputeHighLevelBladeProperties(rotorse_options=modeling_options["WISDEM"]["RotorSE"]),
        )
        self.connect("blade.outer_shape_bem.ref_axis", "high_level_blade_props.blade_ref_axis_user")

        self.add_subsystem("rc", RotorCost(mod_options=modeling_options, opt_options=opt_options))

        self.connect("high_level_blade_props.blade_length", "rc.blade_length")
        self.connect("blade.outer_shape_bem.s", "rc.s")
        self.connect("blade.pa.chord_param", "rc.chord")
        self.connect("blade.interp_airfoils.coord_xy_interp", "rc.coord_xy_interp")
        self.connect("blade.internal_structure_2d_fem.layer_thickness", "rc.layer_thickness")
        self.connect("blade.internal_structure_2d_fem.layer_start_nd", "rc.layer_start_nd")
        self.connect("blade.internal_structure_2d_fem.layer_end_nd", "rc.layer_end_nd")
        self.connect("blade.internal_structure_2d_fem.layer_web", "rc.layer_web")
        self.connect("blade.internal_structure_2d_fem.definition_layer", "rc.definition_layer")
        self.connect("blade.internal_structure_2d_fem.web_start_nd", "rc.web_start_nd")
        self.connect("blade.internal_structure_2d_fem.web_end_nd", "rc.web_end_nd")
        self.connect("blade.internal_structure_2d_fem.joint_position", "rc.joint_position")
        self.connect("blade.internal_structure_2d_fem.joint_mass", "rc.joint_mass")
        self.connect("blade.internal_structure_2d_fem.joint_cost", "rc.joint_cost")
        self.connect("materials.name", "rc.mat_name")
        self.connect("materials.orth", "rc.orth")
        self.connect("materials.rho", "rc.rho")
        self.connect("materials.component_id", "rc.component_id")
        self.connect("materials.unit_cost", "rc.unit_cost")
        self.connect("materials.waste", "rc.waste")
        self.connect("materials.rho_fiber", "rc.rho_fiber")
        self.connect("materials.ply_t", "rc.ply_t")
        self.connect("materials.fwf", "rc.fwf")
        self.connect("materials.roll_mass", "rc.roll_mass")


def initialize_omdao_prob(wt_opt, modeling_options, wt_init):

    materials = wt_init["materials"]
    wt_opt = assign_material_values(wt_opt, modeling_options, materials)

    blade = wt_init["components"]["blade"]
    wt_opt = assign_blade_values(wt_opt, modeling_options, blade)

    airfoils = wt_init["airfoils"]
    wt_opt = assign_airfoil_values(wt_opt, modeling_options, airfoils, coordinates_only=True)

    return wt_opt


if __name__ == "__main__":

    wisdem_dir = os.path.dirname(os.path.dirname(os.path.dirname(os.path.realpath(__file__))))
    example_dir = os.path.join(wisdem_dir, "examples", "02_reference_turbines")  # get path example 03_blade
    fname_wt_input = os.path.join(example_dir, "IEA-3p4-130-RWT.yaml")
    fname_modeling_options = os.path.join(example_dir, "modeling_options.yaml")
    fname_opt_options = os.path.join(example_dir, "analysis_options.yaml")
    wt_initial = WindTurbineOntologyPython(fname_wt_input, fname_modeling_options, fname_opt_options)
    wt_init, modeling_options, opt_options = wt_initial.get_input_data()
    modeling_options["WISDEM"]["RotorSE"]["flag"] = False
    wt_opt = om.Problem(model=StandaloneRotorCost(modeling_options=modeling_options, opt_options=opt_options))
    wt_opt.setup(derivatives=False)
    myopt = PoseOptimization(wt_init, modeling_options, opt_options)
    wt_opt = myopt.set_initial(wt_opt, wt_init)
    wt_opt = initialize_omdao_prob(wt_opt, modeling_options, wt_init)
    wt_opt.run_model()<|MERGE_RESOLUTION|>--- conflicted
+++ resolved
@@ -9,11 +9,8 @@
 from wisdem.glue_code.gc_WT_DataStruc import Blade, Materials, ComputeHighLevelBladeProperties
 from wisdem.glue_code.gc_WT_InitModel import assign_blade_values, assign_airfoil_values, assign_material_values
 from wisdem.glue_code.gc_PoseOptimization import PoseOptimization
-<<<<<<< HEAD
-=======
 import logging
 logger = logging.getLogger("wisdem/weis")
->>>>>>> 63acc5ef
 
 ### USING OLD NUMPY SRC FOR PMT-FUNCTION INSTEAD OF SWITCHING TO ANNOYING NUMPY-FINANCIAL
 _when_to_num = {"end": 0, "begin": 1, "e": 0, "b": 1, 0: 0, 1: 1, "beginning": 1, "start": 1, "finish": 0}
@@ -3143,10 +3140,7 @@
         barrel_nut_unit_cost = inputs["barrel_nut_unit_cost"]
         LPS_unit_cost = inputs["LPS_unit_cost"]
         root_preform_length = inputs["root_preform_length"]
-<<<<<<< HEAD
-=======
         joint_cost = inputs["joint_cost"]
->>>>>>> 63acc5ef
 
         # Compute arc length along blade span
         arc_L_i = np.zeros(self.n_span)
@@ -3229,19 +3223,6 @@
             if layer_web[i_lay] == 0:
                 # Determine on which of the two molds the layer should go
                 if (
-<<<<<<< HEAD
-                    layer_start_nd[i_lay, imin] < xy_arc_nd_LE[imin] - tol_LE
-                    and layer_end_nd[i_lay, imin] > xy_arc_nd_LE[imin] + tol_LE
-                ):
-                    SS = True
-                    PS = True
-                elif layer_start_nd[i_lay, imin] > xy_arc_nd_LE[imin] + tol_LE:
-                    SS = False
-                    PS = True
-                else:
-                    SS = True
-                    PS = False
-=======
                     layer_start_nd[i_lay, imin] < xy_arc_nd_LE[imin] + tol_LE
                     and layer_end_nd[i_lay, imin] > xy_arc_nd_LE[imin] - tol_LE
                 ):
@@ -3261,7 +3242,6 @@
                     PS = False
                     logger.debug("The layer " + self.layer_name[i_lay] + " cannot be assigned " + 
                     " neither to suction nor to pressure. Please check your input geometry yaml.")
->>>>>>> 63acc5ef
 
                 # Compute width layer
                 width = arc_L_i * chord * (layer_end_nd[i_lay, :] - layer_start_nd[i_lay, :])
@@ -3371,11 +3351,7 @@
                 mass_shell_ps += volume2lay_coreshell_ps * rho_mat[i_mat]
 
             # TE/LE reinforcement
-<<<<<<< HEAD
-            elif component_id[i_mat] != 0:
-=======
             elif component_id[i_mat] > 0:
->>>>>>> 63acc5ef
                 length2lay_reinf = np.trapz(layer_thickness[i_lay, imin:imax], s[imin:imax] * blade_length)
                 volume2lay_reinf_ss = np.trapz(layer_volume_span_ss[i_lay, imin:imax], s[imin:imax] * blade_length)
                 volume2lay_reinf_ps = np.trapz(layer_volume_span_ps[i_lay, imin:imax], s[imin:imax] * blade_length)
@@ -3497,11 +3473,7 @@
             consumable_cost_w_waste.append(consumables[name]["total_cost_w_waste"])
 
         total_blade_mat_cost_w_waste = (
-<<<<<<< HEAD
-            np.sum(mat_cost_scrap) + total_metallic_parts_cost + total_consumable_cost_w_waste
-=======
             np.sum(mat_cost_scrap) + total_metallic_parts_cost + total_consumable_cost_w_waste + joint_cost
->>>>>>> 63acc5ef
         )
 
         # Labor and cycle time
