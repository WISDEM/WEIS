from __future__ import division, print_function

import os
import logging

import numpy as np

logger = logging.getLogger("wisdem/weis")


""" This module contains:
  - Polar: class to represent a polar (computes steady/unsteady parameters, corrections etc.)
  - blend: function to blend two polars
  - thicknessinterp_from_one_set: interpolate polars at different thickeness based on one set of polars

  JPJ 7/20 : This class can probably be combined with Polar() from airfoilprep.py.
  They do not have one-to-one matching for the methods.
  Because both are not tested extensively, we first need to write tests for both
  before attempting to combine them.
"""


class Polar(object):
    """
    Defines section lift, drag, and pitching moment coefficients as a
    function of angle of attack at a particular Reynolds number.
    Different parameters may be computed and different corrections applied.

    Available routines:
        - cl_interp         : cl at given alpha values
        - cd_interp         : cd at given alpha values
        - cm_interp         : cm at given alpha values
        - cn_interp         : cn at given alpha values
        - f_st_interp       : separation function (compared to fully separated polar)
        - cl_fs_interp      : cl fully separated at given alpha values
        - cl_inv_interp     : cl at given alpha values
        - correction3D      : apply 3D rotatational correction
        - extrapolate       : extend polar data set using Viterna's method
        - unsteadyParams    : computes unsteady params e.g. needed by AeroDyn15
        - plot              : plots the polar
        - alpha0            : computes and returns alpha0, also stored in _alpha0
        - linear_region     : determines the alpha and cl values in the linear region
        - cl_max            : cl_max
        - cl_linear_slope   : linear slope and the linear region
        - cl_fully_separated : fully separated cl
        - dynaStallOye_DiscreteStep : compute aerodynamical force from aerodynamic data
    """

    def __init__(self, Re, alpha, cl, cd, cm, compute_params=False, radians=None):
        """Constructor

        Parameters
        ----------
        Re : float
            Reynolds number
        alpha : ndarray (deg)
            angle of attack
        cl : ndarray
            lift coefficient
        cd : ndarray
            drag coefficient
        cm : ndarray
            moment coefficient
        """

        self.Re = Re
        self.alpha = np.array(alpha)
        self.cl = np.array(cl)
        self.cd = np.array(cd)
        self.cm = np.array(cm)
        self.f_st = None  # separation function
        self.cl_fs = None  # cl_fully separated
        self._linear_slope = None
        self._alpha0 = None
        if radians is None:
            # If the max alpha is above pi, most likely we are in degrees
            self._radians = np.mean(np.abs(self.alpha)) <= np.pi / 2
        else:
            self._radians = radians

        # NOTE: method needs to be in harmony for linear_slope and the one used in cl_fully_separated
        if compute_params:
            self._linear_slope, self._alpha0 = self.cl_linear_slope(method="max")
            self.cl_fully_separated()
            self.cl_inv = self._linear_slope * (self.alpha - self._alpha0)

    def cl_interp(self, alpha):
        return np.interp(alpha, self.alpha, self.cl)

    def cd_interp(self, alpha):
        return np.interp(alpha, self.alpha, self.cd)

    def cm_interp(self, alpha):
        return np.interp(alpha, self.alpha, self.cm)

    def cn_interp(self, alpha):
        return np.interp(alpha, self.alpha, self.cn)

    def f_st_interp(self, alpha):
        if self.f_st is None:
            self.cl_fully_separated()
        return np.interp(alpha, self.alpha, self.f_st)

    def cl_fs_interp(self, alpha):
        if self.cl_fs is None:
            self.cl_fully_separated()
        return np.interp(alpha, self.alpha, self.cl_fs)

    def cl_inv_interp(self, alpha):
        if (self._linear_slope is None) and (self._alpha0 is None):
            self._linear_slope, self._alpha0 = self.cl_linear_slope()
        return self._linear_slope * (alpha - self._alpha0)

    @property
    def cn(self):
        """returns  : Cl cos(alpha) +  Cd      sin(alpha)
        NOT: Cl cos(alpha) + (Cd-Cd0) sin(alpha)
        """
        if self._radians:
            return self.cl * np.cos(self.alpha) + self.cd * np.sin(self.alpha)
        else:
            return self.cl * np.cos(self.alpha * np.pi / 180) + self.cd * np.sin(self.alpha * np.pi / 180)

    def correction3D(
        self,
        r_over_R,
        chord_over_r,
        tsr,
        lift_method="DuSelig",
        drag_method="None",
        blending_method="linear_25_45",
        max_cl_corr=0.25,
        alpha_max_corr=None,
        alpha_linear_min=None,
        alpha_linear_max=None,
    ):
        """Applies 3-D corrections for rotating sections from the 2-D data.

        Parameters
        ----------
        r_over_R : float
            local radial position / rotor radius
        chord_over_r : float
            local chord length / local radial location
        tsr : float
            tip-speed ratio
        lift_method : string, optional
            flag switching between Du-Selig and Snel corrections
        drag_method : string, optional
            flag switching between Eggers correction and None
        blending_method: string:
             blending method used to blend from 3D to 2D polar. default 'linear_25_45'
        max_cl_corr: float, optional
             maximum correction allowed, default is 0.25.
        alpha_max_corr : float, optional (deg)
            maximum angle of attack to apply full correction
        alpha_linear_min : float, optional (deg)
            angle of attack where linear portion of lift curve slope begins
        alpha_linear_max : float, optional (deg)
            angle of attack where linear portion of lift curve slope ends

        Returns
        -------
        polar : Polar
            A new Polar object corrected for 3-D effects
        """

        if alpha_max_corr == None and alpha_linear_min == None and alpha_linear_max == None:
            alpha_linear_region, _, cl_slope, alpha0 = self.linear_region()
            alpha_linear_min = alpha_linear_region[0]
            alpha_linear_max = alpha_linear_region[-1]
            _, alpha_max_corr = self.cl_max()
            find_linear_region = False
        elif alpha_max_corr * alpha_linear_min * alpha_linear_max == None:
            raise Exception(
                "Define all or none of the keyword arguments alpha_max_corr, alpha_linear_min, and alpha_linear_max"
            )
        else:
            find_linear_region = True

        # rename and convert units for convenience
        alpha = np.radians(self.alpha)
        cl_2d = self.cl
        cd_2d = self.cd
        alpha_max_corr = np.radians(alpha_max_corr)
        alpha_linear_min = np.radians(alpha_linear_min)
        alpha_linear_max = np.radians(alpha_linear_max)

        # parameters in Du-Selig model
        a = 1
        b = 1
        d = 1
        lam = tsr / (1 + tsr ** 2) ** 0.5  # modified tip speed ratio
        expon = d / lam / r_over_R

        # find linear region with numpy polyfit
        if find_linear_region:
            idx = np.logical_and(alpha >= alpha_linear_min, alpha <= alpha_linear_max)
            p = np.polyfit(alpha[idx], cl_2d[idx], 1)
            cl_slope = p[0]
            alpha0 = -p[1] / cl_slope
        else:
            cl_slope = np.degrees(cl_slope)
            alpha0 = np.radians(alpha0)

        if lift_method == "DuSelig":
            # Du-Selig correction factor
            fcl = (
                1.0
                / cl_slope
                * (1.6 * chord_over_r / 0.1267 * (a - chord_over_r ** expon) / (b + chord_over_r ** expon) - 1)
            )
        elif lift_method == "Snel":
            # Snel correction
            fcl = 3.0 * chord_over_r ** 2.0
        else:
            raise Exception("The keyword argument lift_method (3d correction for lift) can only be DuSelig or Snel.")

        # 3D correction for lift
        cl_linear = cl_slope * (alpha - alpha0)
        cl_corr = fcl * (cl_linear - cl_2d)
        # Bound correction +/- max_cl_corr
        cl_corr = np.clip(cl_corr, -max_cl_corr, max_cl_corr)
        # Blending
        if blending_method == "linear_25_45":
            # We adjust fully between +/- 25 deg, linearly to +/- 45
            adj_alpha = np.radians([-180, -45, -25, 25, 45, 180])
            adj_value = np.array([0, 0, 1, 1, 0, 0])
            adj = np.interp(alpha, adj_alpha, adj_value)
        elif blending_method == "heaviside":
            # Apply (arbitrary!) smoothing function to smoothen the 3D corrections and zero them out away from alpha_max_corr
            delta_corr = 10
            y1 = 1.0 - smooth_heaviside(alpha, k=1, rng=(alpha_max_corr, alpha_max_corr + np.deg2rad(delta_corr)))
            y2 = smooth_heaviside(alpha, k=1, rng=(0.0, np.deg2rad(delta_corr)))
            adj = y1 * y2
        else:
            raise NotImplementedError("blending :", blending_method)
        cl_3d = cl_2d + cl_corr * adj

        # Eggers 2003 correction for drag
        if drag_method == "Eggers":
            delta_cd = cl_corr * (np.sin(alpha) - 0.12 * np.cos(alpha)) / (np.cos(alpha) + 0.12 * np.sin(alpha)) * adj
        elif drag_method == "None":
            delta_cd = 0.0
        else:
            raise Exception("The keyword argument darg_method (3d correction for drag) can only be Eggers or None.")

        cd_3d = cd_2d + delta_cd

        return type(self)(self.Re, np.degrees(alpha), cl_3d, cd_3d, self.cm)

    def extrapolate(self, cdmax, AR=None, cdmin=0.001, nalpha=15):
        """Extrapolates force coefficients up to +/- 180 degrees using Viterna's method
        :cite:`Viterna1982Theoretical-and`.

        Parameters
        ----------
        cdmax : float
            maximum drag coefficient
        AR : float, optional
            aspect ratio = (rotor radius / chord_75% radius)
            if provided, cdmax is computed from AR
        cdmin: float, optional
            minimum drag coefficient.  used to prevent negative values that can sometimes occur
            with this extrapolation method
        nalpha: int, optional
            number of points to add in each segment of Viterna method

        Returns
        -------
        polar : Polar
            a new Polar object

        Notes
        -----
        If the current polar already supplies data beyond 90 degrees then
        this method cannot be used in its current form and will just return itself.

        If AR is provided, then the maximum drag coefficient is estimated as

        >>> cdmax = 1.11 + 0.018*AR


        """

        if cdmin < 0:
            raise Exception("cdmin cannot be < 0")

        # lift coefficient adjustment to account for assymetry
        cl_adj = 0.7

        # estimate CD max
        if AR is not None:
            cdmax = 1.11 + 0.018 * AR
        self.cdmax = max(max(self.cd), cdmax)

        # extract matching info from ends
        alpha_high = np.radians(self.alpha[-1])
        cl_high = self.cl[-1]
        cd_high = self.cd[-1]
        cm_high = self.cm[-1]

        alpha_low = np.radians(self.alpha[0])
        cl_low = self.cl[0]
        cd_low = self.cd[0]

        if alpha_high > np.pi / 2:
            raise Exception("alpha[-1] > pi/2")
            return self
        if alpha_low < -np.pi / 2:
            raise Exception("alpha[0] < -pi/2")
            return self

        # parameters used in model
        sa = np.sin(alpha_high)
        ca = np.cos(alpha_high)
        self.A = (cl_high - self.cdmax * sa * ca) * sa / ca ** 2
        self.B = (cd_high - self.cdmax * sa * sa) / ca

        # alpha_high <-> 90
        alpha1 = np.linspace(alpha_high, np.pi / 2, nalpha)
        alpha1 = alpha1[1:]  # remove first element so as not to duplicate when concatenating
        cl1, cd1 = self.__Viterna(alpha1, 1.0)

        # 90 <-> 180-alpha_high
        alpha2 = np.linspace(np.pi / 2, np.pi - alpha_high, nalpha)
        alpha2 = alpha2[1:]
        cl2, cd2 = self.__Viterna(np.pi - alpha2, -cl_adj)

        # 180-alpha_high <-> 180
        alpha3 = np.linspace(np.pi - alpha_high, np.pi, nalpha)
        alpha3 = alpha3[1:]
        cl3, cd3 = self.__Viterna(np.pi - alpha3, 1.0)
        cl3 = (alpha3 - np.pi) / alpha_high * cl_high * cl_adj  # override with linear variation

        if alpha_low <= -alpha_high:
            alpha4 = []
            cl4 = []
            cd4 = []
            alpha5max = alpha_low
        else:
            # -alpha_high <-> alpha_low
            # Note: this is done slightly differently than AirfoilPrep for better continuity
            alpha4 = np.linspace(-alpha_high, alpha_low, nalpha)
            alpha4 = alpha4[1:-2]  # also remove last element for concatenation for this case
            cl4 = -cl_high * cl_adj + (alpha4 + alpha_high) / (alpha_low + alpha_high) * (cl_low + cl_high * cl_adj)
            cd4 = cd_low + (alpha4 - alpha_low) / (-alpha_high - alpha_low) * (cd_high - cd_low)
            alpha5max = -alpha_high

        # -90 <-> -alpha_high
        alpha5 = np.linspace(-np.pi / 2, alpha5max, nalpha)
        alpha5 = alpha5[1:]
        cl5, cd5 = self.__Viterna(-alpha5, -cl_adj)

        # -180+alpha_high <-> -90
        alpha6 = np.linspace(-np.pi + alpha_high, -np.pi / 2, nalpha)
        alpha6 = alpha6[1:]
        cl6, cd6 = self.__Viterna(alpha6 + np.pi, cl_adj)

        # -180 <-> -180 + alpha_high
        alpha7 = np.linspace(-np.pi, -np.pi + alpha_high, nalpha)
        cl7, cd7 = self.__Viterna(alpha7 + np.pi, 1.0)
        cl7 = (alpha7 + np.pi) / alpha_high * cl_high * cl_adj  # linear variation

        alpha = np.concatenate((alpha7, alpha6, alpha5, alpha4, np.radians(self.alpha), alpha1, alpha2, alpha3))
        cl = np.concatenate((cl7, cl6, cl5, cl4, self.cl, cl1, cl2, cl3))
        cd = np.concatenate((cd7, cd6, cd5, cd4, self.cd, cd1, cd2, cd3))

        cd = np.maximum(cd, cdmin)  # don't allow negative drag coefficients

        # Setup alpha and cm to be used in extrapolation
        cm1_alpha = np.floor(self.alpha[0] / 10.0) * 10.0
        cm2_alpha = np.ceil(self.alpha[-1] / 10.0) * 10.0
        if cm2_alpha == self.alpha[-1]:
            self.alpha = self.alpha[:-1]
            self.cm = self.cm[:-1]
        alpha_num = abs(int((-180.0 - cm1_alpha) / 10.0 - 1))
        alpha_cm1 = np.linspace(-180.0, cm1_alpha, alpha_num)
        alpha_cm2 = np.linspace(cm2_alpha, 180.0, int((180.0 - cm2_alpha) / 10.0 + 1))
        alpha_cm = np.concatenate(
            (alpha_cm1, self.alpha, alpha_cm2)
        )  # Specific alpha values are needed for cm function to work
        cm1 = np.zeros(len(alpha_cm1))
        cm2 = np.zeros(len(alpha_cm2))
        cm_ext = np.concatenate((cm1, self.cm, cm2))
        if np.count_nonzero(self.cm) > 0:
            cmCoef = self.__CMCoeff(cl_high, cd_high, cm_high)  # get cm coefficient
            cl_cm = np.interp(alpha_cm, np.degrees(alpha), cl)  # get cl for applicable alphas
            cd_cm = np.interp(alpha_cm, np.degrees(alpha), cd)  # get cd for applicable alphas
            alpha_low_deg = self.alpha[0]
            alpha_high_deg = self.alpha[-1]
            for i in range(len(alpha_cm)):
                cm_new = self.__getCM(i, cmCoef, alpha_cm, cl_cm, cd_cm, alpha_low_deg, alpha_high_deg)
                if cm_new is None:
                    pass  # For when it reaches the range of cm's that the user provides
                else:
                    cm_ext[i] = cm_new
        cm = np.interp(np.degrees(alpha), alpha_cm, cm_ext)
        return type(self)(self.Re, np.degrees(alpha), cl, cd, cm)

    def __Viterna(self, alpha, cl_adj):
        """private method to perform Viterna extrapolation"""

        alpha = np.maximum(alpha, 0.0001)  # prevent divide by zero

        cl = self.cdmax / 2 * np.sin(2 * alpha) + self.A * np.cos(alpha) ** 2 / np.sin(alpha)
        cl = cl * cl_adj

        cd = self.cdmax * np.sin(alpha) ** 2 + self.B * np.cos(alpha)

        return cl, cd

    def __CMCoeff(self, cl_high, cd_high, cm_high):
        """private method to obtain CM0 and CMCoeff"""

        found_zero_lift = False

        for i in range(len(self.cm) - 1):
            if abs(self.alpha[i]) < 20.0 and self.cl[i] <= 0 and self.cl[i + 1] >= 0:
                p = -self.cl[i] / (self.cl[i + 1] - self.cl[i])
                cm0 = self.cm[i] + p * (self.cm[i + 1] - self.cm[i])
                found_zero_lift = True
                break

        if not found_zero_lift:
            p = -self.cl[0] / (self.cl[1] - self.cl[0])
            cm0 = self.cm[0] + p * (self.cm[1] - self.cm[0])
        self.cm0 = cm0
        alpha_high = np.radians(self.alpha[-1])
        XM = (-cm_high + cm0) / (cl_high * np.cos(alpha_high) + cd_high * np.sin(alpha_high))
        cmCoef = (XM - 0.25) / np.tan((alpha_high - np.pi / 2))
        return cmCoef

    def __getCM(self, i, cmCoef, alpha, cl_ext, cd_ext, alpha_low_deg, alpha_high_deg):
        """private method to extrapolate Cm"""

        cm_new = 0
        if alpha[i] >= alpha_low_deg and alpha[i] <= alpha_high_deg:
            return
        if alpha[i] > -165 and alpha[i] < 165:
            if abs(alpha[i]) < 0.01:
                cm_new = self.cm0
            else:
                if alpha[i] > 0:
                    x = cmCoef * np.tan(np.radians(alpha[i]) - np.pi / 2) + 0.25
                    cm_new = self.cm0 - x * (
                        cl_ext[i] * np.cos(np.radians(alpha[i])) + cd_ext[i] * np.sin(np.radians(alpha[i]))
                    )
                else:
                    x = cmCoef * np.tan(-np.radians(alpha[i]) - np.pi / 2) + 0.25
                    cm_new = -(
                        self.cm0
                        - x * (-cl_ext[i] * np.cos(-np.radians(alpha[i])) + cd_ext[i] * np.sin(-np.radians(alpha[i])))
                    )
        else:
            if alpha[i] == 165:
                cm_new = -0.4
            elif alpha[i] == 170:
                cm_new = -0.5
            elif alpha[i] == 175:
                cm_new = -0.25
            elif alpha[i] == 180:
                cm_new = 0
            elif alpha[i] == -165:
                cm_new = 0.35
            elif alpha[i] == -170:
                cm_new = 0.4
            elif alpha[i] == -175:
                cm_new = 0.2
            elif alpha[i] == -180:
                cm_new = 0
            else:
                print("Angle encountered for which there is no CM table value " "(near +/-180 deg). Program will stop.")
        return cm_new

    def unsteadyParams(self, window_offset=None):
        """compute unsteady aero parameters used in AeroDyn input file

                TODO Questions to solve:
                  - Is alpha 0 defined at zero lift or zero Cn?
                  - Are Cn1 and Cn2 the stall points of Cn or the regions where Cn deviates from the linear region?
                  - Is Cd0 Cdmin?
                  - Should Cd0 be used in cn?
                  - Should the TSE points be used?
                  - If so, should we use the linear points or the points on the cn-curve
                  - Should we prescribe alpha0cn when determining the slope?
                NOTE:
                  alpha0Cl and alpha0Cn are usually within 0.005 deg of each other, less thatn 0.3% difference, with alpha0Cn > alpha0Cl. The difference increase thought towards the root of the blade

                  Using the f=0.7 points doesnot change much for the lower point
                            but it has quite an impact on the upper point
        %

                Parameters
                ----------
                window_dalpha0: the linear region will be looked for in the region alpha+window_offset

                Returns
                -------
                alpha0   : lift or 0 cn (TODO TODO) angle of attack (deg)
                alpha1   : angle of attack at f=0.7 (approximately the stall angle) for AOA>alpha0 (deg)
                alpha2   : angle of attack at f=0.7 (approximately the stall angle) for AOA<alpha0 (deg)
                cnSlope  : slope of 2D normal force coefficient curve (1/rad)
                Cn1      : Critical value of C0n at leading edge separation. It should be extracted from airfoil data at a given Mach and Reynolds number. It can be calculated from the static value of Cn at either the break in the pitching moment or the loss of chord force at the onset of stall. It is close to the condition of maximum lift of the airfoil at low Mach numbers.
                Cn2      : As Cn1 for negative AOAs.
                Cd0      : Drag coefficient at zero lift TODO
                Cm0      : Moment coefficient at zero lift TODO


        """
        if window_offset is None:
            dwin = np.array([-5, 10])
            if self._radians:
                dwin = np.radians(dwin)
        cl = self.cl
        cd = self.cd
        alpha = self.alpha

        if self._radians:
            cn = cl * np.cos(alpha) + cd * np.sin(alpha)
        else:
            cn = cl * np.cos(alpha * np.pi / 180) + cd * np.sin(alpha * np.pi / 180)

        # --- Zero lift
        alpha0 = self.alpha0()
        cd0 = self.cd_interp(alpha0)
        cm0 = self.cm_interp(alpha0)

        # --- Zero cn
        if self._radians:
            window = [np.radians(-20), np.radians(20)]
        else:
            window = [-20, 20]
        alpha0cn = _find_alpha0(alpha, cn, window)

        # checks for inppropriate data (like cylinders)
        if len(np.unique(cl)) == 1:
            return (alpha0, 0.0, 0.0, 0.0, 0.0, 0.0, cd0, cm0)

        # --- cn "inflection" or "Max" points
        # These point are detected from slope changes of cn, positive of negative inflections
        # The upper stall point is the first point after alpha0 with a "hat" inflection
        # The lower stall point is the first point below alpha0 with a "v" inflection
        a_MaxUpp, cn_MaxUpp, a_MaxLow, cn_MaxLow = _find_max_points(alpha, cn, alpha0, method="inflections")

        # --- cn slope
        # Different method may be used. The max method ensures the the curve is always below its tangent
        # Leastsquare fit in the region alpha0cn+window_offset
        cnSlope_poly, a0cn_poly = _find_slope(alpha, cn, window=alpha0cn + dwin, method="leastsquare", x0=alpha0cn)
        cnSlope_poly, a0cn_poly = _find_slope(alpha, cn, window=alpha0cn + dwin, method="leastsquare")
        # Max (KEEP ME)
        # cnSlope_max,a0cn_max = _find_slope(alpha, cn, window=[alpha0cn,a_StallUpp], method='max', xi=alpha0cn)
        # Optim
        # cnSlope_optim,a0cn_optim = _find_slope(alpha, cn, window=[alpha0-5,alpha0+20], method='optim', x0=alpha0cn)
        ## FiniteDiff
        # cnSlope_FD,a0cn_FD = _find_slope(alpha, cn, method='finitediff_1c', xi=alpha0cn)
        # slopesRel=np.array([cnSlope_poly,cnSlope_max,cnSlope_optim,cnSlope_FD])*180/np.pi/(2*np.pi)
        cnSlope = cnSlope_poly

        # --- cn at "stall onset" (Trailling Edge Separation) locations, when cn deviates from the linear region
        a_TSELow, a_TSEUpp = _find_TSE_region(alpha, cn, cnSlope, alpha0cn, deviation=0.05)
        cn_TSEUpp_lin = cnSlope * (a_TSEUpp - alpha0cn)
        cn_TSELow_lin = cnSlope * (a_TSELow - alpha0cn)
        cn_TSEUpp = np.interp(a_TSEUpp, alpha, cn)
        cn_TSELow = np.interp(a_TSELow, alpha, cn)

        # --- cn at points where f=0.7
        cn_f = cnSlope * (alpha - alpha0cn) * ((1 + np.sqrt(0.7)) / 2) ** 2
        xInter, _ = _intersections(alpha, cn_f, alpha, cn)
        if len(xInter) == 3:
            a_f07_Upp = xInter[2]
            a_f07_Low = xInter[0]
        else:
            raise Exception("cn_f does not ntersect cn 3 times.")
            # alpha1 =  abs(xInter[0])
            # alpha2 = -abs(xInter[0])

        # --- DEBUG plot
        #         import matplotlib.pyplot as plt
        #         plt.plot(alpha, cn,label='cn')
        #         plt.xlim([-50,50])
        #         plt.ylim([-3,3])
        #         plt.plot([alpha0-5,alpha0-5]  ,[-3,3],'k--')
        #         plt.plot([alpha0+10,alpha0+10],[-3,3],'k--')
        #         plt.plot([alpha0,alpha0],[-3,3],'r-')
        #         plt.plot([alpha0cn,alpha0cn],[-3,3],'b-')
        #
        #         plt.plot(alpha, cn_f,label='cn_f')
        #         plt.plot(a_f07_Upp,self.cn_interp(a_f07_Upp),'d',label='Cn f07 Up')
        #         plt.plot(a_f07_Low,self.cn_interp(a_f07_Low),'d',label='Cn f07 Low')
        #         plt.plot(a_TSEUpp,cn_TSEUpp,'o',label='Cn TSEUp')
        #         plt.plot(a_TSELow,cn_TSELow,'o',label='Cn TSELow')
        #         plt.plot(a_TSEUpp,cn_TSEUpp_lin,'+',label='Cn TSEUp lin')
        #         plt.plot(a_TSELow,cn_TSELow_lin,'+',label='Cn TSELow lin')
        #         plt.plot(alpha,cnSlope *(alpha-alpha0cn),'--',  label ='Linear')
        # #         plt.plot(a_MaxUpp,cnMaxUpp,'o',label='Cn MaxUp')
        # #         plt.plot(a_MaxLow,cnMaxLow,'o',label='Cn MaxLow')
        # #         plt.plot(alpha,cnSlope_poly *(alpha-a0cn_poly),'--',  label ='Polyfit   '+sSlopes[0])
        # #         plt.plot(alpha,cnSlope_max  *(alpha-a0cn_max),'--',   label ='Max       '+sSlopes[1])
        # #         plt.plot(alpha,cnSlope_optim*(alpha-a0cn_optim),'--', label ='Optim     '+sSlopes[2])
        # #         plt.plot(alpha,cnSlope_FD   *(alpha-a0cn_FD),'--',    label ='FiniteDiff'+sSlopes[3])
        # # #         plt.plot(alpha      , np.pi/180*cnSlope*(alpha-alpha0),label='cn lin')
        # # #         plt.plot(alpha1, np.pi/180*cnSlope*(alpha1-alpha0),'o',label='cn Stall')
        # # #         plt.plot(alpha2, np.pi/180*cnSlope*(alpha2-alpha0),'o',label='cn Stall')
        #         plt.legend()
        #         mng=plt.get_current_fig_manager()
        #         mng.full_screen_toggle()
        #         plt.show()
        #         raise Exception()

        # --- Deciding what we return
        # Critical value of C0n at leading edge separation
        #         cn1   = cn_TSEUpp_lin
        #         cn2   = cn_TSELow_lin
        cn1 = cn_MaxUpp
        cn2 = cn_MaxLow
        # Alpha at f=0.7
        #         alpha1= a_TSEUpp
        #         alpha2= a_TSELow
        alpha1 = a_f07_Upp
        alpha2 = a_f07_Low

        #
        if self._radians:
            alpha0 = np.degrees(alpha0)
            alpha1 = np.degrees(alpha1)
            alpha2 = np.degrees(alpha2)
            cnSlope = cnSlope
        else:
            cnSlope = cnSlope * 180 / np.pi
        return (alpha0, alpha1, alpha2, cnSlope, cn1, cn2, cd0, cm0)

    def plot(self):
        """plot cl/cd/cm polar

        Returns
        -------
        figs : list of figure handles

        """
        import matplotlib.pyplot as plt

        p = self

        figs = []

        # plot cl
        fig = plt.figure()
        figs.append(fig)
        ax = fig.add_subplot(111)
        plt.plot(p.alpha, p.cl, label="Re = " + str(p.Re / 1e6) + " million")
        ax.set_xlabel("angle of attack (deg)")
        ax.set_ylabel("lift coefficient")
        ax.legend(loc="best")

        # plot cd
        fig = plt.figure()
        figs.append(fig)
        ax = fig.add_subplot(111)
        ax.plot(p.alpha, p.cd, label="Re = " + str(p.Re / 1e6) + " million")
        ax.set_xlabel("angle of attack (deg)")
        ax.set_ylabel("drag coefficient")
        ax.legend(loc="best")

        # plot cm
        fig = plt.figure()
        figs.append(fig)
        ax = fig.add_subplot(111)
        ax.plot(p.alpha, p.cm, label="Re = " + str(p.Re / 1e6) + " million")
        ax.set_xlabel("angle of attack (deg)")
        ax.set_ylabel("moment coefficient")
        ax.legend(loc="best")

        return figs

    def alpha0(self, window=None):
        """ Finds alpha0, angle of zero lift """
        if window is None:
            if self._radians:
                window = [np.radians(-30), np.radians(30)]
            else:
                window = [-30, 30]
        window = _alpha_window_in_bounds(self.alpha, window)
        # print(window)
        # print(self.alpha)
        # print(self._radians)
        # print(self.cl)
        # print(window)

        return _find_alpha0(self.alpha, self.cl, window)

    def linear_region(self, delta_alpha0=4, method_linear_fit="max"):
        alpha0 = self.alpha0()
        cl_slope, _ = self.cl_linear_slope(window=[alpha0, alpha0 + delta_alpha0], method=method_linear_fit)
        alpha_linear_region = np.asarray(_find_TSE_region(self.alpha, self.cl, cl_slope, alpha0, deviation=0.05))
        cl_linear_region = (alpha_linear_region - alpha0) * cl_slope

        return alpha_linear_region, cl_linear_region, cl_slope, alpha0

    def cl_max(self, window=None):
        """ Finds cl_max , returns (Cl_max,alpha_max) """
        if window is None:
            if self._radians:
                window = [np.radians(-40), np.radians(40)]
            else:
                window = [-40, 40]

        # Constant case or only one value
        if np.all(self.cl == self.cl[0]) or len(self.cl) == 1:
            return self.cl, self.alpha

        # Ensuring window is within our alpha values
        window = _alpha_window_in_bounds(self.alpha, window)

        # Finding max within window
        iwindow = np.where((self.alpha >= window[0]) & (self.alpha <= window[1]))
        alpha = self.alpha[iwindow]
        cl = self.cl[iwindow]
        i_max = np.argmax(cl)
        if i_max == len(iwindow):
            raise Exception(
                "Max cl is at the window boundary ([{};{}]), increase window (TODO automatically)".format(
                    window[0], window[1]
                )
            )
            pass
        cl_max = cl[i_max]
        alpha_cl_max = alpha[i_max]
        #         alpha_zc,i_zc = _zero_crossings(x=alpha,y=cl,direction='up')
        #         if len(alpha_zc)>1:
        #             raise Exception('Cannot find alpha0, {} zero crossings of Cl in the range of alpha values: [{} {}] '.format(len(alpha_zc),window[0],window[1]))
        #         elif len(alpha_zc)==0:
        #             raise Exception('Cannot find alpha0, no zero crossing of Cl in the range of alpha values: [{} {}] '.format(window[0],window[1]))
        #
        #         alpha0=alpha_zc[0]
        return cl_max, alpha_cl_max

    def cl_linear_slope(self, window=None, method="optim", radians=False):
        """Find slope of linear region
        Outputs: a 2-tuplet of:
           slope (in inverse units of alpha, or in radians-1 if radians=True)
           alpha_0 in the same unit as alpha, or in radians if radians=True
        """
        # --- Return function
        def myret(sl, a0):
            # wrapper function to return degrees or radians
            if radians:
                return np.rad2deg(sl), np.deg2rad(a0)
            else:
                return sl, a0

        # finding our alpha0
        alpha0 = self.alpha0()

        # Constant case or only one value
        if np.all(self.cl == self.cl[0]) or len(self.cl) == 1:
            return myret(0, alpha0)

        if window is None:
            if np.nanmin(self.cl) > 0 or np.nanmax(self.cl) < 0:
                window = [self.alpha[0], self.alpha[-1]]
            else:
                # define a window around alpha0
                if self._radians:
                    window = alpha0 + np.radians(np.array([-2, +6]))
                else:
                    window = alpha0 + np.array([-2, +6])

        # Ensuring window is within our alpha values
        window = _alpha_window_in_bounds(self.alpha, window)

        if method == "max":
            slope, off = _find_slope(self.alpha, self.cl, xi=alpha0, window=window, method="max")
        elif method == "leastsquare":
            slope, off = _find_slope(self.alpha, self.cl, xi=alpha0, window=window, method="leastsquare")
        elif method == "leastsquare_constraint":
            slope, off = _find_slope(self.alpha, self.cl, x0=alpha0, window=window, method="leastsquare")
        elif method == "optim":
            # Selecting range of values within window
            idx = np.where((self.alpha >= window[0]) & (self.alpha <= window[1]) & ~np.isnan(self.cl))[0]
            cl, alpha = self.cl[idx], self.alpha[idx]
            # Selecting within the min and max of this window to improve accuracy
            imin = np.where(cl == np.min(cl))[0][-1]
            idx = np.arange(imin, np.argmax(cl) + 1)
            window = [alpha[imin], alpha[np.argmax(cl)]]
            cl, alpha = cl[idx], alpha[idx]
            # Performing minimization of slope
            slope, off = _find_slope(alpha, cl, x0=alpha0, window=None, method="optim")

        else:
            raise Exception("Method unknown for lift slope determination: {}".format(method))

        # --- Safety checks
        if len(self.cl) > 10:
            # Looking at slope around alpha 0 to see if we are too far off
            slope_FD, off_FD = _find_slope(self.alpha, self.cl, xi=alpha0, window=window, method="finitediff_1c")
            if abs(slope - slope_FD) / slope_FD * 100 > 50:
<<<<<<< HEAD
                print(
                    "Warning: More than 50% error between estimated slope ({:.4f}) and the slope around alpha0 ({:.4f}). The window for the slope search ([{} {}]) is likely wrong.".format(
=======
                logger.debug(
                    "Warning Polar.py: More than 50% error between estimated slope ({:.4f}) and the slope around alpha0 ({:.4f}). The window for the slope search in the lift coefficient ([{} {}]) is likely wrong.".format(
>>>>>>> 63acc5ef
                        slope, slope_FD, window[0], window[-1]
                    )
                )
        #         print('slope ',slope,' Alpha range: {:.3f} {:.3f} - nLin {}  nMin {}  nMax {}'.format(alpha[iStart],alpha[iEnd],len(alpha[iStart:iEnd+1]),nMin,len(alpha)))

        return myret(slope, off)

    def cl_fully_separated(self):
        alpha0 = self.alpha0()
        (
            cla,
            _,
        ) = self.cl_linear_slope(method="max")
        if cla == 0:
            cl_fs = self.cl  # when f_st ==1
            f_st = self.cl * 0
        else:
            cl_ratio = self.cl / (cla * (self.alpha - alpha0))
            cl_ratio[np.where(cl_ratio < 0)] = 0
            f_st = (2 * np.sqrt(cl_ratio) - 1) ** 2
            f_st[np.where(f_st < 1e-15)] = 0
            # Initialize to linear region (in fact only at singularity, where f_st=1)
            cl_fs = self.cl / 2.0  # when f_st ==1
            # Region where f_st<1, merge
            I = np.where(f_st < 1)
            cl_fs[I] = (self.cl[I] - cla * (self.alpha[I] - alpha0) * f_st[I]) / (1.0 - f_st[I])
            # Outside region, use steady data
            iHig = np.ma.argmin(np.ma.MaskedArray(f_st, self.alpha < alpha0))
            iLow = np.ma.argmin(np.ma.MaskedArray(f_st, self.alpha > alpha0))
            cl_fs[0 : iLow + 1] = self.cl[0 : iLow + 1]
            cl_fs[iHig + 1 : -1] = self.cl[iHig + 1 : -1]

        # Ensuring everything is in harmony
        cl_inv = cla * (self.alpha - alpha0)
        f_st = (self.cl - cl_fs) / (cl_inv - cl_fs + 1e-10)
        f_st[np.where(f_st < 1e-15)] = 0
        # Storing
        self.f_st = f_st
        self.cl_fs = cl_fs
        return cl_fs, f_st

    def dynaStallOye_DiscreteStep(self, alpha_t, tau, fs_prev, dt):
        # compute aerodynamical force from aerodynamic data
        # interpolation from data
        f_st = self.f_st_interp(alpha_t)
        Clinv = self.cl_inv_interp(alpha_t)
        Clfs = self.cl_fs_interp(alpha_t)
        # dynamic stall model
        fs = f_st + (fs_prev - f_st) * np.exp(-dt / tau)
        Cl = fs * Clinv + (1 - fs) * Clfs
        return Cl, fs


def blend(pol1, pol2, weight):
    """Blend this polar with another one with the specified weighting

    Parameters
    ----------
    pol1:  (class Polar or array) first polar
    pol2:  (class Polar or array) second polar
    weight: (float)  blending parameter between 0 (first polar) and 1 (second polar)

    Returns
    -------
    polar : (class Polar or array) a blended Polar
    """
    bReturnObject = False
    if hasattr(pol1, "cl"):
        bReturnObject = True
        alpha1 = pol1.alpha
        M1 = np.zeros((len(alpha1), 4))
        M1[:, 0] = pol1.alpha
        M1[:, 1] = pol1.cl
        M1[:, 2] = pol1.cd
        M1[:, 3] = pol1.cm
    else:
        alpha1 = pol1[:, 0]
        M1 = pol1
    if hasattr(pol2, "cl"):
        bReturnObject = True
        alpha2 = pol2.alpha
        M2 = np.zeros((len(alpha2), 4))
        M2[:, 0] = pol2.alpha
        M2[:, 1] = pol2.cl
        M2[:, 2] = pol2.cd
        M2[:, 3] = pol2.cm
    else:
        alpha2 = pol2[:, 0]
        M2 = pol2
    # Define range of alpha, merged values and truncate if one set beyond the other range
    alpha = np.union1d(alpha1, alpha2)
    min_alpha = max(alpha1.min(), alpha2.min())
    max_alpha = min(alpha1.max(), alpha2.max())
    alpha = alpha[np.logical_and(alpha >= min_alpha, alpha <= max_alpha)]
    # alpha = np.array([a for a in alpha if a >= min_alpha and a <= max_alpha])

    # Creating new output matrix to store polar
    M = np.zeros((len(alpha), M1.shape[1]))
    M[:, 0] = alpha

    # interpolate to new alpha and linearly blend
    for j in np.arange(1, M.shape[1]):
        v1 = np.interp(alpha, alpha1, M1[:, j])
        v2 = np.interp(alpha, alpha2, M2[:, j])
        M[:, j] = (1 - weight) * v1 + weight * v2
    if hasattr(pol1, "Re"):
        Re = pol1.Re + weight * (pol2.Re - pol1.Re)
    else:
        Re = np.nan

    if bReturnObject:
        return type(pol1)(Re, M[:, 0], M[:, 1], M[:, 2], M[:, 3])
    else:
        return M


def thicknessinterp_from_one_set(thickness, polarList, polarThickness):
    """Returns a set of interpolated polars from one set of polars at known thicknesses and a list of thickness
    The nearest polar is used when the thickness is beyond the range of values of the input polars.
    """
    thickness = np.asarray(thickness)
    polarThickness = np.asarray(polarThickness)
    polarList = np.asarray(polarList)
    tmax_in = np.max(thickness)
    tmax_pol = np.max(polarThickness)
    if (tmax_in > 1.2 and tmax_pol <= 1.2) or (tmax_in <= 1.2 and tmax_pol > 1.2):
        raise Exception(
            "Thicknesses of polars and input thickness need to be both in percent ([0-120]) or in fraction ([0-1.2])"
        )

    # sorting thickness
    Isort = np.argsort(polarThickness)
    polarThickness = polarThickness[Isort]
    polarList = polarList[Isort]

    polars = []
    for it, t in enumerate(thickness):
        ihigh = len(polarThickness) - 1
        for ip, tp in enumerate(polarThickness):
            if tp > t:
                ihigh = ip
                break
        ilow = 0
        for ip, tp in reversed(list(enumerate(polarThickness))):
            if tp < t:
                ilow = ip
                break

        if ihigh == ilow:
            polars.append(polarList[ihigh])
            print("[WARN] Using nearest polar for section {},   t={} , t_near={}".format(it, t, polarThickness[ihigh]))
        else:
            if (polarThickness[ilow] > t) or (polarThickness[ihigh] < t):
                raise Exception("Implementation Error")
            weight = (t - polarThickness[ilow]) / (polarThickness[ihigh] - polarThickness[ilow])
            # print(polarThickness[ilow],'<',t,'<',polarThickness[ihigh],'Weight',weight)
            pol = blend(polarList[ilow], polarList[ihigh], weight)
            polars.append(pol)
            # import matplotlib.pyplot as plt
            # fig=plt.figure()
            # plt.plot(polarList[ilow][: ,0],polarList[ilow][: ,2],'b',label='thick'+str(polarThickness[ilow]))
            # plt.plot(pol[:,0],pol[:,2],'k--',label='thick'+str(t))
            # plt.plot(polarList[ihigh][:,0],polarList[ihigh][:,2],'r',label='thick'+str(polarThickness[ihigh]))
            # plt.legend()
            # plt.show()
    return polars


def _alpha_window_in_bounds(alpha, window):
    """Ensures that the window of alpha values is within the bounds of alpha
    Example: alpha in [-30,30], window=[-20,20] => window=[-20,20]
    Example: alpha in [-10,10], window=[-20,20] => window=[-10,10]
    Example: alpha in [-30,30], window=[-40,10] => window=[-40,10]
    """
    IBef = np.where(alpha <= window[0])[0]
    if len(IBef) > 0:
        im = IBef[-1]
    else:
        im = 0
    IAft = np.where(alpha >= window[1])[0]
    if len(IAft) > 0:
        ip = IAft[0]
    else:
        ip = len(alpha) - 1
    window = [alpha[im], alpha[ip]]
    return window


def _find_alpha0(alpha, coeff, window):
    """Finds the point where coeff(alpha)==0 using interpolation.
    The search is narrowed to a window that can be specified by the user. The default window is yet enough for cases that make physical sense.
    The angle alpha0 is found by looking at a zero up crossing in this window, and interpolation is used to find the exact location.
    """
    # Constant case or only one value
    if np.all(coeff == coeff[0]) or len(coeff) == 1:
        if coeff[0] == 0:
            return 0
        else:
            return np.nan
    # Ensuring window is within our alpha values
    window = _alpha_window_in_bounds(alpha, window)

    # Finding zero up-crossing within window
    iwindow = np.where((alpha >= window[0]) & (alpha <= window[1]))
    alpha = alpha[iwindow]
    coeff = coeff[iwindow]
    alpha_zc, i_zc = _zero_crossings(x=alpha, y=coeff, direction="up")

    if len(alpha_zc) > 1:
        logger.debug(
            "Cannot find alpha0, {} zero crossings of Coeff in the range of alpha values: [{} {}] ".format(
                len(alpha_zc), window[0], window[1]
            )
        )
    elif len(alpha_zc) == 0:
        logger.debug(
            "Cannot find alpha0, no zero crossing of Coeff in the range of alpha values: [{} {}] ".format(
                window[0], window[1]
            )
        )

    alpha0 = alpha_zc[0]
    return alpha0


def _find_TSE_region(alpha, coeff, slope, alpha0, deviation):
    """Find the Trailing Edge Separation points, when the coefficient separates from its linear region
    These points are defined as the points where the difference is equal to +/- `deviation`
    Typically deviation is about 0.05 (absolute value)
    The linear region is defined as coeff_lin = slope (alpha-alpha0)

    returns:
       a_TSE: values of alpha at the TSE point (upper and lower)

    """
    # How off are we from the linear region
    DeltaLin = slope * (alpha - alpha0) - coeff

    # Upper and lower regions
    bUpp = alpha >= alpha0
    bLow = alpha <= alpha0

    # Finding the point where the delta is equal to `deviation`
    a_TSEUpp = np.interp(deviation, DeltaLin[bUpp], alpha[bUpp])
    a_TSELow = np.interp(-deviation, DeltaLin[bLow], alpha[bLow])
    return a_TSELow, a_TSEUpp


def _find_max_points(alpha, coeff, alpha0, method="inflections"):
    """Find upper and lower max points in `coeff` vector.
    if `method` is "inflection":
       These point are detected from slope changes of `coeff`, positive of negative inflections
       The upper stall point is the first point after alpha0 with a "hat" inflection
       The lower stall point is the first point below alpha0 with a "v" inflection
    """
    if method == "inflections":
        dC = np.diff(coeff)
        IHatInflections = np.where(np.logical_and.reduce((dC[1:] < 0, dC[0:-1] > 0, alpha[1:-1] > alpha0)))[0]
        IVeeInflections = np.where(np.logical_and.reduce((dC[1:] > 0, dC[0:-1] < 0, alpha[1:-1] < alpha0)))[0]
        if len(IHatInflections) <= 0:
            raise Exception("Not able to detect upper stall point of curve")
        if len(IVeeInflections) <= 0:
            raise Exception("Not able to detect lower stall point of curve")
        a_MaxUpp = alpha[IHatInflections[0] + 1]
        c_MaxUpp = coeff[IHatInflections[0] + 1]
        a_MaxLow = alpha[IVeeInflections[-1] + 1]
        c_MaxLow = coeff[IVeeInflections[-1] + 1]
    else:
        raise NotImplementedError()
    return (a_MaxUpp, c_MaxUpp, a_MaxLow, c_MaxLow)


# --------------------------------------------------------------------------------}
# --- Generic curve handling functions
# --------------------------------------------------------------------------------{
def _find_slope(x, y, xi=None, x0=None, window=None, method="max", opts=None):
    """Find the slope of a curve at x=xi based on a given method.
    INPUTS:
    x: array of x values
    y: array of y values
    xi: point where the slope is to be computed
    x0: point where y(x0)=0
        if provided the constraint y(x0)=0 is added.
    window:
        If a `window` is provided the search is restrained to this region of x values.
        Typical windows for airfoils are: window=[alpha0,Clmax], or window=[-5,5]+alpha0
        If window is None,  the whole extent is used (window=[min(x),max(x)])

    The methods available are:
        'max'    : returns the maximum slope within the window. Needs `xi`
        'leastsquare': use leastsquare (or polyfit), to fit the curve within the window
        'finitediff_1c': first order centered finite difference. Needs `xi`
        'optim': find the slope by looking at all possible slope values, and try to find an optimal where the length of linear region is maximized.

    returns:
        (a,x0): such that the slope is a(x-x0)
                (x0=-b/a where y=ax+b)
    """
    if window is not None:
        I = np.where(np.logical_and(x >= window[0], x <= window[1]))
        x = x[I]
        y = y[I]

    if len(y) <= 0:
        raise Exception("Cannot find slope, no data in y (after window selection)")

    if len(y) < 4 and method == "optim":
        method = "leastsquare"
        # print('[WARN] Not enought data to find slope with optim method, using leastsquare')

    if method == "max":
        if xi is not None:
            I = np.nonzero(x - xi)
            yi = np.interp(xi, x, y)
            a = max((y[I] - yi) / (x[I] - xi))
            x0 = xi - yi / a
        else:
            raise Exception("For now xi needs to be set to find a slope with the max method")

    elif method == "finitediff_1c":
        # First order centered finite difference
        if xi is not None:
            im = np.where(x < xi)[0][-1]
            dx = x[im + 1] - x[im - 1]
            if np.abs(dx) > 1e-7:
                a = (y[im + 1] - y[im - 1]) / dx
                yi = np.interp(xi, x, y)
                x0 = xi - yi / a
            else:
                a = np.inf
                x0 = xi
        else:
            raise Exception("For now xi needs to be set to find a slope with the finite diff method")

    elif method == "leastsquare":
        if x0 is not None:
            try:
                a = np.linalg.lstsq((x - x0).reshape((-1, 1)), y.reshape((-1, 1)), rcond=None)[0][0][0]
            except:
                a = np.linalg.lstsq((x - x0).reshape((-1, 1)), y.reshape((-1, 1)))[0][0][0]
        else:
            p = np.polyfit(x, y, 1)
            a = p[0]
            x0 = -p[1] / a
    elif method == "optim":
        if opts is None:
            nMin = max(3, int(len(x) / 2))
        else:
            nMin = opts["nMin"]

        a, x0, iStart, iEnd = _find_linear_region(x, y, nMin, x0)

    else:
        raise NotImplementedError()
    return a, x0


def _find_linear_region(x, y, nMin, x0=None):
    """Find a linear region by computing all possible slopes for all possible extent.
    The objective function tries to minimize the error with the linear slope
    and maximize the length of the linear region.
    nMin is the mimum number of points to be present in the region
    If x0 is provided, the function a*(x-x0) is fitted

    returns:
        slope :
        offset:
        iStart: index of start of linear region
        iEnd  : index of end of linear region
    """
    if x0 is not None:
        x = x.reshape((-1, 1)) - x0
        y = y.reshape((-1, 1))
    n = len(x) - nMin + 1
    err = np.zeros((n, n)) * np.nan
    slp = np.zeros((n, n)) * np.nan
    off = np.zeros((n, n)) * np.nan
    spn = np.zeros((n, n)) * np.nan
    for iStart in range(n):
        for j in range(iStart, n):
            iEnd = j + nMin
            if x0 is not None:
                sl = np.linalg.lstsq(x[iStart:iEnd], y[iStart:iEnd], rcond=None)[0][0]
                slp[iStart, j] = sl
                off[iStart, j] = x0
                y_lin = x[iStart:iEnd] * sl
            else:
                coefs = np.polyfit(x[iStart:iEnd], y[iStart:iEnd], 1)
                slp[iStart, j] = coefs[0]
                off[iStart, j] = -coefs[1] / coefs[0]
                y_lin = x[iStart:iEnd] * coefs[0] + coefs[1]
            err[iStart, j] = np.mean((y[iStart:iEnd] - y_lin) ** 2)
            spn[iStart, j] = iEnd - iStart
    spn = 1 / (spn - nMin + 1)
    err = (err) / (np.nanmax(err))
    obj = np.multiply(spn, err)
    obj = err
    (iStart, j) = np.unravel_index(np.nanargmin(obj), obj.shape)
    iEnd = j + nMin - 1  # note -1 since we return the index here
    return slp[iStart, j], off[iStart, j], iStart, iEnd


def _zero_crossings(y, x=None, direction=None):

    """
    Find zero-crossing points in a discrete vector, using linear interpolation.
    direction: 'up' or 'down', to select only up-crossings or down-crossings
    Returns:
        x values xzc such that y(yzc)==0
        indexes izc, such that the zero is between y[izc] (excluded) and y[izc+1] (included)
    if direction is not provided, also returns:
            sign, equal to 1 for up crossing
    """
    y = np.asarray(y)
    if x is None:
        x = np.arange(len(y))

    if np.any((x[1:] - x[0:-1]) <= 0.0):
        raise Exception("x values need to be in ascending order")

    # Indices before zero-crossing
    iBef = np.where(y[1:] * y[0:-1] < 0.0)[0]

    # Find the zero crossing by linear interpolation
    xzc = x[iBef] - y[iBef] * (x[iBef + 1] - x[iBef]) / (y[iBef + 1] - y[iBef])

    # Selecting points that are exactly 0 and where neighbor change sign
    iZero = np.where(y == 0.0)[0]
    iZero = iZero[np.where((iZero > 0) & (iZero < x.size - 1))]
    iZero = iZero[np.where(y[iZero - 1] * y[iZero + 1] < 0.0)]

    # Concatenate
    xzc = np.concatenate((xzc, x[iZero]))
    iBef = np.concatenate((iBef, iZero))

    # Sort
    iSort = np.argsort(xzc)
    xzc, iBef = xzc[iSort], iBef[iSort]

    # Return up-crossing, down crossing or both
    sign = np.sign(y[iBef + 1] - y[iBef])
    if direction == "up":
        I = np.where(sign == 1)[0]
        return xzc[I], iBef[I]
    elif direction == "down":
        I = np.where(sign == -1)[0]
        return xzc[I], iBef[I]
    elif direction is not None:
        raise Exception("Direction should be either `up` or `down`")
    return xzc, iBef, sign


def _intersections(x1, y1, x2, y2):
    """
    INTERSECTIONS Intersections of curves.
    Computes the (x,y) locations where two curves intersect.  The curves
    can be broken with NaNs or have vertical segments.

    Written by: Sukhbinder, https://github.com/sukhbinder/intersection
    License: MIT
    usage:
        x,y=intersection(x1,y1,x2,y2)

     Example:
     a, b = 1, 2
     phi = np.linspace(3, 10, 100)
     x1 = a*phi - b*np.sin(phi)
     y1 = a - b*np.cos(phi)

     x2=phi
     y2=np.sin(phi)+2
     x,y=intersection(x1,y1,x2,y2)

     plt.plot(x1,y1,c='r')
     plt.plot(x2,y2,c='g')
     plt.plot(x,y,'*k')
     plt.show()

    """

    def _rect_inter_inner(x1, x2):
        n1 = x1.shape[0] - 1
        n2 = x2.shape[0] - 1
        X1 = np.c_[x1[:-1], x1[1:]]
        X2 = np.c_[x2[:-1], x2[1:]]
        S1 = np.tile(X1.min(axis=1), (n2, 1)).T
        S2 = np.tile(X2.max(axis=1), (n1, 1))
        S3 = np.tile(X1.max(axis=1), (n2, 1)).T
        S4 = np.tile(X2.min(axis=1), (n1, 1))
        return S1, S2, S3, S4

    def _rectangle_intersection_(x1, y1, x2, y2):
        S1, S2, S3, S4 = _rect_inter_inner(x1, x2)
        S5, S6, S7, S8 = _rect_inter_inner(y1, y2)

        C1 = np.less_equal(S1, S2)
        C2 = np.greater_equal(S3, S4)
        C3 = np.less_equal(S5, S6)
        C4 = np.greater_equal(S7, S8)

        ii, jj = np.nonzero(C1 & C2 & C3 & C4)
        return ii, jj

    ii, jj = _rectangle_intersection_(x1, y1, x2, y2)
    n = len(ii)

    dxy1 = np.diff(np.c_[x1, y1], axis=0)
    dxy2 = np.diff(np.c_[x2, y2], axis=0)

    T = np.zeros((4, n))
    AA = np.zeros((4, 4, n))
    AA[0:2, 2, :] = -1
    AA[2:4, 3, :] = -1
    AA[0::2, 0, :] = dxy1[ii, :].T
    AA[1::2, 1, :] = dxy2[jj, :].T

    BB = np.zeros((4, n))
    BB[0, :] = -x1[ii].ravel()
    BB[1, :] = -x2[jj].ravel()
    BB[2, :] = -y1[ii].ravel()
    BB[3, :] = -y2[jj].ravel()

    for i in range(n):
        try:
            T[:, i] = np.linalg.solve(AA[:, :, i], BB[:, i])
        except:
            T[:, i] = np.NaN

    in_range = (T[0, :] >= 0) & (T[1, :] >= 0) & (T[0, :] <= 1) & (T[1, :] <= 1)

    xy0 = T[2:, in_range]
    xy0 = xy0.T
    return xy0[:, 0], xy0[:, 1]


def smooth_heaviside(x, k=1, rng=(-np.inf, np.inf), method="exp"):
    """
    Smooth approximation of Heaviside function where the step occurs between rng[0] and rng[1]:
       if rng[0]<rng[1]: then  f(<rng[0])=0, f(>=rng[1])=1
       if rng[0]>rng[1]: then  f(<rng[1])=1, f(>=rng[0])=0
    exp:
       rng=(-inf,inf):  H(x)=[1 + exp(-2kx)            ]^-1
       rng=(-1,1):      H(x)=[1 + exp(4kx/(x^2-1)      ]^-1
       rng=(0,1):       H(x)=[1 + exp(k(2x-1)/(x(x-1)) ]^-1
    INPUTS:
        x  : scalar or vector of real x values \in ]-infty; infty[
        k  : float >=1, the higher k the "steeper" the heaviside function
        rng: tuple of min and max value such that f(<=min)=0  and f(>=max)=1.
             Reversing the range makes the Heaviside function from 1 to 0 instead of 0 to 1
        method: smooth approximation used (e.g. exp or tan)
    NOTE: an epsilon is introduced in the denominator to avoid overflow of the exponentail
    """
    if k < 1:
        raise Exception("k needs to be >=1")
    eps = 1e-2
    mn, mx = rng
    x = np.asarray(x)
    H = np.zeros(x.shape)
    if mn < mx:
        H[x <= mn] = 0
        H[x >= mx] = 1
        b = np.logical_and(x > mn, x < mx)
    else:
        H[x <= mx] = 1
        H[x >= mn] = 0
        b = np.logical_and(x < mn, x > mx)
    x = x[b]
    if method == "exp":
        if np.abs(mn) == np.inf and np.abs(mx) == np.inf:
            # Infinite support
            x[k * x > 100] = 100.0 / k
            x[k * x < -100] = -100.0 / k
            if mn < mx:
                H[b] = 1 / (1 + np.exp(-k * x))
            else:
                H[b] = 1 / (1 + np.exp(k * x))
        elif np.abs(mn) != np.inf and np.abs(mx) != np.inf:
            n = 4.0
            # Compact support
            s = 2.0 / (mx - mn) * (x - (mn + mx) / 2.0)  # transform compact support into ]-1,1[
            x = -n * s / (s ** 2 - 1.0)  # then transform   ]-1,1[  into ]-inf,inf[
            x[k * x > 100] = 100.0 / k
            x[k * x < -100] = -100.0 / k
            H[b] = 1.0 / (1 + np.exp(-k * x))
        else:
            raise NotImplementedError("Heaviside with only one bound infinite")
    else:
        # TODO tan approx
        raise NotImplementedError()
    return H


if __name__ == "__main__":
    pass<|MERGE_RESOLUTION|>--- conflicted
+++ resolved
@@ -795,13 +795,8 @@
             # Looking at slope around alpha 0 to see if we are too far off
             slope_FD, off_FD = _find_slope(self.alpha, self.cl, xi=alpha0, window=window, method="finitediff_1c")
             if abs(slope - slope_FD) / slope_FD * 100 > 50:
-<<<<<<< HEAD
-                print(
-                    "Warning: More than 50% error between estimated slope ({:.4f}) and the slope around alpha0 ({:.4f}). The window for the slope search ([{} {}]) is likely wrong.".format(
-=======
                 logger.debug(
                     "Warning Polar.py: More than 50% error between estimated slope ({:.4f}) and the slope around alpha0 ({:.4f}). The window for the slope search in the lift coefficient ([{} {}]) is likely wrong.".format(
->>>>>>> 63acc5ef
                         slope, slope_FD, window[0], window[-1]
                     )
                 )
