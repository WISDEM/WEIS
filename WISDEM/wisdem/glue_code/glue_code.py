--- conflicted
+++ resolved
@@ -9,11 +9,7 @@
 from wisdem.orbit.api.wisdem import Orbit
 from wisdem.landbosse.landbosse_omdao.landbosse import LandBOSSE
 from wisdem.plant_financese.plant_finance import PlantFinance
-<<<<<<< HEAD
-from wisdem.commonse.turbine_constraints  import TurbineConstraints
-=======
 from wisdem.commonse.turbine_constraints import TurbineConstraints
->>>>>>> 0163a1b3
 from wisdem.rotorse.rotor_power import RotorPower, NoStallConstraint
 from wisdem.rotorse.rotor_elasticity import RotorElasticity
 from wisdem.rotorse.rotor_structure import RotorStructure
@@ -34,60 +30,6 @@
         if modeling_options["flags"]["blade"] and modeling_options["flags"]["nacelle"]:
             self.linear_solver = lbgs = om.LinearBlockGS()
             self.nonlinear_solver = nlbgs = om.NonlinearBlockGS()
-<<<<<<< HEAD
-            nlbgs.options['maxiter'] = 5
-            nlbgs.options['atol'] = 1e-2
-            nlbgs.options['rtol'] = 1e-8            
-        
-        # Analysis components
-        self.add_subsystem('wt_init',   WindTurbineOntologyOpenMDAO(modeling_options = modeling_options, opt_options = opt_options), promotes=['*'])
-        if modeling_options['flags']['blade']:
-            self.add_subsystem('ccblade',   CCBladeTwist(modeling_options = modeling_options, opt_options = opt_options)) # Run standalong CCBlade and possibly determine optimal twist from user-defined margin to stall
-            self.add_subsystem('wt_class',  TurbineClass())
-            self.add_subsystem('re',        RotorElasticity(modeling_options = modeling_options, opt_options = opt_options))
-            self.add_subsystem('rp',        RotorPower(modeling_options = modeling_options)) # Aero analysis
-            self.add_subsystem('stall_check', NoStallConstraint(modeling_options = modeling_options))
-            self.add_subsystem('rs',        RotorStructure(modeling_options = modeling_options, opt_options = opt_options, freq_run=False))
-        if modeling_options['flags']['nacelle']:
-            self.add_subsystem('drivese',   DrivetrainSE(modeling_options=modeling_options, n_dlcs=1))
-        if modeling_options['flags']['tower']:
-            self.add_subsystem('towerse',   TowerSE(modeling_options=modeling_options))
-        if modeling_options['flags']['blade'] and modeling_options['flags']['tower']:
-            self.add_subsystem('tcons',     TurbineConstraints(modeling_options = modeling_options))
-        self.add_subsystem('tcc',       Turbine_CostsSE_2015(verbosity=modeling_options['General']['verbosity']))
-
-        if modeling_options['flags']['blade']:
-            n_span  = modeling_options['RotorSE']['n_span']
-            
-            # Conncetions to ccblade
-            self.connect('blade.pa.chord_param',            'ccblade.chord')
-            self.connect('blade.pa.twist_param',            'ccblade.twist')
-            self.connect('blade.opt_var.s_opt_chord',       'ccblade.s_opt_chord')
-            self.connect('blade.opt_var.s_opt_twist',       'ccblade.s_opt_twist')
-            self.connect('assembly.r_blade',                'ccblade.r')
-            self.connect('assembly.rotor_radius',           'ccblade.Rtip')
-            self.connect('hub.radius',                      'ccblade.Rhub')
-            self.connect('blade.interp_airfoils.r_thick_interp', 'ccblade.rthick')
-            self.connect('airfoils.aoa',                    'ccblade.airfoils_aoa')
-            self.connect('airfoils.Re',                     'ccblade.airfoils_Re')
-            self.connect('blade.interp_airfoils.cl_interp', 'ccblade.airfoils_cl')
-            self.connect('blade.interp_airfoils.cd_interp', 'ccblade.airfoils_cd')
-            self.connect('blade.interp_airfoils.cm_interp', 'ccblade.airfoils_cm')
-            self.connect('assembly.hub_height',             'ccblade.hub_height')
-            self.connect('hub.cone',                        'ccblade.precone')
-            self.connect('nacelle.uptilt',                  'ccblade.tilt')
-            self.connect('assembly.blade_ref_axis',         'ccblade.precurve', src_indices=[(i, 0) for i in np.arange(n_span)])
-            self.connect('assembly.blade_ref_axis',         'ccblade.precurveTip', src_indices=[(-1, 0)])
-            self.connect('assembly.blade_ref_axis',         'ccblade.presweep', src_indices=[(i, 1) for i in np.arange(n_span)])
-            self.connect('assembly.blade_ref_axis',         'ccblade.presweepTip', src_indices=[(-1, 1)])
-            self.connect('configuration.n_blades',          'ccblade.nBlades')
-            if modeling_options['flags']['control']:
-                self.connect('control.rated_pitch' ,        'ccblade.pitch')
-            self.connect('control.rated_TSR',               'ccblade.tsr')
-            self.connect('env.rho_air',                     'ccblade.rho')
-            self.connect('env.mu_air',                      'ccblade.mu')
-            self.connect('env.shear_exp',                   'ccblade.shearExp') 
-=======
             nlbgs.options["maxiter"] = 5
             nlbgs.options["atol"] = 1e-2
             nlbgs.options["rtol"] = 1e-8
@@ -148,121 +90,11 @@
             self.connect("env.rho_air", "ccblade.rho")
             self.connect("env.mu_air", "ccblade.mu")
             self.connect("env.shear_exp", "ccblade.shearExp")
->>>>>>> 0163a1b3
 
             # Connections to wind turbine class
             self.connect("configuration.ws_class", "wt_class.turbine_class")
 
             # Connections from blade aero parametrization to other modules
-<<<<<<< HEAD
-            self.connect('blade.pa.twist_param',           ['re.theta','rs.theta'])
-            #self.connect('blade.pa.twist_param',            'rs.tip_pos.theta_tip',   src_indices=[-1])
-            self.connect('blade.pa.chord_param',            're.chord')
-            self.connect('blade.pa.chord_param',           ['rs.chord'])
-            if modeling_options['flags']['blade']:
-                self.connect('blade.pa.twist_param',           'rp.theta')
-                self.connect('blade.pa.chord_param',           'rp.chord')
-
-
-            # Connections from blade struct parametrization to rotor elasticity
-            self.connect('blade.ps.layer_thickness_param', 're.precomp.layer_thickness')
-
-            # Connections to rotor elastic and frequency analysis
-            self.connect('nacelle.uptilt',                                  're.precomp.uptilt')
-            self.connect('configuration.n_blades',                          're.precomp.n_blades')
-            self.connect('assembly.r_blade',                                're.r')
-            self.connect('blade.outer_shape_bem.pitch_axis',                're.precomp.pitch_axis')
-            self.connect('blade.interp_airfoils.coord_xy_interp',           're.precomp.coord_xy_interp')
-            self.connect('blade.internal_structure_2d_fem.layer_start_nd',  're.precomp.layer_start_nd')
-            self.connect('blade.internal_structure_2d_fem.layer_end_nd',    're.precomp.layer_end_nd')
-            self.connect('blade.internal_structure_2d_fem.layer_web',       're.precomp.layer_web')
-            self.connect('blade.internal_structure_2d_fem.definition_layer','re.precomp.definition_layer')
-            self.connect('blade.internal_structure_2d_fem.web_start_nd',    're.precomp.web_start_nd')
-            self.connect('blade.internal_structure_2d_fem.web_end_nd',      're.precomp.web_end_nd')
-            self.connect('materials.name',  're.precomp.mat_name')
-            self.connect('materials.orth',  're.precomp.orth')
-            self.connect('materials.E',     're.precomp.E')
-            self.connect('materials.G',     're.precomp.G')
-            self.connect('materials.nu',    're.precomp.nu')
-            self.connect('materials.rho',   're.precomp.rho')
-            self.connect('materials.component_id',  're.precomp.component_id')
-            self.connect('materials.unit_cost',     're.precomp.unit_cost')
-            self.connect('materials.waste',         're.precomp.waste')
-            self.connect('materials.rho_fiber',     're.precomp.rho_fiber')
-            self.connect('materials.rho_area_dry',  're.precomp.rho_area_dry')
-            self.connect('materials.ply_t',         're.precomp.ply_t')
-            self.connect('materials.fvf',           're.precomp.fvf')
-            self.connect('materials.fwf',           're.precomp.fwf')
-            self.connect('materials.roll_mass',     're.precomp.roll_mass')
-
-            # Conncetions to rail transport module
-            if opt_options['constraints']['blade']['rail_transport']['flag']:
-                self.connect('blade.outer_shape_bem.pitch_axis',        're.rail.pitch_axis')
-                self.connect('assembly.blade_ref_axis',                 're.rail.blade_ref_axis')
-                self.connect('blade.interp_airfoils.coord_xy_dim',      're.rail.coord_xy_dim')
-                self.connect('blade.interp_airfoils.coord_xy_interp',   're.rail.coord_xy_interp')
-
-            # Connections from blade struct parametrization to rotor load anlysis
-            self.connect('blade.ps.s_opt_spar_cap_ss',   'rs.constr.s_opt_spar_cap_ss')
-            self.connect('blade.ps.s_opt_spar_cap_ps',   'rs.constr.s_opt_spar_cap_ps')
-
-            # Connection from ra to rs for the rated conditions
-            # self.connect('rp.powercurve.rated_V',        'rs.aero_rated.V_load')
-            self.connect('rp.powercurve.rated_V',        'rp.gust.V_hub')
-            self.connect('rp.gust.V_gust',              ['rs.aero_gust.V_load', 'rs.aero_hub_loads.V_load'])
-            self.connect('env.shear_exp',                ['rp.powercurve.shearExp', 'rs.aero_gust.shearExp']) 
-            self.connect('rp.powercurve.rated_Omega',   ['rs.Omega_load', 'rs.tot_loads_gust.aeroloads_Omega', 'rs.constr.rated_Omega'])
-            self.connect('rp.powercurve.rated_pitch',   ['rs.pitch_load', 'rs.tot_loads_gust.aeroloads_pitch'])
-
-            # Connections to RotorPower
-            self.connect('control.V_in' ,                  'rp.v_min')
-            self.connect('control.V_out' ,                 'rp.v_max')
-            self.connect('configuration.rated_power',      'rp.rated_power')
-            self.connect('control.minOmega' ,              'rp.omega_min')
-            self.connect('control.maxOmega' ,              'rp.omega_max')
-            self.connect('control.max_TS' ,                'rp.control_maxTS')
-            self.connect('control.rated_TSR' ,             'rp.tsr_operational')
-            self.connect('control.rated_pitch' ,           'rp.control_pitch')
-            self.connect('configuration.gearbox_type' ,    'rp.drivetrainType')
-            self.connect('nacelle.gearbox_efficiency',     'rp.powercurve.gearbox_efficiency')
-            if modeling_options['flags']['nacelle']:
-                self.connect('drivese.lss_rpm',              'rp.powercurve.lss_rpm')
-                self.connect('drivese.generator_efficiency', 'rp.powercurve.generator_efficiency')
-            self.connect('assembly.r_blade',               'rp.r')
-            # self.connect('blade.pa.chord_param',           'rp.chord')
-            # self.connect('blade.pa.twist_param',           'rp.theta')
-            self.connect('hub.radius',                     'rp.Rhub')
-            self.connect('assembly.rotor_radius',          'rp.Rtip')
-            self.connect('assembly.hub_height',            'rp.hub_height')
-            self.connect('hub.cone',                       'rp.precone')
-            self.connect('nacelle.uptilt',                 'rp.tilt')
-            self.connect('assembly.blade_ref_axis',        'rp.precurve', src_indices=[(i, 0) for i in np.arange(n_span)])
-            self.connect('assembly.blade_ref_axis',        'rp.precurveTip', src_indices=[(-1, 0)])
-            self.connect('assembly.blade_ref_axis',        'rp.presweep', src_indices=[(i, 1) for i in np.arange(n_span)])
-            self.connect('assembly.blade_ref_axis',        'rp.presweepTip', src_indices=[(-1, 1)])
-            self.connect('airfoils.aoa',                   'rp.airfoils_aoa')
-            self.connect('airfoils.Re',                    'rp.airfoils_Re')
-            self.connect('blade.interp_airfoils.cl_interp','rp.airfoils_cl')
-            self.connect('blade.interp_airfoils.cd_interp','rp.airfoils_cd')
-            self.connect('blade.interp_airfoils.cm_interp','rp.airfoils_cm')
-            self.connect('configuration.n_blades',         'rp.nBlades')
-            self.connect('env.rho_air',                    'rp.rho')
-            self.connect('env.mu_air',                     'rp.mu')
-            self.connect('wt_class.V_mean',                'rp.cdf.xbar')
-            self.connect('env.weibull_k',                  'rp.cdf.k')
-            # Connections to rotorse-rs-gustetm
-            self.connect('wt_class.V_mean',                 'rp.gust.V_mean')
-            self.connect('configuration.turb_class',        'rp.gust.turbulence_class')
-
-            # Connections to the stall check
-            self.connect('blade.outer_shape_bem.s',        'stall_check.s')
-            self.connect('airfoils.aoa',                   'stall_check.airfoils_aoa')
-            self.connect('blade.interp_airfoils.cl_interp','stall_check.airfoils_cl')
-            self.connect('blade.interp_airfoils.cd_interp','stall_check.airfoils_cd')
-            self.connect('blade.interp_airfoils.cm_interp','stall_check.airfoils_cm')
-            if modeling_options['flags']['blade']:
-                self.connect('rp.powercurve.aoa_regII',   'stall_check.aoa_along_span')
-=======
             self.connect("blade.pa.twist_param", ["re.theta", "rs.theta"])
             # self.connect('blade.pa.twist_param',            'rs.tip_pos.theta_tip',   src_indices=[-1])
             self.connect("blade.pa.chord_param", "re.chord")
@@ -372,48 +204,10 @@
             self.connect("blade.interp_airfoils.cm_interp", "stall_check.airfoils_cm")
             if modeling_options["flags"]["blade"]:
                 self.connect("rp.powercurve.aoa_regII", "stall_check.aoa_along_span")
->>>>>>> 0163a1b3
             else:
                 self.connect("ccblade.alpha", "stall_check.aoa_along_span")
 
             # Connections to rotor load analysis
-<<<<<<< HEAD
-            self.connect('blade.interp_airfoils.cl_interp','rs.airfoils_cl')
-            self.connect('blade.interp_airfoils.cd_interp','rs.airfoils_cd')
-            self.connect('blade.interp_airfoils.cm_interp','rs.airfoils_cm')
-            self.connect('airfoils.aoa',              'rs.airfoils_aoa')
-            self.connect('airfoils.Re',               'rs.airfoils_Re')
-            self.connect('assembly.rotor_radius',     'rs.Rtip')
-            self.connect('hub.radius',                'rs.Rhub')
-            self.connect('env.rho_air',               'rs.rho')
-            self.connect('env.mu_air',                'rs.mu')
-            self.connect('env.shear_exp',             'rs.aero_hub_loads.shearExp')
-            self.connect('assembly.hub_height',       'rs.hub_height')
-            self.connect('configuration.n_blades',    'rs.nBlades')
-            self.connect('assembly.r_blade',          'rs.r')
-            self.connect('hub.cone',                  'rs.precone')
-            self.connect('nacelle.uptilt',            'rs.tilt')
-
-            self.connect('re.A',    'rs.A')
-            self.connect('re.EA',   'rs.EA')
-            self.connect('re.EIxx', 'rs.EIxx')
-            self.connect('re.EIyy', 'rs.EIyy')
-            self.connect('re.EIxy', 'rs.EIxy')
-            self.connect('re.GJ',   'rs.GJ')
-            self.connect('re.rhoA', 'rs.rhoA')
-            self.connect('re.rhoJ', 'rs.rhoJ')
-            self.connect('re.x_ec', 'rs.x_ec')
-            self.connect('re.y_ec', 'rs.y_ec')
-            self.connect('re.precomp.xu_strain_spar', 'rs.xu_strain_spar')
-            self.connect('re.precomp.xl_strain_spar', 'rs.xl_strain_spar')
-            self.connect('re.precomp.yu_strain_spar', 'rs.yu_strain_spar')
-            self.connect('re.precomp.yl_strain_spar', 'rs.yl_strain_spar')
-            self.connect('re.precomp.xu_strain_te',   'rs.xu_strain_te')
-            self.connect('re.precomp.xl_strain_te',   'rs.xl_strain_te')
-            self.connect('re.precomp.yu_strain_te',   'rs.yu_strain_te')
-            self.connect('re.precomp.yl_strain_te',   'rs.yl_strain_te')
-            self.connect('blade.outer_shape_bem.s','rs.constr.s')
-=======
             self.connect("blade.interp_airfoils.cl_interp", "rs.airfoils_cl")
             self.connect("blade.interp_airfoils.cd_interp", "rs.airfoils_cd")
             self.connect("blade.interp_airfoils.cm_interp", "rs.airfoils_cm")
@@ -449,7 +243,6 @@
             self.connect("re.precomp.yu_strain_te", "rs.yu_strain_te")
             self.connect("re.precomp.yl_strain_te", "rs.yl_strain_te")
             self.connect("blade.outer_shape_bem.s", "rs.constr.s")
->>>>>>> 0163a1b3
 
             # Connections to rotorse-rc
             # self.connect('blade.length',                                    'rotorse.rc.blade_length')
@@ -465,182 +258,6 @@
             # self.connect('materials.rho',           'rotorse.rc.rho')
 
         # Connections to DriveSE
-<<<<<<< HEAD
-        if modeling_options['flags']['nacelle']:
-            self.connect('hub.diameter'                    , 'drivese.hub_diameter')
-            self.connect('hub.hub_in2out_circ'             , 'drivese.hub_in2out_circ')
-            self.connect('hub.flange_t2shell_t'            , 'drivese.flange_t2shell_t')
-            self.connect('hub.flange_OD2hub_D'             , 'drivese.flange_OD2hub_D')
-            self.connect('hub.flange_ID2flange_OD'         , 'drivese.flange_ID2flange_OD')
-            self.connect('hub.hub_stress_concentration'    , 'drivese.hub_stress_concentration')
-            self.connect('hub.n_front_brackets'            , 'drivese.n_front_brackets')
-            self.connect('hub.n_rear_brackets'             , 'drivese.n_rear_brackets')
-            self.connect('hub.clearance_hub_spinner'       , 'drivese.clearance_hub_spinner')
-            self.connect('hub.spin_hole_incr'              , 'drivese.spin_hole_incr')
-            self.connect('hub.pitch_system_scaling_factor' , 'drivese.pitch_system_scaling_factor')
-            self.connect('hub.spinner_gust_ws'             , 'drivese.spinner_gust_ws')
-
-            self.connect('configuration.n_blades',          'drivese.n_blades')
-            
-            self.connect('assembly.rotor_diameter',         'drivese.rotor_diameter')
-            self.connect('configuration.upwind',            'drivese.upwind')
-            self.connect('control.minOmega' ,               'drivese.minimum_rpm')
-            self.connect('rp.powercurve.rated_Omega',       'drivese.rated_rpm')
-            self.connect('rp.powercurve.rated_Q',           'drivese.rated_torque')
-            self.connect('configuration.rated_power',       'drivese.machine_rating')
-            if modeling_options['flags']['tower']:
-                self.connect('tower.diameter',                  'drivese.D_top', src_indices=[-1])
-            
-            self.connect('rs.aero_hub_loads.Fxyz_hub_aero', 'drivese.F_hub')
-            self.connect('rs.aero_hub_loads.Mxyz_hub_aero', 'drivese.M_hub')
-            self.connect('rs.frame.root_M',                 'drivese.pitch_system.BRFM', src_indices=[1])
-                
-            self.connect('blade.pa.chord_param',            'drivese.blade_root_diameter', src_indices=[0])
-            self.connect('re.precomp.blade_mass',           'drivese.blade_mass')
-            self.connect('re.precomp.mass_all_blades',      'drivese.blades_mass')
-            self.connect('re.precomp.I_all_blades',         'drivese.blades_I')
-
-            self.connect('nacelle.distance_hub2mb',           'drivese.L_h1')
-            self.connect('nacelle.distance_mb2mb',            'drivese.L_12')
-            self.connect('nacelle.L_generator',               'drivese.L_generator')
-            self.connect('nacelle.overhang',                  'drivese.overhang')
-            self.connect('nacelle.distance_tt_hub',           'drivese.drive_height')
-            self.connect('nacelle.uptilt',                    'drivese.tilt')
-            self.connect('nacelle.gear_ratio',                'drivese.gear_ratio')
-            self.connect('nacelle.mb1Type',                   'drivese.bear1.bearing_type')
-            self.connect('nacelle.mb2Type',                   'drivese.bear2.bearing_type')
-            self.connect('nacelle.lss_diameter',              'drivese.lss_diameter')
-            self.connect('nacelle.lss_wall_thickness',        'drivese.lss_wall_thickness')
-            if modeling_options['DriveSE']['direct']:
-                self.connect('nacelle.nose_diameter',              'drivese.bear1.D_shaft', src_indices=[0])
-                self.connect('nacelle.nose_diameter',              'drivese.bear2.D_shaft', src_indices=[-1])
-            else:
-                self.connect('nacelle.lss_diameter',              'drivese.bear1.D_shaft', src_indices=[0])
-                self.connect('nacelle.lss_diameter',              'drivese.bear2.D_shaft', src_indices=[-1])
-            self.connect('nacelle.uptower',                   'drivese.uptower')
-            self.connect('nacelle.brake_mass_user',           'drivese.brake_mass_user')
-            self.connect('nacelle.hvac_mass_coeff',           'drivese.hvac_mass_coeff')
-            self.connect('nacelle.converter_mass_user',       'drivese.converter_mass_user')
-            self.connect('nacelle.transformer_mass_user',     'drivese.transformer_mass_user')
-
-            if modeling_options['DriveSE']['direct']:
-                self.connect('nacelle.access_diameter',           'drivese.access_diameter') # only used in direct
-                self.connect('nacelle.nose_diameter',             'drivese.nose_diameter') # only used in direct
-                self.connect('nacelle.nose_wall_thickness',       'drivese.nose_wall_thickness') # only used in direct
-                self.connect('nacelle.bedplate_wall_thickness',   'drivese.bedplate_wall_thickness') # only used in direct
-            else:
-                self.connect('nacelle.hss_length',                'drivese.L_hss') # only used in geared
-                self.connect('nacelle.hss_diameter',              'drivese.hss_diameter') # only used in geared
-                self.connect('nacelle.hss_wall_thickness',        'drivese.hss_wall_thickness') # only used in geared
-                self.connect('nacelle.hss_material',              'drivese.hss_material')
-                self.connect('nacelle.planet_numbers',            'drivese.planet_numbers') # only used in geared
-                self.connect('nacelle.gear_configuration',        'drivese.gear_configuration') # only used in geared
-                self.connect('nacelle.bedplate_flange_width',     'drivese.bedplate_flange_width') # only used in geared
-                self.connect('nacelle.bedplate_flange_thickness', 'drivese.bedplate_flange_thickness') # only used in geared
-                self.connect('nacelle.bedplate_web_thickness',    'drivese.bedplate_web_thickness') # only used in geared
-                
-            self.connect('hub.hub_material',                  'drivese.hub_material')
-            self.connect('hub.spinner_material',              'drivese.spinner_material')
-            self.connect('nacelle.lss_material',              'drivese.lss_material')
-            self.connect('nacelle.bedplate_material',         'drivese.bedplate_material')
-            self.connect('materials.name',                    'drivese.material_names')
-            self.connect('materials.E',                       'drivese.E_mat')
-            self.connect('materials.G',                       'drivese.G_mat')
-            self.connect('materials.rho',                     'drivese.rho_mat')
-            self.connect('materials.sigma_y',                 'drivese.sigma_y_mat')
-            self.connect('materials.Xt',                      'drivese.Xt_mat')
-            self.connect('materials.unit_cost',               'drivese.unit_cost_mat')
-
-            if modeling_options['flags']['generator']:
-
-                self.connect('generator.B_r'          , 'drivese.generator.B_r')
-                self.connect('generator.P_Fe0e'       , 'drivese.generator.P_Fe0e')
-                self.connect('generator.P_Fe0h'       , 'drivese.generator.P_Fe0h')
-                self.connect('generator.S_N'          , 'drivese.generator.S_N')
-                self.connect('generator.alpha_p'      , 'drivese.generator.alpha_p')
-                self.connect('generator.b_r_tau_r'    , 'drivese.generator.b_r_tau_r')
-                self.connect('generator.b_ro'         , 'drivese.generator.b_ro')
-                self.connect('generator.b_s_tau_s'    , 'drivese.generator.b_s_tau_s')
-                self.connect('generator.b_so'         , 'drivese.generator.b_so')
-                self.connect('generator.cofi'         , 'drivese.generator.cofi')
-                self.connect('generator.freq'         , 'drivese.generator.freq')
-                self.connect('generator.h_i'          , 'drivese.generator.h_i')
-                self.connect('generator.h_sy0'        , 'drivese.generator.h_sy0')
-                self.connect('generator.h_w'          , 'drivese.generator.h_w')
-                self.connect('generator.k_fes'        , 'drivese.generator.k_fes')
-                self.connect('generator.k_fillr'      , 'drivese.generator.k_fillr')
-                self.connect('generator.k_fills'      , 'drivese.generator.k_fills')
-                self.connect('generator.k_s'          , 'drivese.generator.k_s')
-                self.connect('generator.m'            , 'drivese.generator.m')
-                self.connect('generator.mu_0'         , 'drivese.generator.mu_0')
-                self.connect('generator.mu_r'         , 'drivese.generator.mu_r')
-                self.connect('generator.p'            , 'drivese.generator.p')
-                self.connect('generator.phi'          , 'drivese.generator.phi')
-                self.connect('generator.q1'           , 'drivese.generator.q1')
-                self.connect('generator.q2'           , 'drivese.generator.q2')
-                self.connect('generator.ratio_mw2pp'  , 'drivese.generator.ratio_mw2pp')
-                self.connect('generator.resist_Cu'    , 'drivese.generator.resist_Cu')
-                self.connect('generator.sigma'        , 'drivese.generator.sigma')
-                self.connect('generator.y_tau_p'      , 'drivese.generator.y_tau_p')
-                self.connect('generator.y_tau_pr'     , 'drivese.generator.y_tau_pr')
-
-                self.connect('generator.I_0'          , 'drivese.generator.I_0')
-                self.connect('generator.d_r'          , 'drivese.generator.d_r')
-                self.connect('generator.h_m'          , 'drivese.generator.h_m')
-                self.connect('generator.h_0'          , 'drivese.generator.h_0')
-                self.connect('generator.h_s'          , 'drivese.generator.h_s')
-                self.connect('generator.len_s'        , 'drivese.generator.len_s')
-                self.connect('generator.n_r'          , 'drivese.generator.n_r')
-                self.connect('generator.rad_ag'       , 'drivese.generator.rad_ag')
-                self.connect('generator.t_wr'         , 'drivese.generator.t_wr')
-
-                self.connect('generator.n_s'          , 'drivese.generator.n_s')
-                self.connect('generator.b_st'         , 'drivese.generator.b_st')
-                self.connect('generator.d_s'          , 'drivese.generator.d_s')
-                self.connect('generator.t_ws'         , 'drivese.generator.t_ws')
-
-                self.connect('generator.rho_Copper'   , 'drivese.generator.rho_Copper')
-                self.connect('generator.rho_Fe'       , 'drivese.generator.rho_Fe')
-                self.connect('generator.rho_Fes'      , 'drivese.generator.rho_Fes')
-                self.connect('generator.rho_PM'       , 'drivese.generator.rho_PM')
-
-                self.connect('generator.C_Cu'         , 'drivese.generator.C_Cu')
-                self.connect('generator.C_Fe'         , 'drivese.generator.C_Fe')
-                self.connect('generator.C_Fes'        , 'drivese.generator.C_Fes')
-                self.connect('generator.C_PM'         , 'drivese.generator.C_PM')
-
-                if modeling_options['GeneratorSE']['type'] in ['pmsg_outer']:
-                    self.connect('generator.N_c'          , 'drivese.generator.N_c')
-                    self.connect('generator.b'            , 'drivese.generator.b')
-                    self.connect('generator.c'            , 'drivese.generator.c')
-                    self.connect('generator.E_p'          , 'drivese.generator.E_p')
-                    self.connect('generator.h_yr'         , 'drivese.generator.h_yr')
-                    self.connect('generator.h_ys'         , 'drivese.generator.h_ys')
-                    self.connect('generator.h_sr'         , 'drivese.generator.h_sr')
-                    self.connect('generator.h_ss'         , 'drivese.generator.h_ss')
-                    self.connect('generator.t_r'          , 'drivese.generator.t_r')
-                    self.connect('generator.t_s'          , 'drivese.generator.t_s')
-
-                    self.connect('generator.u_allow_pcent', 'drivese.generator.u_allow_pcent')
-                    self.connect('generator.y_allow_pcent', 'drivese.generator.y_allow_pcent')
-                    self.connect('generator.z_allow_deg'  , 'drivese.generator.z_allow_deg')
-                    self.connect('generator.B_tmax'       , 'drivese.generator.B_tmax')
-                    self.connect('rp.powercurve.rated_mech', 'drivese.generator.P_mech')
-
-                if modeling_options['GeneratorSE']['type'] in ['eesg','pmsg_arms','pmsg_disc']:
-                    self.connect('generator.tau_p'        , 'drivese.generator.tau_p')
-                    self.connect('generator.h_ys'         , 'drivese.generator.h_ys')
-                    self.connect('generator.h_yr'         , 'drivese.generator.h_yr')
-                    self.connect('generator.b_arm'        , 'drivese.generator.b_arm')
-
-                elif modeling_options['GeneratorSE']['type'] in ['scig','dfig']:
-                    self.connect('generator.B_symax'      , 'drivese.generator.B_symax')
-                    self.connect('generator.S_Nmax'      , 'drivese.generator.S_Nmax')
-
-                if modeling_options['DriveSE']['direct']:
-                    self.connect('nacelle.nose_diameter',             'drivese.generator.D_nose', src_indices=[-1])
-                    self.connect('nacelle.lss_diameter',              'drivese.generator.D_shaft', src_indices=[0])
-=======
         if modeling_options["flags"]["nacelle"]:
             self.connect("hub.diameter", "drivese.hub_diameter")
             self.connect("hub.hub_in2out_circ", "drivese.hub_in2out_circ")
@@ -819,7 +436,6 @@
                 if modeling_options["DriveSE"]["direct"]:
                     self.connect("nacelle.nose_diameter", "drivese.generator.D_nose", src_indices=[-1])
                     self.connect("nacelle.lss_diameter", "drivese.generator.D_shaft", src_indices=[0])
->>>>>>> 0163a1b3
                 else:
                     self.connect("nacelle.hss_diameter", "drivese.generator.D_shaft", src_indices=[-1])
 
@@ -828,121 +444,6 @@
                 self.connect("generator.generator_efficiency_user", "drivese.generator_efficiency_user")
 
         # Connections to TowerSE
-<<<<<<< HEAD
-        if modeling_options['flags']['tower']:
-            if modeling_options['flags']['nacelle']:
-                self.connect('drivese.base_F',            'towerse.pre.rna_F')
-                self.connect('drivese.base_M',            'towerse.pre.rna_M')
-                self.connect('drivese.rna_I_TT',          'towerse.rna_I')
-                self.connect('drivese.rna_cm',            'towerse.rna_cg')
-                self.connect('drivese.rna_mass',          'towerse.rna_mass')
-            if modeling_options['flags']['blade']:
-                self.connect('rp.gust.V_gust',            'towerse.wind.Uref')
-            self.connect('assembly.hub_height',           'towerse.wind_reference_height')  # TODO- environment
-            self.connect('env.rho_air',                   'towerse.rho_air')
-            self.connect('env.mu_air',                    'towerse.mu_air')                    
-            self.connect('env.shear_exp',                 'towerse.shearExp')                    
-            self.connect('assembly.hub_height',           'towerse.hub_height')
-            if modeling_options['flags']['foundation']:
-                self.connect('foundation.height',             ['towerse.wind_z0','towerse.foundation_height']) # TODO- environment
-            self.connect('tower.diameter',                'towerse.tower_outer_diameter_in')
-            self.connect('tower_grid.height',             'towerse.tower_height')
-            self.connect('tower_grid.s',                  'towerse.tower_s')
-            self.connect('tower.layer_thickness',         'towerse.tower_layer_thickness')
-            self.connect('tower.outfitting_factor',       'towerse.tower_outfitting_factor')
-            self.connect('tower.layer_mat',               'towerse.tower_layer_materials')
-            self.connect('materials.name',                'towerse.material_names')
-            self.connect('materials.E',                   'towerse.E_mat')
-            self.connect('materials.G',                   'towerse.G_mat')
-            self.connect('materials.rho',                 'towerse.rho_mat')
-            self.connect('materials.sigma_y',             'towerse.sigma_y_mat')
-            self.connect('materials.unit_cost',           'towerse.unit_cost_mat')
-            self.connect('costs.labor_rate',              'towerse.labor_cost_rate')
-            self.connect('costs.painting_rate',           'towerse.painting_cost_rate')
-            if modeling_options['flags']['monopile']:
-                self.connect('env.rho_water',                    'towerse.rho_water')
-                self.connect('env.mu_water',                     'towerse.mu_water')                    
-                self.connect('env.G_soil',                       'towerse.G_soil')                    
-                self.connect('env.nu_soil',                      'towerse.nu_soil')
-                self.connect('env.hsig_wave',                    'towerse.hsig_wave')
-                self.connect('env.Tsig_wave',                    'towerse.Tsig_wave')
-                self.connect('monopile.diameter',                'towerse.monopile_outer_diameter_in')
-                self.connect('monopile.height',                  'towerse.monopile_height')
-                self.connect('monopile.s',                       'towerse.monopile_s')
-                self.connect('monopile.layer_thickness',         'towerse.monopile_layer_thickness')
-                self.connect('monopile.layer_mat',               'towerse.monopile_layer_materials')
-                self.connect('monopile.outfitting_factor',       'towerse.monopile_outfitting_factor')
-                self.connect('monopile.transition_piece_height', 'towerse.transition_piece_height')
-                self.connect('monopile.transition_piece_mass',   'towerse.transition_piece_mass')
-                self.connect('monopile.gravity_foundation_mass', 'towerse.gravity_foundation_mass')
-                self.connect('monopile.suctionpile_depth',       'towerse.suctionpile_depth')
-                self.connect('monopile.suctionpile_depth_diam_ratio', 'towerse.suctionpile_depth_diam_ratio')
-
-        # Connections to turbine constraints
-        if modeling_options['flags']['blade'] and modeling_options['flags']['tower']:
-            self.connect('configuration.rotor_orientation', 'tcons.rotor_orientation')
-            self.connect('rs.tip_pos.tip_deflection',       'tcons.tip_deflection')
-            self.connect('assembly.rotor_radius',           'tcons.Rtip')
-            self.connect('assembly.blade_ref_axis',         'tcons.ref_axis_blade')
-            self.connect('hub.cone',                        'tcons.precone')
-            self.connect('nacelle.uptilt',                  'tcons.tilt')
-            self.connect('nacelle.overhang',                'tcons.overhang')
-            self.connect('assembly.tower_ref_axis',         'tcons.ref_axis_tower')
-            self.connect('tower.diameter',                  'tcons.d_full')
-
-        # Connections to turbine capital cost
-        self.connect('configuration.n_blades',          'tcc.blade_number')
-        self.connect('configuration.rated_power',  'tcc.machine_rating')
-        if modeling_options['flags']['blade']:
-            self.connect('re.precomp.blade_mass',       'tcc.blade_mass')
-            self.connect('re.precomp.total_blade_cost', 'tcc.blade_cost_external')
-
-        if modeling_options['flags']['nacelle']:
-            self.connect('drivese.hub_mass',            'tcc.hub_mass')
-            self.connect('drivese.pitch_mass',          'tcc.pitch_system_mass')
-            self.connect('drivese.spinner_mass',        'tcc.spinner_mass')
-            self.connect('drivese.lss_mass',            'tcc.lss_mass')
-            self.connect('drivese.mean_bearing_mass',   'tcc.main_bearing_mass')
-            self.connect('drivese.gearbox_mass',        'tcc.gearbox_mass')
-            self.connect('drivese.hss_mass',            'tcc.hss_mass')
-            self.connect('drivese.brake_mass',          'tcc.brake_mass')
-            self.connect('drivese.generator_mass',      'tcc.generator_mass')
-            self.connect('drivese.total_bedplate_mass', 'tcc.bedplate_mass')
-            self.connect('drivese.yaw_mass',            'tcc.yaw_mass')
-            self.connect('drivese.converter_mass',      'tcc.converter_mass')
-            self.connect('drivese.transformer_mass',    'tcc.transformer_mass')
-            self.connect('drivese.hvac_mass',           'tcc.hvac_mass')
-            self.connect('drivese.cover_mass',          'tcc.cover_mass')
-            self.connect('drivese.platform_mass',       'tcc.platforms_mass')
-            
-            if modeling_options['flags']['generator']:
-                self.connect('drivese.generator_cost',  'tcc.generator_cost_external')
-
-        if modeling_options['flags']['tower']:
-            self.connect('towerse.structural_mass',          'tcc.tower_mass')
-            self.connect('towerse.structural_cost',          'tcc.tower_cost_external')
-            
-        self.connect('costs.blade_mass_cost_coeff'                 , 'tcc.blade_mass_cost_coeff')
-        self.connect('costs.hub_mass_cost_coeff'                   , 'tcc.hub_mass_cost_coeff')
-        self.connect('costs.pitch_system_mass_cost_coeff'          , 'tcc.pitch_system_mass_cost_coeff')
-        self.connect('costs.spinner_mass_cost_coeff'               , 'tcc.spinner_mass_cost_coeff')
-        self.connect('costs.lss_mass_cost_coeff'                   , 'tcc.lss_mass_cost_coeff')
-        self.connect('costs.bearing_mass_cost_coeff'               , 'tcc.bearing_mass_cost_coeff')
-        self.connect('costs.gearbox_mass_cost_coeff'               , 'tcc.gearbox_mass_cost_coeff')
-        self.connect('costs.hss_mass_cost_coeff'                   , 'tcc.hss_mass_cost_coeff')
-        self.connect('costs.generator_mass_cost_coeff'             , 'tcc.generator_mass_cost_coeff')
-        self.connect('costs.bedplate_mass_cost_coeff'              , 'tcc.bedplate_mass_cost_coeff')
-        self.connect('costs.yaw_mass_cost_coeff'                   , 'tcc.yaw_mass_cost_coeff')
-        self.connect('costs.converter_mass_cost_coeff'             , 'tcc.converter_mass_cost_coeff')
-        self.connect('costs.transformer_mass_cost_coeff'           , 'tcc.transformer_mass_cost_coeff')
-        self.connect('costs.hvac_mass_cost_coeff'                  , 'tcc.hvac_mass_cost_coeff')
-        self.connect('costs.cover_mass_cost_coeff'                 , 'tcc.cover_mass_cost_coeff')
-        self.connect('costs.elec_connec_machine_rating_cost_coeff' , 'tcc.elec_connec_machine_rating_cost_coeff')
-        self.connect('costs.platforms_mass_cost_coeff'             , 'tcc.platforms_mass_cost_coeff')
-        self.connect('costs.tower_mass_cost_coeff'                 , 'tcc.tower_mass_cost_coeff')
-        self.connect('costs.controls_machine_rating_cost_coeff'    , 'tcc.controls_machine_rating_cost_coeff')
-        self.connect('costs.crane_cost'                            , 'tcc.crane_cost')
-=======
         if modeling_options["flags"]["tower"]:
             if modeling_options["flags"]["nacelle"]:
                 self.connect("drivese.base_F", "towerse.pre.rna_F")
@@ -1057,7 +558,6 @@
         self.connect("costs.controls_machine_rating_cost_coeff", "tcc.controls_machine_rating_cost_coeff")
         self.connect("costs.crane_cost", "tcc.crane_cost")
 
->>>>>>> 0163a1b3
 
 class WindPark(om.Group):
     # Openmdao group to run the cost analysis of a wind park
@@ -1070,17 +570,10 @@
         modeling_options = self.options["modeling_options"]
         opt_options = self.options["opt_options"]
 
-<<<<<<< HEAD
-        self.add_subsystem('wt',        WT_RNTA(modeling_options = modeling_options, opt_options = opt_options), promotes=['*'])
-        if modeling_options['BOS']['flag']:
-            if modeling_options['flags']['monopile'] == True or modeling_options['flags']['floating_platform'] == True:
-                self.add_subsystem('orbit',     Orbit(floating=modeling_options['flags']['floating_platform']))
-=======
         self.add_subsystem("wt", WT_RNTA(modeling_options=modeling_options, opt_options=opt_options), promotes=["*"])
         if modeling_options["BOS"]["flag"]:
             if modeling_options["flags"]["offshore"]:
                 self.add_subsystem("orbit", Orbit(floating=modeling_options["flags"]["floating_platform"]))
->>>>>>> 0163a1b3
             else:
                 self.add_subsystem("landbosse", LandBOSSE())
 
@@ -1090,90 +583,6 @@
                 "outputs_2_screen", Outputs_2_Screen(modeling_options=modeling_options, opt_options=opt_options)
             )
 
-<<<<<<< HEAD
-        if modeling_options['flags']['blade']:
-            self.add_subsystem('financese', PlantFinance(verbosity=modeling_options['General']['verbosity']))
-            self.add_subsystem('outputs_2_screen',  Outputs_2_Screen(modeling_options = modeling_options, opt_options = opt_options))
-        
-        if opt_options['opt_flag'] and opt_options['recorder']['flag']:
-            self.add_subsystem('conv_plots',    Convergence_Trends_Opt(opt_options = opt_options))
-
-        # BOS inputs
-        if modeling_options['BOS']['flag']:
-            if modeling_options['flags']['offshore']:
-                # Inputs into ORBIT
-                self.connect('configuration.rated_power',             'orbit.turbine_rating')
-                self.connect('env.water_depth',                       'orbit.site_depth')
-                self.connect('costs.turbine_number',                  'orbit.number_of_turbines')
-                self.connect('configuration.n_blades',                'orbit.number_of_blades')
-                self.connect('assembly.hub_height',                   'orbit.hub_height')
-                self.connect('assembly.rotor_diameter',               'orbit.turbine_rotor_diameter')     
-                self.connect('towerse.tower_mass',                    'orbit.tower_mass')
-                if modeling_options['flags']['monopile']:
-                    self.connect('towerse.monopile_mass',                 'orbit.monopile_mass')
-                    self.connect('towerse.monopile_length',               'orbit.monopile_length')
-                    self.connect('monopile.transition_piece_mass',        'orbit.transition_piece_mass')
-                    self.connect('monopile.diameter',                     'orbit.monopile_diameter', src_indices=[0])
-                else:
-                    self.connect('mooring.n_lines',                       'orbit.num_mooring_lines')
-                    self.connect('mooring.line_mass',                     'orbit.mooring_line_mass', src_indices=[0])
-                    self.connect('mooring.line_diameter',                 'orbit.mooring_line_diameter', src_indices=[0])
-                    self.connect('mooring.unstretched_length',            'orbit.mooring_line_length', src_indices=[0])
-                    self.connect('mooring.anchor_mass',                   'orbit.anchor_mass')
-                self.connect('re.precomp.blade_mass',                 'orbit.blade_mass')
-                self.connect('tcc.turbine_cost_kW',                   'orbit.turbine_capex')
-                if modeling_options['flags']['nacelle']:
-                    self.connect('drivese.nacelle_mass',                  'orbit.nacelle_mass')
-                self.connect('wt_class.V_mean',                       'orbit.site_mean_windspeed')
-                self.connect('rp.powercurve.rated_V',                 'orbit.turbine_rated_windspeed')
-                self.connect('bos.plant_turbine_spacing',             'orbit.plant_turbine_spacing')
-                self.connect('bos.plant_row_spacing',                 'orbit.plant_row_spacing')
-                self.connect('bos.commissioning_pct',                 'orbit.commissioning_pct')
-                self.connect('bos.decommissioning_pct',               'orbit.decommissioning_pct')
-                self.connect('bos.distance_to_substation',            'orbit.plant_substation_distance')
-                self.connect('bos.distance_to_interconnection',       'orbit.interconnection_distance')
-                self.connect('bos.site_distance',                     'orbit.site_distance')
-                self.connect('bos.distance_to_landfall',              'orbit.site_distance_to_landfall')
-                self.connect('bos.port_cost_per_month',               'orbit.port_cost_per_month')
-                self.connect('bos.site_auction_price',                'orbit.site_auction_price')
-                self.connect('bos.site_assessment_plan_cost',         'orbit.site_assessment_plan_cost')
-                self.connect('bos.site_assessment_cost',              'orbit.site_assessment_cost')
-                self.connect('bos.construction_operations_plan_cost', 'orbit.construction_operations_plan_cost')
-                self.connect('bos.boem_review_cost',                  'orbit.boem_review_cost')
-                self.connect('bos.design_install_plan_cost',          'orbit.design_install_plan_cost')
-            else:
-                # Inputs into LandBOSSE
-                self.connect('assembly.hub_height',             'landbosse.hub_height_meters')
-                self.connect('costs.turbine_number',            'landbosse.num_turbines')
-                self.connect('configuration.rated_power',       'landbosse.turbine_rating_MW')
-                self.connect('env.shear_exp',                   'landbosse.wind_shear_exponent')
-                self.connect('assembly.rotor_diameter',         'landbosse.rotor_diameter_m')
-                self.connect('configuration.n_blades',          'landbosse.number_of_blades')
-                if modeling_options['flags']['blade']:
-                    self.connect('rp.powercurve.rated_T',       'landbosse.rated_thrust_N')
-                self.connect('towerse.tower_mass',              'landbosse.tower_mass')
-                if modeling_options['flags']['nacelle']:
-                    self.connect('drivese.nacelle_mass',            'landbosse.nacelle_mass')
-                    self.connect('drivese.hub_system_mass',         'landbosse.hub_mass')
-                self.connect('re.precomp.blade_mass',           'landbosse.blade_mass')
-                self.connect('foundation.height',               'landbosse.foundation_height')
-                self.connect('bos.plant_turbine_spacing',       'landbosse.turbine_spacing_rotor_diameters')
-                self.connect('bos.plant_row_spacing',           'landbosse.row_spacing_rotor_diameters')
-                self.connect('bos.commissioning_pct',           'landbosse.commissioning_pct')
-                self.connect('bos.decommissioning_pct',         'landbosse.decommissioning_pct')
-                self.connect('bos.distance_to_substation',      'landbosse.trench_len_to_substation_km')
-                self.connect('bos.distance_to_interconnection', 'landbosse.distance_to_interconnect_mi')
-                self.connect('bos.interconnect_voltage',        'landbosse.interconnect_voltage_kV')
-            
-        # Inputs to plantfinancese from wt group
-        if modeling_options['flags']['blade']:
-            self.connect('rp.AEP',                  'financese.turbine_aep')
-            self.connect('tcc.turbine_cost_kW',     'financese.tcc_per_kW')
-            
-            if modeling_options['flags']['bos']:
-                if modeling_options['flags']['offshore']:
-                    self.connect('orbit.total_capex_kW',    'financese.bos_per_kW')
-=======
         if opt_options["opt_flag"] and opt_options["recorder"]["flag"]:
             self.add_subsystem("conv_plots", Convergence_Trends_Opt(opt_options=opt_options))
 
@@ -1252,29 +661,9 @@
             if modeling_options["flags"]["bos"]:
                 if modeling_options["flags"]["offshore"]:
                     self.connect("orbit.total_capex_kW", "financese.bos_per_kW")
->>>>>>> 0163a1b3
                 else:
                     self.connect("landbosse.bos_capex_kW", "financese.bos_per_kW")
             else:
-<<<<<<< HEAD
-                self.connect('costs.bos_per_kW',  'financese.bos_per_kW')
-                
-            # Inputs to plantfinancese from input yaml
-            if modeling_options['flags']['control']:
-                self.connect('configuration.rated_power', 'financese.machine_rating')
-            self.connect('costs.turbine_number',    'financese.turbine_number')
-            self.connect('costs.opex_per_kW',       'financese.opex_per_kW')
-            self.connect('costs.offset_tcc_per_kW', 'financese.offset_tcc_per_kW')
-            self.connect('costs.wake_loss_factor',  'financese.wake_loss_factor')
-            self.connect('costs.fixed_charge_rate', 'financese.fixed_charge_rate')
-
-        # Connections to outputs to screen
-        if modeling_options['flags']['blade']:
-            self.connect('rp.AEP',                      'outputs_2_screen.aep')
-            self.connect('financese.lcoe',              'outputs_2_screen.lcoe')
-            self.connect('re.precomp.blade_mass',       'outputs_2_screen.blade_mass')
-            self.connect('rs.tip_pos.tip_deflection',   'outputs_2_screen.tip_deflection')
-=======
                 self.connect("costs.bos_per_kW", "financese.bos_per_kW")
 
             # Inputs to plantfinancese from input yaml
@@ -1291,5 +680,4 @@
             self.connect("rp.AEP", "outputs_2_screen.aep")
             self.connect("financese.lcoe", "outputs_2_screen.lcoe")
             self.connect("re.precomp.blade_mass", "outputs_2_screen.blade_mass")
-            self.connect("rs.tip_pos.tip_deflection", "outputs_2_screen.tip_deflection")
->>>>>>> 0163a1b3
+            self.connect("rs.tip_pos.tip_deflection", "outputs_2_screen.tip_deflection")