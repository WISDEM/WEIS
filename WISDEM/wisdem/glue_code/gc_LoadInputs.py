--- conflicted
+++ resolved
@@ -744,7 +744,6 @@
                 ].tolist()
                 self.wt_init["components"]["blade"]["outer_shape_bem"]["L/D"]["values"] = wt_opt[
                     "rotorse.rp.powercurve.L_D"
-<<<<<<< HEAD
                 ].tolist()
                 self.wt_init["components"]["blade"]["outer_shape_bem"]["c_d"]["grid"] = wt_opt[
                     "blade.outer_shape_bem.s"
@@ -752,15 +751,6 @@
                 self.wt_init["components"]["blade"]["outer_shape_bem"]["c_d"]["values"] = wt_opt[
                     "rotorse.rp.powercurve.cd_regII"
                 ].tolist()
-=======
-                ].tolist()
-                self.wt_init["components"]["blade"]["outer_shape_bem"]["c_d"]["grid"] = wt_opt[
-                    "blade.outer_shape_bem.s"
-                ].tolist()
-                self.wt_init["components"]["blade"]["outer_shape_bem"]["c_d"]["values"] = wt_opt[
-                    "rotorse.rp.powercurve.cd_regII"
-                ].tolist()
->>>>>>> 9e8c9d05
                 self.wt_init["components"]["blade"]["outer_shape_bem"]["stall_margin"]["grid"] = wt_opt[
                     "blade.outer_shape_bem.s"
                 ].tolist()
