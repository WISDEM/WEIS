import numpy as np
import wisdem.inputs as sch


class WindTurbineOntologyPython(object):
    # Pure python class to load the input yaml file and break into few sub-dictionaries, namely:
    #   - modeling_options: dictionary with all the inputs that will be passed as options to the openmdao components, such as the length of the arrays
    #   - blade: dictionary representing the entry blade in the yaml file
    #   - tower: dictionary representing the entry tower in the yaml file
    #   - nacelle: dictionary representing the entry nacelle in the yaml file
    #   - materials: dictionary representing the entry materials in the yaml file
    #   - airfoils: dictionary representing the entry airfoils in the yaml file

    def __init__(self, fname_input_wt, fname_input_modeling, fname_input_analysis):

        self.modeling_options = sch.load_modeling_yaml(fname_input_modeling)
        self.wt_init = sch.load_geometry_yaml(fname_input_wt)
        self.analysis_options = sch.load_analysis_yaml(fname_input_analysis)
        self.defaults = sch.load_default_geometry_yaml()
        self.set_run_flags()
        self.set_openmdao_vectors()
        self.set_opt_flags()

    def get_input_data(self):
        return self.wt_init, self.modeling_options, self.analysis_options

    def set_run_flags(self):
        # Create components flag struct
        self.modeling_options["flags"] = {}

        for k in self.defaults["components"]:
            self.modeling_options["flags"][k] = k in self.wt_init["components"]

        for k in self.defaults.keys():
            self.modeling_options["flags"][k] = k in self.wt_init

        # Generator flag
<<<<<<< HEAD
        self.modeling_options['flags']['generator'] = False
        if self.modeling_options['flags']['nacelle'] and 'generator' in self.wt_init['components']['nacelle']:
            self.modeling_options['flags']['generator'] = True
            if not 'GeneratorSE' in self.modeling_options: self.modeling_options['GeneratorSE'] = {}
            self.modeling_options['GeneratorSE']['type'] = self.wt_init['components']['nacelle']['generator']['generator_type'].lower()

        # Offshore flags
        self.modeling_options['flags']['floating'] = self.modeling_options['flags']['floating_platform']
        self.modeling_options['flags']['offshore'] = self.modeling_options['flags']['floating'] or self.modeling_options['flags']['monopile'] 
        
=======
        self.modeling_options["flags"]["generator"] = False
        if self.modeling_options["flags"]["nacelle"] and "generator" in self.wt_init["components"]["nacelle"]:
            self.modeling_options["flags"]["generator"] = True
            if not "GeneratorSE" in self.modeling_options:
                self.modeling_options["GeneratorSE"] = {}
            self.modeling_options["GeneratorSE"]["type"] = self.wt_init["components"]["nacelle"]["generator"][
                "generator_type"
            ].lower()

        # Offshore flags
        self.modeling_options["flags"]["floating"] = self.modeling_options["flags"]["floating_platform"]
        self.modeling_options["flags"]["offshore"] = (
            self.modeling_options["flags"]["floating"] or self.modeling_options["flags"]["monopile"]
        )

>>>>>>> 0163a1b3
        # Put in some logic about what needs to be in there
        flags = self.modeling_options["flags"]

        # Even if the block is in the inputs, the user can turn off via modeling options
<<<<<<< HEAD
        if flags['bos']:   flags['bos']   = self.modeling_options['BOS']['flag']
        if flags['blade']: flags['blade'] = self.modeling_options['RotorSE']['flag']
        if flags['tower']: flags['tower'] = self.modeling_options['TowerSE']['flag']
        if flags['hub']:   flags['hub']   = self.modeling_options['DriveSE']['flag']
        if flags['nacelle']: flags['nacelle'] = self.modeling_options['DriveSE']['flag']
        if flags['generator']: flags['generator'] = self.modeling_options['DriveSE']['flag']
        flags['hub'] = flags['nacelle'] = (flags['hub'] or flags['nacelle']) # Hub and nacelle have to go together
        
=======
        if flags["bos"]:
            flags["bos"] = self.modeling_options["BOS"]["flag"]
        if flags["blade"]:
            flags["blade"] = self.modeling_options["RotorSE"]["flag"]
        if flags["tower"]:
            flags["tower"] = self.modeling_options["TowerSE"]["flag"]
        if flags["hub"]:
            flags["hub"] = self.modeling_options["DriveSE"]["flag"]
        if flags["nacelle"]:
            flags["nacelle"] = self.modeling_options["DriveSE"]["flag"]
        if flags["generator"]:
            flags["generator"] = self.modeling_options["DriveSE"]["flag"]
        flags["hub"] = flags["nacelle"] = flags["hub"] or flags["nacelle"]  # Hub and nacelle have to go together

>>>>>>> 0163a1b3
        # Blades and airfoils
        if flags["blade"] and not flags["airfoils"]:
            raise ValueError("Blades/rotor analysis is requested but no airfoils are found")
        if flags["airfoils"] and not flags["blade"]:
            print("WARNING: Airfoils provided but no blades/rotor found or RotorSE deactivated")

        # Blades, tower, monopile and environment
<<<<<<< HEAD
        if flags['blade'] and not flags['environment']:
            raise ValueError('Blades/rotor analysis is requested but no environment input found')
        if flags['tower'] and not flags['environment']:
            raise ValueError('Tower analysis is requested but no environment input found')
        if flags['monopile'] and not flags['environment']:
            raise ValueError('Monopile analysis is requested but no environment input found')
        if flags['floating_platform'] and not flags['environment']:
            raise ValueError('Floating analysis is requested but no environment input found')
        if flags['environment'] and not (flags['blade'] or flags['tower'] or flags['monopile'] or flags['floating_platform']):
            print('WARNING: Environment provided but no related component found found')

        # Tower, monopile and foundation
        if flags['tower'] and not flags['foundation'] and not flags['monopile'] and not flags['floating_platform']:
            raise ValueError('Tower analysis is requested but no foundation, no monopile, and no floating are found')
        if flags['monopile'] and not flags['foundation']:
            raise ValueError('Monopile analysis is requested but no foundation is found')
        if flags['foundation'] and not (flags['tower'] or flags['monopile']):
            print('WARNING: Foundation provided but no tower/monopile found or TowerSE deactivated')
            

        # Foundation and floating/monopile
        if flags['floating_platform'] and flags['foundation']:
            raise ValueError('Cannot have both floating and foundation components')
        if flags['floating_platform'] and flags['monopile']:
            raise ValueError('Cannot have both floating and monopile components')

        # Water depth check
        if 'water_depth' in self.wt_init['environment']:
            if self.wt_init['environment']['water_depth'] <= 0.0 and (flags['monopile'] or flags['floating_platform']):
                raise ValueError('Water depth must be > 0 to do monopile or floating analysis')
=======
        if flags["blade"] and not flags["environment"]:
            raise ValueError("Blades/rotor analysis is requested but no environment input found")
        if flags["tower"] and not flags["environment"]:
            raise ValueError("Tower analysis is requested but no environment input found")
        if flags["monopile"] and not flags["environment"]:
            raise ValueError("Monopile analysis is requested but no environment input found")
        if flags["floating_platform"] and not flags["environment"]:
            raise ValueError("Floating analysis is requested but no environment input found")
        if flags["environment"] and not (
            flags["blade"] or flags["tower"] or flags["monopile"] or flags["floating_platform"]
        ):
            print("WARNING: Environment provided but no related component found found")

        # Tower, monopile and foundation
        if flags["tower"] and not flags["foundation"] and not flags["monopile"] and not flags["floating_platform"]:
            raise ValueError("Tower analysis is requested but no foundation, no monopile, and no floating are found")
        if flags["monopile"] and not flags["foundation"]:
            raise ValueError("Monopile analysis is requested but no foundation is found")
        if flags["foundation"] and not (flags["tower"] or flags["monopile"]):
            print("WARNING: Foundation provided but no tower/monopile found or TowerSE deactivated")

        # Foundation and floating/monopile
        if flags["floating_platform"] and flags["foundation"]:
            raise ValueError("Cannot have both floating and foundation components")
        if flags["floating_platform"] and flags["monopile"]:
            raise ValueError("Cannot have both floating and monopile components")
>>>>>>> 0163a1b3

        # Water depth check
        if "water_depth" in self.wt_init["environment"]:
            if self.wt_init["environment"]["water_depth"] <= 0.0 and flags["offshore"]:
                raise ValueError("Water depth must be > 0 to do monopile or floating analysis")

    def set_openmdao_vectors(self):
        # Class instance to determine all the parameters used to initialize the openmdao arrays, i.e. number of airfoils, number of angles of attack, number of blade spanwise stations, etc
        # ==modeling_options = {}

        # Materials
        self.modeling_options["materials"] = {}
        self.modeling_options["materials"]["n_mat"] = len(self.wt_init["materials"])

        # Airfoils
<<<<<<< HEAD
        self.modeling_options['airfoils']           = {}
        if self.modeling_options['flags']['airfoils']:
            self.modeling_options['airfoils']['n_af']   = len(self.wt_init['airfoils'])
            self.modeling_options['airfoils']['n_aoa']  = self.modeling_options['RotorSE']['n_aoa']
            if self.modeling_options['airfoils']['n_aoa'] / 4. == int(self.modeling_options['airfoils']['n_aoa'] / 4.):
=======
        if self.modeling_options["flags"]["airfoils"]:
            self.modeling_options["RotorSE"]["n_af"] = len(self.wt_init["airfoils"])
            self.modeling_options["RotorSE"]["n_aoa"] = self.modeling_options["RotorSE"]["n_aoa"]
            if self.modeling_options["RotorSE"]["n_aoa"] / 4.0 == int(
                self.modeling_options["RotorSE"]["n_aoa"] / 4.0
            ):
>>>>>>> 0163a1b3
                # One fourth of the angles of attack from -pi to -pi/6, half between -pi/6 to pi/6, and one fourth from pi/6 to pi
                self.modeling_options["RotorSE"]["aoa"] = np.unique(
                    np.hstack(
                        [
                            np.linspace(
                                -np.pi, -np.pi / 6.0, int(self.modeling_options["RotorSE"]["n_aoa"] / 4.0 + 1)
                            ),
                            np.linspace(
                                -np.pi / 6.0, np.pi / 6.0, int(self.modeling_options["RotorSE"]["n_aoa"] / 2.0)
                            ),
                            np.linspace(np.pi / 6.0, np.pi, int(self.modeling_options["RotorSE"]["n_aoa"] / 4.0 + 1)),
                        ]
                    )
                )
            else:
                self.modeling_options["RotorSE"]["aoa"] = np.linspace(
                    -np.pi, np.pi, self.modeling_options["RotorSE"]["n_aoa"]
                )
                print(
                    "WARNING: If you like a grid of angles of attack more refined between +- 30 deg, please choose a n_aoa in the analysis option input file that is a multiple of 4. The current value of "
                    + str(self.modeling_options["RotorSE"]["n_aoa"])
                    + " is not a multiple of 4 and an equally spaced grid is adopted."
                )
            Re_all = []
<<<<<<< HEAD
            for i in range(self.modeling_options['airfoils']['n_af']):
                for j in range(len(self.wt_init['airfoils'][i]['polars'])):
                    Re_all.append(self.wt_init['airfoils'][i]['polars'][j]['re'])
            self.modeling_options['airfoils']['n_Re']   = len(np.unique(Re_all))
            self.modeling_options['airfoils']['n_tab']  = 1
            self.modeling_options['airfoils']['n_xy']   = self.modeling_options['RotorSE']['n_xy']
            self.modeling_options['airfoils']['af_used']      = self.wt_init['components']['blade']['outer_shape_bem']['airfoil_position']['labels']

        # Blade
        if self.modeling_options['flags']['blade']:
            self.modeling_options['RotorSE']['nd_span']   = np.linspace(0., 1., self.modeling_options['RotorSE']['n_span']) # Equally spaced non-dimensional spanwise grid
            self.modeling_options['RotorSE']['n_af_span'] = len(self.wt_init['components']['blade']['outer_shape_bem']['airfoil_position']['labels']) # This is the number of airfoils defined along blade span and it is often different than n_af, which is the number of airfoils defined in the airfoil database
            self.modeling_options['RotorSE']['n_webs']    = len(self.wt_init['components']['blade']['internal_structure_2d_fem']['webs'])
            self.modeling_options['RotorSE']['n_layers']  = len(self.wt_init['components']['blade']['internal_structure_2d_fem']['layers'])
            self.modeling_options['RotorSE']['lofted_output'] = False
            self.modeling_options['RotorSE']['n_freq']    = 10 # Number of blade nat frequencies computed

            self.modeling_options['RotorSE']['layer_name'] = self.modeling_options['RotorSE']['n_layers'] * ['']
            self.modeling_options['RotorSE']['layer_mat']  = self.modeling_options['RotorSE']['n_layers'] * ['']
            for i in range(self.modeling_options['RotorSE']['n_layers']):
                self.modeling_options['RotorSE']['layer_name'][i]  = self.wt_init['components']['blade']['internal_structure_2d_fem']['layers'][i]['name']
                self.modeling_options['RotorSE']['layer_mat'][i]   = self.wt_init['components']['blade']['internal_structure_2d_fem']['layers'][i]['material']


            self.modeling_options['RotorSE']['web_name']  = self.modeling_options['RotorSE']['n_webs'] * ['']
            for i in range(self.modeling_options['RotorSE']['n_webs']):
                self.modeling_options['RotorSE']['web_name'][i]  = self.wt_init['components']['blade']['internal_structure_2d_fem']['webs'][i]['name']

            # Distributed aerodynamic control devices along blade
            self.modeling_options['RotorSE']['n_te_flaps']      = 0
            if 'aerodynamic_control' in self.wt_init['components']['blade']:
                if 'te_flaps' in self.wt_init['components']['blade']['aerodynamic_control']:
                    self.modeling_options['RotorSE']['n_te_flaps'] = len(self.wt_init['components']['blade']['aerodynamic_control']['te_flaps'])
                    self.modeling_options['airfoils']['n_tab']   = 3
=======
            for i in range(self.modeling_options["RotorSE"]["n_af"]):
                for j in range(len(self.wt_init["airfoils"][i]["polars"])):
                    Re_all.append(self.wt_init["airfoils"][i]["polars"][j]["re"])
            self.modeling_options["RotorSE"]["n_Re"] = len(np.unique(Re_all))
            self.modeling_options["RotorSE"]["n_tab"] = 1
            self.modeling_options["RotorSE"]["n_xy"] = self.modeling_options["RotorSE"]["n_xy"]
            self.modeling_options["RotorSE"]["af_used"] = self.wt_init["components"]["blade"]["outer_shape_bem"][
                "airfoil_position"
            ]["labels"]

        # Blade
        if self.modeling_options["flags"]["blade"]:
            self.modeling_options["RotorSE"]["nd_span"] = np.linspace(
                0.0, 1.0, self.modeling_options["RotorSE"]["n_span"]
            )  # Equally spaced non-dimensional spanwise grid
            self.modeling_options["RotorSE"]["n_af_span"] = len(
                self.wt_init["components"]["blade"]["outer_shape_bem"]["airfoil_position"]["labels"]
            )  # This is the number of airfoils defined along blade span and it is often different than n_af, which is the number of airfoils defined in the airfoil database
            self.modeling_options["RotorSE"]["n_webs"] = len(
                self.wt_init["components"]["blade"]["internal_structure_2d_fem"]["webs"]
            )
            self.modeling_options["RotorSE"]["n_layers"] = len(
                self.wt_init["components"]["blade"]["internal_structure_2d_fem"]["layers"]
            )
            self.modeling_options["RotorSE"]["lofted_output"] = False
            self.modeling_options["RotorSE"]["n_freq"] = 10  # Number of blade nat frequencies computed

            self.modeling_options["RotorSE"]["layer_name"] = self.modeling_options["RotorSE"]["n_layers"] * [""]
            self.modeling_options["RotorSE"]["layer_mat"] = self.modeling_options["RotorSE"]["n_layers"] * [""]
            for i in range(self.modeling_options["RotorSE"]["n_layers"]):
                self.modeling_options["RotorSE"]["layer_name"][i] = self.wt_init["components"]["blade"][
                    "internal_structure_2d_fem"
                ]["layers"][i]["name"]
                self.modeling_options["RotorSE"]["layer_mat"][i] = self.wt_init["components"]["blade"][
                    "internal_structure_2d_fem"
                ]["layers"][i]["material"]

            self.modeling_options["RotorSE"]["web_name"] = self.modeling_options["RotorSE"]["n_webs"] * [""]
            for i in range(self.modeling_options["RotorSE"]["n_webs"]):
                self.modeling_options["RotorSE"]["web_name"][i] = self.wt_init["components"]["blade"][
                    "internal_structure_2d_fem"
                ]["webs"][i]["name"]

            # Distributed aerodynamic control devices along blade
            self.modeling_options["RotorSE"]["n_te_flaps"] = 0
            if "aerodynamic_control" in self.wt_init["components"]["blade"]:
                if "te_flaps" in self.wt_init["components"]["blade"]["aerodynamic_control"]:
                    self.modeling_options["RotorSE"]["n_te_flaps"] = len(
                        self.wt_init["components"]["blade"]["aerodynamic_control"]["te_flaps"]
                    )
                    self.modeling_options["RotorSE"]["n_tab"] = 3
>>>>>>> 0163a1b3
                else:
                    raise RuntimeError(
                        "A distributed aerodynamic control device is provided in the yaml input file, but not supported by wisdem."
                    )

        # Drivetrain
<<<<<<< HEAD
        if self.modeling_options['flags']['nacelle']:
            self.modeling_options['DriveSE']['direct'] = self.wt_init['assembly']['drivetrain'].lower() in ['direct','direct_drive','pm_direct_drive']

        # Tower
        if self.modeling_options['flags']['tower']:
            self.modeling_options['TowerSE']['n_height']  = len(self.wt_init['components']['tower']['outer_shape_bem']['outer_diameter']['grid'])
            self.modeling_options['TowerSE']['n_layers']  = len(self.wt_init['components']['tower']['internal_structure_2d_fem']['layers'])

        # Monopile
        self.modeling_options['monopile'] = {}
        if self.modeling_options['flags']['monopile']:
            self.modeling_options['monopile']['n_height']  = len(self.wt_init['components']['monopile']['outer_shape_bem']['outer_diameter']['grid'])
            self.modeling_options['monopile']['n_layers']  = len(self.wt_init['components']['monopile']['internal_structure_2d_fem']['layers'])

        # Floating platform
        self.modeling_options['floating'] = {}
        if self.modeling_options['flags']['floating_platform']:
            n_joints  = len(self.wt_init['components']['floating_platform']['joints'])
            self.modeling_options['floating']['joints'] = {}
            self.modeling_options['floating']['joints']['n_joints']     = n_joints
            self.modeling_options['floating']['joints']['name']         = [''] * n_joints
            self.modeling_options['floating']['joints']['transition']   = [False] * n_joints
            self.modeling_options['floating']['joints']['cylindrical']  = [False] * n_joints
            for i in range(n_joints):
                self.modeling_options['floating']['joints']['name'][i] = self.wt_init['components']['floating_platform']['joints'][i]['name']
                self.modeling_options['floating']['joints']['transition'][i] = self.wt_init['components']['floating_platform']['joints'][i]['transition']
                self.modeling_options['floating']['joints']['cylindrical'][i] = self.wt_init['components']['floating_platform']['joints'][i]['cylindrical']


            n_members = len(self.wt_init['components']['floating_platform']['members'])
            self.modeling_options['floating']['members']                = {}
            self.modeling_options['floating']['members']['n_members']   = n_members
            self.modeling_options['floating']['members']['name']        = [''] * n_members
            self.modeling_options['floating']['members']['joint1']      = [''] * n_members
            self.modeling_options['floating']['members']['joint2']      = [''] * n_members
            self.modeling_options['floating']['members']['outer_shape'] = [''] * n_members
            self.modeling_options['floating']['members']['n_layers']        = np.zeros(n_members, dtype = int)
            self.modeling_options['floating']['members']['n_ballasts']      = np.zeros(n_members, dtype = int)
            self.modeling_options['floating']['members']['n_axial_joints']  = np.zeros(n_members, dtype = int)
            for i in range(n_members):
                self.modeling_options['floating']['members']['name'][i] = self.wt_init['components']['floating_platform']['members'][i]['name']
                self.modeling_options['floating']['members']['joint1'][i] = self.wt_init['components']['floating_platform']['members'][i]['joint1']
                self.modeling_options['floating']['members']['joint2'][i] = self.wt_init['components']['floating_platform']['members'][i]['joint2']
                self.modeling_options['floating']['members']['outer_shape'][i] = self.wt_init['components']['floating_platform']['members'][i]['outer_shape']['shape']

                n_layers = len(self.wt_init['components']['floating_platform']['members'][i]['internal_structure']['layers'])
                self.modeling_options['floating']['members']['n_layers'][i]  = n_layers
                if 'ballasts' in self.wt_init['components']['floating_platform']['members'][i]['internal_structure']:
                    n_ballasts = len(self.wt_init['components']['floating_platform']['members'][i]['internal_structure']['ballasts'])
                else:
                    n_ballasts = 0
                self.modeling_options['floating']['members']['n_ballasts'][i] = n_ballasts
                grid = []
                if 'bulkhead' in self.wt_init['components']['floating_platform']['members'][i]['internal_structure']:
                    grid = np.unique(np.hstack([self.wt_init['components']['floating_platform']['members'][i]['outer_shape']['outer_diameter']['grid'], self.wt_init['components']['floating_platform']['members'][i]['internal_structure']['bulkhead']['thickness']['grid']]))
                else:
                    grid = self.wt_init['components']['floating_platform']['members'][i]['outer_shape']['outer_diameter']['grid']
                self.modeling_options['floating']['members']['layer_mat_member_' + self.modeling_options['floating']['members']['name'][i]] = [''] * n_layers
                for j in range(n_layers):
                    self.modeling_options['floating']['members']['layer_mat_member_' + self.modeling_options['floating']['members']['name'][i]][j] = self.wt_init['components']['floating_platform']['members'][i]['internal_structure']['layers'][j]['material']
                    grid = np.unique(np.hstack([grid, self.wt_init['components']['floating_platform']['members'][i]['internal_structure']['layers'][j]['thickness']['grid']]))
                self.modeling_options['floating']['members']['ballast_flag_member_' + self.modeling_options['floating']['members']['name'][i]] = [False] * n_ballasts
                self.modeling_options['floating']['members']['ballast_mat_member_' + self.modeling_options['floating']['members']['name'][i]] = [''] * n_ballasts
                for k in range(n_ballasts):
                    self.modeling_options['floating']['members']['ballast_flag_member_' + self.modeling_options['floating']['members']['name'][i]][k] = self.wt_init['components']['floating_platform']['members'][i]['internal_structure']['ballasts'][k]['variable_flag']
                    if self.modeling_options['floating']['members']['ballast_flag_member_' + self.modeling_options['floating']['members']['name'][i]][k] == False:
                        self.modeling_options['floating']['members']['ballast_mat_member_' + self.modeling_options['floating']['members']['name'][i]][k] = self.wt_init['components']['floating_platform']['members'][i]['internal_structure']['ballasts'][k]['material']
                    grid = np.unique(np.hstack([grid, self.wt_init['components']['floating_platform']['members'][i]['internal_structure']['ballasts'][k]['grid']]))
                if 'axial_joints' in self.wt_init['components']['floating_platform']['members'][i]:
                    n_axial_joints = len(self.wt_init['components']['floating_platform']['members'][i]['axial_joints'])
                    self.modeling_options['floating']['members']['n_axial_joints'][i] = n_axial_joints
                    self.modeling_options['floating']['members']['axial_joint_name_member_' + self.modeling_options['floating']['members']['name'][i]] = [''] * n_axial_joints
                    for m in range(n_axial_joints):
                        self.modeling_options['floating']['members']['axial_joint_name_member_' + self.modeling_options['floating']['members']['name'][i]] = self.wt_init['components']['floating_platform']['members'][i]['axial_joints'][m]['name']
                        grid = np.unique(np.hstack([grid, self.wt_init['components']['floating_platform']['members'][i]['axial_joints'][m]['grid']]))
                else:
                    self.modeling_options['floating']['members']['n_axial_joints'][i] = 0
                self.modeling_options['floating']['members']['grid_member_' + self.modeling_options['floating']['members']['name'][i]] = grid

        # Mooring
        self.modeling_options['mooring'] = {}
        if self.modeling_options['flags']['mooring']:
            n_nodes = len(self.wt_init['components']['mooring']['nodes'])
            n_lines = len(self.wt_init['components']['mooring']['lines'])
            n_line_types   = len(self.wt_init['components']['mooring']['line_types'])
            n_anchor_types = len(self.wt_init['components']['mooring']['anchor_types'])
            self.modeling_options['mooring']['n_nodes']         = n_nodes
            self.modeling_options['mooring']['n_lines']         = n_lines
            self.modeling_options['mooring']['n_line_types']    = n_line_types
            self.modeling_options['mooring']['n_anchor_types']  = n_anchor_types
            self.modeling_options['mooring']['node_type']       = [''] * n_nodes
            self.modeling_options['mooring']['anchor_type']     = [''] * n_nodes
            self.modeling_options['mooring']['fairlead_type']   = [''] * n_nodes
            for i in range(n_nodes):
                self.modeling_options['mooring']['node_type'][i]    = self.wt_init['components']['mooring']['nodes'][i]['node_type']
                self.modeling_options['mooring']['anchor_type'][i]  = self.wt_init['components']['mooring']['nodes'][i]['anchor_type']
                self.modeling_options['mooring']['fairlead_type'][i]= self.wt_init['components']['mooring']['nodes'][i]['fairlead_type']
            self.modeling_options['mooring']['node1']               = [''] * n_lines
            self.modeling_options['mooring']['node2']               = [''] * n_lines
            self.modeling_options['mooring']['line_type']           = [''] * n_lines
            for i in range(n_lines):
                self.modeling_options['mooring']['node1'][i]    = self.wt_init['components']['mooring']['lines'][i]['node1']
                self.modeling_options['mooring']['node2'][i]    = self.wt_init['components']['mooring']['lines'][i]['node2']
                self.modeling_options['mooring']['line_type'][i]            = self.wt_init['components']['mooring']['lines'][i]['line_type']
            self.modeling_options['mooring']['line_type_name']  = [''] * n_line_types
            for i in range(n_line_types):
                self.modeling_options['mooring']['line_type_name'][i] = self.wt_init['components']['mooring']['line_types'][i]['name']
            self.modeling_options['mooring']['anchor_type_name']  = [''] * n_anchor_types
            for i in range(n_anchor_types):
                self.modeling_options['mooring']['anchor_type_name'][i] = self.wt_init['components']['mooring']['anchor_types'][i]['name']
=======
        if self.modeling_options["flags"]["nacelle"]:
            self.modeling_options["DriveSE"]["direct"] = self.wt_init["assembly"]["drivetrain"].lower() in [
                "direct",
                "direct_drive",
                "pm_direct_drive",
            ]

        # Tower
        if self.modeling_options["flags"]["tower"]:
            self.modeling_options["TowerSE"]["n_height_tower"] = len(
                self.wt_init["components"]["tower"]["outer_shape_bem"]["outer_diameter"]["grid"]
            )
            self.modeling_options["TowerSE"]["n_layers_tower"] = len(
                self.wt_init["components"]["tower"]["internal_structure_2d_fem"]["layers"]
            )

        # Monopile
        if self.modeling_options["flags"]["monopile"]:
            self.modeling_options["TowerSE"]["n_height_monopile"] = len(
                self.wt_init["components"]["monopile"]["outer_shape_bem"]["outer_diameter"]["grid"]
            )
            self.modeling_options["TowerSE"]["n_layers_monopile"] = len(
                self.wt_init["components"]["monopile"]["internal_structure_2d_fem"]["layers"]
            )

        # Floating platform
        self.modeling_options["floating"] = {}
        if self.modeling_options["flags"]["floating_platform"]:
            n_joints = len(self.wt_init["components"]["floating_platform"]["joints"])
            self.modeling_options["floating"]["joints"] = {}
            self.modeling_options["floating"]["joints"]["n_joints"] = n_joints
            self.modeling_options["floating"]["joints"]["name"] = [""] * n_joints
            self.modeling_options["floating"]["joints"]["transition"] = [False] * n_joints
            self.modeling_options["floating"]["joints"]["cylindrical"] = [False] * n_joints
            for i in range(n_joints):
                self.modeling_options["floating"]["joints"]["name"][i] = self.wt_init["components"][
                    "floating_platform"
                ]["joints"][i]["name"]
                self.modeling_options["floating"]["joints"]["transition"][i] = self.wt_init["components"][
                    "floating_platform"
                ]["joints"][i]["transition"]
                self.modeling_options["floating"]["joints"]["cylindrical"][i] = self.wt_init["components"][
                    "floating_platform"
                ]["joints"][i]["cylindrical"]

            n_members = len(self.wt_init["components"]["floating_platform"]["members"])
            self.modeling_options["floating"]["members"] = {}
            self.modeling_options["floating"]["members"]["n_members"] = n_members
            self.modeling_options["floating"]["members"]["name"] = [""] * n_members
            self.modeling_options["floating"]["members"]["joint1"] = [""] * n_members
            self.modeling_options["floating"]["members"]["joint2"] = [""] * n_members
            self.modeling_options["floating"]["members"]["outer_shape"] = [""] * n_members
            self.modeling_options["floating"]["members"]["n_layers"] = np.zeros(n_members, dtype=int)
            self.modeling_options["floating"]["members"]["n_ballasts"] = np.zeros(n_members, dtype=int)
            self.modeling_options["floating"]["members"]["n_axial_joints"] = np.zeros(n_members, dtype=int)
            for i in range(n_members):
                self.modeling_options["floating"]["members"]["name"][i] = self.wt_init["components"][
                    "floating_platform"
                ]["members"][i]["name"]
                self.modeling_options["floating"]["members"]["joint1"][i] = self.wt_init["components"][
                    "floating_platform"
                ]["members"][i]["joint1"]
                self.modeling_options["floating"]["members"]["joint2"][i] = self.wt_init["components"][
                    "floating_platform"
                ]["members"][i]["joint2"]
                self.modeling_options["floating"]["members"]["outer_shape"][i] = self.wt_init["components"][
                    "floating_platform"
                ]["members"][i]["outer_shape"]["shape"]

                n_layers = len(
                    self.wt_init["components"]["floating_platform"]["members"][i]["internal_structure"]["layers"]
                )
                self.modeling_options["floating"]["members"]["n_layers"][i] = n_layers
                if "ballasts" in self.wt_init["components"]["floating_platform"]["members"][i]["internal_structure"]:
                    n_ballasts = len(
                        self.wt_init["components"]["floating_platform"]["members"][i]["internal_structure"]["ballasts"]
                    )
                else:
                    n_ballasts = 0
                self.modeling_options["floating"]["members"]["n_ballasts"][i] = n_ballasts
                grid = []
                if "bulkhead" in self.wt_init["components"]["floating_platform"]["members"][i]["internal_structure"]:
                    grid = np.unique(
                        np.hstack(
                            [
                                self.wt_init["components"]["floating_platform"]["members"][i]["outer_shape"][
                                    "outer_diameter"
                                ]["grid"],
                                self.wt_init["components"]["floating_platform"]["members"][i]["internal_structure"][
                                    "bulkhead"
                                ]["thickness"]["grid"],
                            ]
                        )
                    )
                else:
                    grid = self.wt_init["components"]["floating_platform"]["members"][i]["outer_shape"][
                        "outer_diameter"
                    ]["grid"]
                self.modeling_options["floating"]["members"][
                    "layer_mat_member_" + self.modeling_options["floating"]["members"]["name"][i]
                ] = [""] * n_layers
                for j in range(n_layers):
                    self.modeling_options["floating"]["members"][
                        "layer_mat_member_" + self.modeling_options["floating"]["members"]["name"][i]
                    ][j] = self.wt_init["components"]["floating_platform"]["members"][i]["internal_structure"][
                        "layers"
                    ][
                        j
                    ][
                        "material"
                    ]
                    grid = np.unique(
                        np.hstack(
                            [
                                grid,
                                self.wt_init["components"]["floating_platform"]["members"][i]["internal_structure"][
                                    "layers"
                                ][j]["thickness"]["grid"],
                            ]
                        )
                    )
                self.modeling_options["floating"]["members"][
                    "ballast_flag_member_" + self.modeling_options["floating"]["members"]["name"][i]
                ] = [False] * n_ballasts
                self.modeling_options["floating"]["members"][
                    "ballast_mat_member_" + self.modeling_options["floating"]["members"]["name"][i]
                ] = [""] * n_ballasts
                for k in range(n_ballasts):
                    self.modeling_options["floating"]["members"][
                        "ballast_flag_member_" + self.modeling_options["floating"]["members"]["name"][i]
                    ][k] = self.wt_init["components"]["floating_platform"]["members"][i]["internal_structure"][
                        "ballasts"
                    ][
                        k
                    ][
                        "variable_flag"
                    ]
                    if (
                        self.modeling_options["floating"]["members"][
                            "ballast_flag_member_" + self.modeling_options["floating"]["members"]["name"][i]
                        ][k]
                        == False
                    ):
                        self.modeling_options["floating"]["members"][
                            "ballast_mat_member_" + self.modeling_options["floating"]["members"]["name"][i]
                        ][k] = self.wt_init["components"]["floating_platform"]["members"][i]["internal_structure"][
                            "ballasts"
                        ][
                            k
                        ][
                            "material"
                        ]
                    grid = np.unique(
                        np.hstack(
                            [
                                grid,
                                self.wt_init["components"]["floating_platform"]["members"][i]["internal_structure"][
                                    "ballasts"
                                ][k]["grid"],
                            ]
                        )
                    )
                if "axial_joints" in self.wt_init["components"]["floating_platform"]["members"][i]:
                    n_axial_joints = len(self.wt_init["components"]["floating_platform"]["members"][i]["axial_joints"])
                    self.modeling_options["floating"]["members"]["n_axial_joints"][i] = n_axial_joints
                    self.modeling_options["floating"]["members"][
                        "axial_joint_name_member_" + self.modeling_options["floating"]["members"]["name"][i]
                    ] = [""] * n_axial_joints
                    for m in range(n_axial_joints):
                        self.modeling_options["floating"]["members"][
                            "axial_joint_name_member_" + self.modeling_options["floating"]["members"]["name"][i]
                        ] = self.wt_init["components"]["floating_platform"]["members"][i]["axial_joints"][m]["name"]
                        grid = np.unique(
                            np.hstack(
                                [
                                    grid,
                                    self.wt_init["components"]["floating_platform"]["members"][i]["axial_joints"][m][
                                        "grid"
                                    ],
                                ]
                            )
                        )
                else:
                    self.modeling_options["floating"]["members"]["n_axial_joints"][i] = 0
                self.modeling_options["floating"]["members"][
                    "grid_member_" + self.modeling_options["floating"]["members"]["name"][i]
                ] = grid

        # Mooring
        self.modeling_options["mooring"] = {}
        if self.modeling_options["flags"]["mooring"]:
            n_nodes = len(self.wt_init["components"]["mooring"]["nodes"])
            n_lines = len(self.wt_init["components"]["mooring"]["lines"])
            n_line_types = len(self.wt_init["components"]["mooring"]["line_types"])
            n_anchor_types = len(self.wt_init["components"]["mooring"]["anchor_types"])
            self.modeling_options["mooring"]["n_nodes"] = n_nodes
            self.modeling_options["mooring"]["n_lines"] = n_lines
            self.modeling_options["mooring"]["n_line_types"] = n_line_types
            self.modeling_options["mooring"]["n_anchor_types"] = n_anchor_types
            self.modeling_options["mooring"]["node_type"] = [""] * n_nodes
            self.modeling_options["mooring"]["anchor_type"] = [""] * n_nodes
            self.modeling_options["mooring"]["fairlead_type"] = [""] * n_nodes
            for i in range(n_nodes):
                self.modeling_options["mooring"]["node_type"][i] = self.wt_init["components"]["mooring"]["nodes"][i][
                    "node_type"
                ]
                self.modeling_options["mooring"]["anchor_type"][i] = self.wt_init["components"]["mooring"]["nodes"][i][
                    "anchor_type"
                ]
                self.modeling_options["mooring"]["fairlead_type"][i] = self.wt_init["components"]["mooring"]["nodes"][
                    i
                ]["fairlead_type"]
            self.modeling_options["mooring"]["node1"] = [""] * n_lines
            self.modeling_options["mooring"]["node2"] = [""] * n_lines
            self.modeling_options["mooring"]["line_type"] = [""] * n_lines
            for i in range(n_lines):
                self.modeling_options["mooring"]["node1"][i] = self.wt_init["components"]["mooring"]["lines"][i][
                    "node1"
                ]
                self.modeling_options["mooring"]["node2"][i] = self.wt_init["components"]["mooring"]["lines"][i][
                    "node2"
                ]
                self.modeling_options["mooring"]["line_type"][i] = self.wt_init["components"]["mooring"]["lines"][i][
                    "line_type"
                ]
            self.modeling_options["mooring"]["line_type_name"] = [""] * n_line_types
            for i in range(n_line_types):
                self.modeling_options["mooring"]["line_type_name"][i] = self.wt_init["components"]["mooring"][
                    "line_types"
                ][i]["name"]
            self.modeling_options["mooring"]["anchor_type_name"] = [""] * n_anchor_types
            for i in range(n_anchor_types):
                self.modeling_options["mooring"]["anchor_type_name"][i] = self.wt_init["components"]["mooring"][
                    "anchor_types"
                ][i]["name"]
>>>>>>> 0163a1b3

        # Assembly
        self.modeling_options["assembly"] = {}
        self.modeling_options["assembly"]["number_of_blades"] = int(self.wt_init["assembly"]["number_of_blades"])

    def set_opt_flags(self):
        # Recursively look for flags to set global optimization flag
        def recursive_flag(d):
            opt_flag = False
            for k, v in d.items():
                if isinstance(v, dict):
                    opt_flag = opt_flag or recursive_flag(v)
                elif k == "flag":
                    opt_flag = opt_flag or v
            return opt_flag

        # The user can provide `opt_flag` in analysis_options.yaml,
        # but if it's not provided, we check the individual opt flags
        # from analysis_options.yaml and set a global `opt_flag`
        if "opt_flag" in self.analysis_options["driver"]:
            self.analysis_options["opt_flag"] = self.analysis_options["driver"]["opt_flag"]
        else:
            self.analysis_options["opt_flag"] = recursive_flag(self.analysis_options["optimization_variables"])

        # If not an optimization DV, then the number of points should be same as the discretization
<<<<<<< HEAD
        blade_opt_options = self.analysis_options['optimization_variables']['blade']
        if not blade_opt_options['aero_shape']['twist']['flag']:
            blade_opt_options['aero_shape']['twist']['n_opt'] = self.modeling_options['RotorSE']['n_span']
        elif blade_opt_options['aero_shape']['twist']['n_opt'] < 4:
                raise ValueError('Cannot optimize twist with less than 4 control points along blade span')

        if not blade_opt_options['aero_shape']['chord']['flag']:
            blade_opt_options['aero_shape']['chord']['n_opt'] = self.modeling_options['RotorSE']['n_span']
        elif blade_opt_options['aero_shape']['chord']['n_opt'] < 4:
                raise ValueError('Cannot optimize chord with less than 4 control points along blade span')

        if not blade_opt_options['structure']['spar_cap_ss']['flag']:
            blade_opt_options['structure']['spar_cap_ss']['n_opt'] = self.modeling_options['RotorSE']['n_span']
        elif blade_opt_options['structure']['spar_cap_ss']['n_opt'] < 4:
                raise ValueError('Cannot optimize spar cap suction side with less than 4 control points along blade span')

        if not blade_opt_options['structure']['spar_cap_ps']['flag']:
            blade_opt_options['structure']['spar_cap_ps']['n_opt'] = self.modeling_options['RotorSE']['n_span']
        elif blade_opt_options['structure']['spar_cap_ps']['n_opt'] < 4:
                raise ValueError('Cannot optimize spar cap pressure side with less than 4 control points along blade span')



    def write_ontology(self, wt_opt, fname_output):
        
        # Update blade
        if self.modeling_options['flags']['blade']:
=======
        blade_opt_options = self.analysis_options["optimization_variables"]["blade"]
        if not blade_opt_options["aero_shape"]["twist"]["flag"]:
            blade_opt_options["aero_shape"]["twist"]["n_opt"] = self.modeling_options["RotorSE"]["n_span"]
        elif blade_opt_options["aero_shape"]["twist"]["n_opt"] < 4:
            raise ValueError("Cannot optimize twist with less than 4 control points along blade span")

        if not blade_opt_options["aero_shape"]["chord"]["flag"]:
            blade_opt_options["aero_shape"]["chord"]["n_opt"] = self.modeling_options["RotorSE"]["n_span"]
        elif blade_opt_options["aero_shape"]["chord"]["n_opt"] < 4:
            raise ValueError("Cannot optimize chord with less than 4 control points along blade span")

        if not blade_opt_options["structure"]["spar_cap_ss"]["flag"]:
            blade_opt_options["structure"]["spar_cap_ss"]["n_opt"] = self.modeling_options["RotorSE"]["n_span"]
        elif blade_opt_options["structure"]["spar_cap_ss"]["n_opt"] < 4:
            raise ValueError("Cannot optimize spar cap suction side with less than 4 control points along blade span")

        if not blade_opt_options["structure"]["spar_cap_ps"]["flag"]:
            blade_opt_options["structure"]["spar_cap_ps"]["n_opt"] = self.modeling_options["RotorSE"]["n_span"]
        elif blade_opt_options["structure"]["spar_cap_ps"]["n_opt"] < 4:
            raise ValueError("Cannot optimize spar cap pressure side with less than 4 control points along blade span")

    def write_ontology(self, wt_opt, fname_output):

        # Update blade
        if self.modeling_options["flags"]["blade"]:
>>>>>>> 0163a1b3
            # Update blade outer shape
            self.wt_init["components"]["blade"]["outer_shape_bem"]["airfoil_position"]["grid"] = wt_opt[
                "blade.opt_var.af_position"
            ].tolist()
            self.wt_init["components"]["blade"]["outer_shape_bem"]["chord"]["grid"] = wt_opt[
                "blade.outer_shape_bem.s"
            ].tolist()
            self.wt_init["components"]["blade"]["outer_shape_bem"]["chord"]["values"] = wt_opt[
                "blade.pa.chord_param"
            ].tolist()
            self.wt_init["components"]["blade"]["outer_shape_bem"]["twist"]["grid"] = wt_opt[
                "blade.outer_shape_bem.s"
            ].tolist()
            self.wt_init["components"]["blade"]["outer_shape_bem"]["twist"]["values"] = wt_opt[
                "blade.pa.twist_param"
            ].tolist()
            self.wt_init["components"]["blade"]["outer_shape_bem"]["pitch_axis"]["grid"] = wt_opt[
                "blade.outer_shape_bem.s"
            ].tolist()
            self.wt_init["components"]["blade"]["outer_shape_bem"]["pitch_axis"]["values"] = wt_opt[
                "blade.outer_shape_bem.pitch_axis"
            ].tolist()
            self.wt_init["components"]["blade"]["outer_shape_bem"]["reference_axis"]["x"]["grid"] = wt_opt[
                "blade.outer_shape_bem.s"
            ].tolist()
            self.wt_init["components"]["blade"]["outer_shape_bem"]["reference_axis"]["y"]["grid"] = wt_opt[
                "blade.outer_shape_bem.s"
            ].tolist()
            self.wt_init["components"]["blade"]["outer_shape_bem"]["reference_axis"]["z"]["grid"] = wt_opt[
                "blade.outer_shape_bem.s"
            ].tolist()
            self.wt_init["components"]["blade"]["outer_shape_bem"]["reference_axis"]["x"]["values"] = wt_opt[
                "blade.outer_shape_bem.ref_axis"
            ][:, 0].tolist()
            self.wt_init["components"]["blade"]["outer_shape_bem"]["reference_axis"]["y"]["values"] = wt_opt[
                "blade.outer_shape_bem.ref_axis"
            ][:, 1].tolist()
            self.wt_init["components"]["blade"]["outer_shape_bem"]["reference_axis"]["z"]["values"] = wt_opt[
                "blade.outer_shape_bem.ref_axis"
            ][:, 2].tolist()

            # Update blade structure
            # Reference axis from blade outer shape
            self.wt_init["components"]["blade"]["internal_structure_2d_fem"]["reference_axis"] = self.wt_init[
                "components"
            ]["blade"]["outer_shape_bem"]["reference_axis"]
            # Webs positions
<<<<<<< HEAD
            for i in range(self.modeling_options['RotorSE']['n_webs']):
                if 'rotation' in self.wt_init['components']['blade']['internal_structure_2d_fem']['webs']:
                    self.wt_init['components']['blade']['internal_structure_2d_fem']['webs'][i]['rotation']['grid']   = wt_opt['blade.internal_structure_2d_fem.s'].tolist()
                    self.wt_init['components']['blade']['internal_structure_2d_fem']['webs'][i]['rotation']['values'] = wt_opt['blade.internal_structure_2d_fem.web_rotation'][i,:].tolist()
                    self.wt_init['components']['blade']['internal_structure_2d_fem']['webs'][i]['offset_y_pa']['grid']   = wt_opt['blade.internal_structure_2d_fem.s'].tolist()
                    self.wt_init['components']['blade']['internal_structure_2d_fem']['webs'][i]['offset_y_pa']['values'] = wt_opt['blade.internal_structure_2d_fem.web_offset_y_pa'][i,:].tolist()
                if 'start_nd_arc' not in self.wt_init['components']['blade']['internal_structure_2d_fem']['webs'][i]:
                    self.wt_init['components']['blade']['internal_structure_2d_fem']['webs'][i]['start_nd_arc'] = {}
                if 'end_nd_arc' not in self.wt_init['components']['blade']['internal_structure_2d_fem']['webs'][i]:
                    self.wt_init['components']['blade']['internal_structure_2d_fem']['webs'][i]['end_nd_arc'] = {}
                self.wt_init['components']['blade']['internal_structure_2d_fem']['webs'][i]['start_nd_arc']['grid']   = wt_opt['blade.internal_structure_2d_fem.s'].tolist()
                self.wt_init['components']['blade']['internal_structure_2d_fem']['webs'][i]['start_nd_arc']['values'] = wt_opt['blade.internal_structure_2d_fem.web_start_nd'][i,:].tolist()
                self.wt_init['components']['blade']['internal_structure_2d_fem']['webs'][i]['end_nd_arc']['grid']     = wt_opt['blade.internal_structure_2d_fem.s'].tolist()
                self.wt_init['components']['blade']['internal_structure_2d_fem']['webs'][i]['end_nd_arc']['values']   = wt_opt['blade.internal_structure_2d_fem.web_end_nd'][i,:].tolist()

            # Structural layers
            for i in range(self.modeling_options['RotorSE']['n_layers']):
                self.wt_init['components']['blade']['internal_structure_2d_fem']['layers'][i]['thickness']['grid']      = wt_opt['blade.internal_structure_2d_fem.s'].tolist()
                self.wt_init['components']['blade']['internal_structure_2d_fem']['layers'][i]['thickness']['values']    = wt_opt['blade.ps.layer_thickness_param'][i,:].tolist()
                if wt_opt['blade.internal_structure_2d_fem.definition_layer'][i] < 7:
                    if 'start_nd_arc' not in self.wt_init['components']['blade']['internal_structure_2d_fem']['layers'][i]:
                        self.wt_init['components']['blade']['internal_structure_2d_fem']['layers'][i]['start_nd_arc'] = {}
                    if 'end_nd_arc' not in self.wt_init['components']['blade']['internal_structure_2d_fem']['layers'][i]:
                        self.wt_init['components']['blade']['internal_structure_2d_fem']['layers'][i]['end_nd_arc'] = {}
                    self.wt_init['components']['blade']['internal_structure_2d_fem']['layers'][i]['start_nd_arc']['grid']   = wt_opt['blade.internal_structure_2d_fem.s'].tolist()
                    self.wt_init['components']['blade']['internal_structure_2d_fem']['layers'][i]['start_nd_arc']['values'] = wt_opt['blade.internal_structure_2d_fem.layer_start_nd'][i,:].tolist()
                    self.wt_init['components']['blade']['internal_structure_2d_fem']['layers'][i]['end_nd_arc']['grid']     = wt_opt['blade.internal_structure_2d_fem.s'].tolist()
                    self.wt_init['components']['blade']['internal_structure_2d_fem']['layers'][i]['end_nd_arc']['values']   = wt_opt['blade.internal_structure_2d_fem.layer_end_nd'][i,:].tolist()
                if wt_opt['blade.internal_structure_2d_fem.definition_layer'][i] > 1 and wt_opt['blade.internal_structure_2d_fem.definition_layer'][i] < 6:
                    self.wt_init['components']['blade']['internal_structure_2d_fem']['layers'][i]['width']['grid']   = wt_opt['blade.internal_structure_2d_fem.s'].tolist()
                    self.wt_init['components']['blade']['internal_structure_2d_fem']['layers'][i]['width']['values'] = wt_opt['blade.internal_structure_2d_fem.layer_width'][i,:].tolist()
                if wt_opt['blade.internal_structure_2d_fem.definition_layer'][i] == 2 or wt_opt['blade.internal_structure_2d_fem.definition_layer'][i] == 3:
                    self.wt_init['components']['blade']['internal_structure_2d_fem']['layers'][i]['rotation']['grid']   = wt_opt['blade.internal_structure_2d_fem.s'].tolist()
                    self.wt_init['components']['blade']['internal_structure_2d_fem']['layers'][i]['rotation']['values'] = wt_opt['blade.internal_structure_2d_fem.layer_rotation'][i,:].tolist()
                    self.wt_init['components']['blade']['internal_structure_2d_fem']['layers'][i]['offset_y_pa']['grid']   = wt_opt['blade.internal_structure_2d_fem.s'].tolist()
                    self.wt_init['components']['blade']['internal_structure_2d_fem']['layers'][i]['offset_y_pa']['values'] = wt_opt['blade.internal_structure_2d_fem.layer_offset_y_pa'][i,:].tolist()
                if wt_opt['blade.internal_structure_2d_fem.definition_layer'][i] == 4 or wt_opt['blade.internal_structure_2d_fem.definition_layer'][i] == 5:
                    self.wt_init['components']['blade']['internal_structure_2d_fem']['layers'][i]['midpoint_nd_arc']['grid']   = wt_opt['blade.internal_structure_2d_fem.s'].tolist()
                    self.wt_init['components']['blade']['internal_structure_2d_fem']['layers'][i]['midpoint_nd_arc']['values'] = wt_opt['blade.internal_structure_2d_fem.layer_midpoint_nd'][i,:].tolist()

                self.wt_init['components']['blade']['internal_structure_2d_fem']['layers'][i]['fiber_orientation'] = {}

                self.wt_init['components']['blade']['internal_structure_2d_fem']['layers'][i]['fiber_orientation']['grid'] = wt_opt['blade.internal_structure_2d_fem.s'].tolist()
                self.wt_init['components']['blade']['internal_structure_2d_fem']['layers'][i]['fiber_orientation']['values'] = np.zeros(len(wt_opt['blade.internal_structure_2d_fem.s'])).tolist()
=======
            for i in range(self.modeling_options["RotorSE"]["n_webs"]):
                if "rotation" in self.wt_init["components"]["blade"]["internal_structure_2d_fem"]["webs"]:
                    self.wt_init["components"]["blade"]["internal_structure_2d_fem"]["webs"][i]["rotation"][
                        "grid"
                    ] = wt_opt["blade.internal_structure_2d_fem.s"].tolist()
                    self.wt_init["components"]["blade"]["internal_structure_2d_fem"]["webs"][i]["rotation"][
                        "values"
                    ] = wt_opt["blade.internal_structure_2d_fem.web_rotation"][i, :].tolist()
                    self.wt_init["components"]["blade"]["internal_structure_2d_fem"]["webs"][i]["offset_y_pa"][
                        "grid"
                    ] = wt_opt["blade.internal_structure_2d_fem.s"].tolist()
                    self.wt_init["components"]["blade"]["internal_structure_2d_fem"]["webs"][i]["offset_y_pa"][
                        "values"
                    ] = wt_opt["blade.internal_structure_2d_fem.web_offset_y_pa"][i, :].tolist()
                if "start_nd_arc" not in self.wt_init["components"]["blade"]["internal_structure_2d_fem"]["webs"][i]:
                    self.wt_init["components"]["blade"]["internal_structure_2d_fem"]["webs"][i]["start_nd_arc"] = {}
                if "end_nd_arc" not in self.wt_init["components"]["blade"]["internal_structure_2d_fem"]["webs"][i]:
                    self.wt_init["components"]["blade"]["internal_structure_2d_fem"]["webs"][i]["end_nd_arc"] = {}
                self.wt_init["components"]["blade"]["internal_structure_2d_fem"]["webs"][i]["start_nd_arc"][
                    "grid"
                ] = wt_opt["blade.internal_structure_2d_fem.s"].tolist()
                self.wt_init["components"]["blade"]["internal_structure_2d_fem"]["webs"][i]["start_nd_arc"][
                    "values"
                ] = wt_opt["blade.internal_structure_2d_fem.web_start_nd"][i, :].tolist()
                self.wt_init["components"]["blade"]["internal_structure_2d_fem"]["webs"][i]["end_nd_arc"][
                    "grid"
                ] = wt_opt["blade.internal_structure_2d_fem.s"].tolist()
                self.wt_init["components"]["blade"]["internal_structure_2d_fem"]["webs"][i]["end_nd_arc"][
                    "values"
                ] = wt_opt["blade.internal_structure_2d_fem.web_end_nd"][i, :].tolist()

            # Structural layers
            for i in range(self.modeling_options["RotorSE"]["n_layers"]):
                self.wt_init["components"]["blade"]["internal_structure_2d_fem"]["layers"][i]["thickness"][
                    "grid"
                ] = wt_opt["blade.internal_structure_2d_fem.s"].tolist()
                self.wt_init["components"]["blade"]["internal_structure_2d_fem"]["layers"][i]["thickness"][
                    "values"
                ] = wt_opt["blade.ps.layer_thickness_param"][i, :].tolist()
                if wt_opt["blade.internal_structure_2d_fem.definition_layer"][i] < 7:
                    if (
                        "start_nd_arc"
                        not in self.wt_init["components"]["blade"]["internal_structure_2d_fem"]["layers"][i]
                    ):
                        self.wt_init["components"]["blade"]["internal_structure_2d_fem"]["layers"][i][
                            "start_nd_arc"
                        ] = {}
                    if (
                        "end_nd_arc"
                        not in self.wt_init["components"]["blade"]["internal_structure_2d_fem"]["layers"][i]
                    ):
                        self.wt_init["components"]["blade"]["internal_structure_2d_fem"]["layers"][i]["end_nd_arc"] = {}
                    self.wt_init["components"]["blade"]["internal_structure_2d_fem"]["layers"][i]["start_nd_arc"][
                        "grid"
                    ] = wt_opt["blade.internal_structure_2d_fem.s"].tolist()
                    self.wt_init["components"]["blade"]["internal_structure_2d_fem"]["layers"][i]["start_nd_arc"][
                        "values"
                    ] = wt_opt["blade.internal_structure_2d_fem.layer_start_nd"][i, :].tolist()
                    self.wt_init["components"]["blade"]["internal_structure_2d_fem"]["layers"][i]["end_nd_arc"][
                        "grid"
                    ] = wt_opt["blade.internal_structure_2d_fem.s"].tolist()
                    self.wt_init["components"]["blade"]["internal_structure_2d_fem"]["layers"][i]["end_nd_arc"][
                        "values"
                    ] = wt_opt["blade.internal_structure_2d_fem.layer_end_nd"][i, :].tolist()
                if (
                    wt_opt["blade.internal_structure_2d_fem.definition_layer"][i] > 1
                    and wt_opt["blade.internal_structure_2d_fem.definition_layer"][i] < 6
                ):
                    self.wt_init["components"]["blade"]["internal_structure_2d_fem"]["layers"][i]["width"][
                        "grid"
                    ] = wt_opt["blade.internal_structure_2d_fem.s"].tolist()
                    self.wt_init["components"]["blade"]["internal_structure_2d_fem"]["layers"][i]["width"][
                        "values"
                    ] = wt_opt["blade.internal_structure_2d_fem.layer_width"][i, :].tolist()
                if (
                    wt_opt["blade.internal_structure_2d_fem.definition_layer"][i] == 2
                    or wt_opt["blade.internal_structure_2d_fem.definition_layer"][i] == 3
                ):
                    self.wt_init["components"]["blade"]["internal_structure_2d_fem"]["layers"][i]["rotation"][
                        "grid"
                    ] = wt_opt["blade.internal_structure_2d_fem.s"].tolist()
                    self.wt_init["components"]["blade"]["internal_structure_2d_fem"]["layers"][i]["rotation"][
                        "values"
                    ] = wt_opt["blade.internal_structure_2d_fem.layer_rotation"][i, :].tolist()
                    self.wt_init["components"]["blade"]["internal_structure_2d_fem"]["layers"][i]["offset_y_pa"][
                        "grid"
                    ] = wt_opt["blade.internal_structure_2d_fem.s"].tolist()
                    self.wt_init["components"]["blade"]["internal_structure_2d_fem"]["layers"][i]["offset_y_pa"][
                        "values"
                    ] = wt_opt["blade.internal_structure_2d_fem.layer_offset_y_pa"][i, :].tolist()
                if (
                    wt_opt["blade.internal_structure_2d_fem.definition_layer"][i] == 4
                    or wt_opt["blade.internal_structure_2d_fem.definition_layer"][i] == 5
                ):
                    self.wt_init["components"]["blade"]["internal_structure_2d_fem"]["layers"][i]["midpoint_nd_arc"][
                        "grid"
                    ] = wt_opt["blade.internal_structure_2d_fem.s"].tolist()
                    self.wt_init["components"]["blade"]["internal_structure_2d_fem"]["layers"][i]["midpoint_nd_arc"][
                        "values"
                    ] = wt_opt["blade.internal_structure_2d_fem.layer_midpoint_nd"][i, :].tolist()

                self.wt_init["components"]["blade"]["internal_structure_2d_fem"]["layers"][i]["fiber_orientation"] = {}

                self.wt_init["components"]["blade"]["internal_structure_2d_fem"]["layers"][i]["fiber_orientation"][
                    "grid"
                ] = wt_opt["blade.internal_structure_2d_fem.s"].tolist()
                self.wt_init["components"]["blade"]["internal_structure_2d_fem"]["layers"][i]["fiber_orientation"][
                    "values"
                ] = np.zeros(len(wt_opt["blade.internal_structure_2d_fem.s"])).tolist()
>>>>>>> 0163a1b3

            # Elastic properties of the blade
            self.wt_init["components"]["blade"]["elastic_properties_mb"] = {}
            self.wt_init["components"]["blade"]["elastic_properties_mb"]["six_x_six"] = {}
            self.wt_init["components"]["blade"]["elastic_properties_mb"]["six_x_six"]["reference_axis"] = self.wt_init[
                "components"
            ]["blade"]["internal_structure_2d_fem"]["reference_axis"]
            self.wt_init["components"]["blade"]["elastic_properties_mb"]["six_x_six"]["twist"] = self.wt_init[
                "components"
            ]["blade"]["outer_shape_bem"]["twist"]
            self.wt_init["components"]["blade"]["elastic_properties_mb"]["six_x_six"]["stiff_matrix"] = {}
            self.wt_init["components"]["blade"]["elastic_properties_mb"]["six_x_six"]["stiff_matrix"]["grid"] = wt_opt[
                "blade.outer_shape_bem.s"
            ].tolist()
            K = []
<<<<<<< HEAD
            for i in range(self.modeling_options['RotorSE']['n_span']):
                Ki = np.zeros(21)
                Ki[11] = wt_opt['re.EA'][i]
                Ki[15] = wt_opt['re.EIxx'][i]
                Ki[18] = wt_opt['re.EIyy'][i]
                Ki[20] = wt_opt['re.GJ'][i]
=======
            for i in range(self.modeling_options["RotorSE"]["n_span"]):
                Ki = np.zeros(21)
                Ki[11] = wt_opt["re.EA"][i]
                Ki[15] = wt_opt["re.EIxx"][i]
                Ki[18] = wt_opt["re.EIyy"][i]
                Ki[20] = wt_opt["re.GJ"][i]
>>>>>>> 0163a1b3
                K.append(Ki.tolist())
            self.wt_init["components"]["blade"]["elastic_properties_mb"]["six_x_six"]["stiff_matrix"]["values"] = K
            self.wt_init["components"]["blade"]["elastic_properties_mb"]["six_x_six"]["inertia_matrix"] = {}
            self.wt_init["components"]["blade"]["elastic_properties_mb"]["six_x_six"]["inertia_matrix"][
                "grid"
            ] = wt_opt["blade.outer_shape_bem.s"].tolist()
            I = []
<<<<<<< HEAD
            for i in range(self.modeling_options['RotorSE']['n_span']):
                Ii = np.zeros(21)
                Ii[0]  = wt_opt['re.rhoA'][i]
                Ii[5]  = - wt_opt['re.rhoA'][i] * wt_opt['re.precomp.y_cg'][i]
                Ii[6]  = wt_opt['re.rhoA'][i]
                Ii[10] = wt_opt['re.rhoA'][i] * wt_opt['re.precomp.x_cg'][i]
                Ii[11] = wt_opt['re.rhoA'][i]
                Ii[12] = wt_opt['re.rhoA'][i] * wt_opt['re.precomp.y_cg'][i]
                Ii[13] = - wt_opt['re.rhoA'][i] * wt_opt['re.precomp.x_cg'][i]
                Ii[15] = wt_opt['re.precomp.edge_iner'][i]
                Ii[16] = wt_opt['re.precomp.edge_iner'][i]
                # Ii[18] = wt_opt['re.precomp.edge_iner'][i]
                Ii[20] = wt_opt['re.rhoJ'][i]
=======
            for i in range(self.modeling_options["RotorSE"]["n_span"]):
                Ii = np.zeros(21)
                Ii[0] = wt_opt["re.rhoA"][i]
                Ii[5] = -wt_opt["re.rhoA"][i] * wt_opt["re.precomp.y_cg"][i]
                Ii[6] = wt_opt["re.rhoA"][i]
                Ii[10] = wt_opt["re.rhoA"][i] * wt_opt["re.precomp.x_cg"][i]
                Ii[11] = wt_opt["re.rhoA"][i]
                Ii[12] = wt_opt["re.rhoA"][i] * wt_opt["re.precomp.y_cg"][i]
                Ii[13] = -wt_opt["re.rhoA"][i] * wt_opt["re.precomp.x_cg"][i]
                Ii[15] = wt_opt["re.precomp.edge_iner"][i]
                Ii[16] = wt_opt["re.precomp.edge_iner"][i]
                # Ii[18] = wt_opt['re.precomp.edge_iner'][i]
                Ii[20] = wt_opt["re.rhoJ"][i]
>>>>>>> 0163a1b3
                I.append(Ii.tolist())
            self.wt_init["components"]["blade"]["elastic_properties_mb"]["six_x_six"]["inertia_matrix"]["values"] = I

        # Update hub
<<<<<<< HEAD
        if self.modeling_options['flags']['hub']:
            # Update hub
            self.wt_init['components']['hub']['cone_angle']                  = float(wt_opt['hub.cone'])
            self.wt_init['components']['hub']['flange_t2shell_t']            = float(wt_opt['hub.flange_t2shell_t'])
            self.wt_init['components']['hub']['flange_OD2hub_D']             = float(wt_opt['hub.flange_OD2hub_D'])
            self.wt_init['components']['hub']['flange_ID2OD']                = float(wt_opt['hub.flange_ID2flange_OD'])
            self.wt_init['components']['hub']['hub_blade_spacing_margin']    = float(wt_opt['hub.hub_in2out_circ'])
            self.wt_init['components']['hub']['hub_stress_concentration']    = float(wt_opt['hub.hub_stress_concentration'])
            self.wt_init['components']['hub']['n_front_brackets']            = int(wt_opt['hub.n_front_brackets'])
            self.wt_init['components']['hub']['n_rear_brackets']             = int(wt_opt['hub.n_rear_brackets'])
            self.wt_init['components']['hub']['clearance_hub_spinner']       = float(wt_opt['hub.clearance_hub_spinner'])
            self.wt_init['components']['hub']['spin_hole_incr']              = float(wt_opt['hub.spin_hole_incr'])
            self.wt_init['components']['hub']['pitch_system_scaling_factor'] = float(wt_opt['hub.pitch_system_scaling_factor'])
            self.wt_init['components']['hub']['spinner_gust_ws']             = float(wt_opt['hub.spinner_gust_ws'])

        # Update nacelle
        if self.modeling_options['flags']['nacelle']:
            # Common direct and geared
            self.wt_init['components']['nacelle']['drivetrain']['uptilt']                    = float(wt_opt['nacelle.uptilt'])
            self.wt_init['components']['nacelle']['drivetrain']['distance_tt_hub']           = float(wt_opt['nacelle.distance_tt_hub'])
            self.wt_init['components']['nacelle']['drivetrain']['overhang']                  = float(wt_opt['nacelle.overhang'])
            self.wt_init['components']['nacelle']['drivetrain']['distance_hub_mb']           = float(wt_opt['nacelle.distance_hub2mb'])
            self.wt_init['components']['nacelle']['drivetrain']['distance_mb_mb']            = float(wt_opt['nacelle.distance_mb2mb'])
            self.wt_init['components']['nacelle']['drivetrain']['generator_length']          = float(wt_opt['nacelle.L_generator'])
            s_lss  = np.linspace(0.0, 1.0, len(wt_opt['nacelle.lss_diameter'])).tolist()
            self.wt_init['components']['nacelle']['drivetrain']['lss_diameter']              = wt_opt['nacelle.lss_diameter'].tolist()
            self.wt_init['components']['nacelle']['drivetrain']['lss_wall_thickness']        = wt_opt['nacelle.lss_wall_thickness'].tolist()
            self.wt_init['components']['nacelle']['drivetrain']['gear_ratio']                = float(wt_opt['nacelle.gear_ratio'])
            self.wt_init['components']['nacelle']['drivetrain']['gearbox_efficiency']        = float(wt_opt['nacelle.gearbox_efficiency'])
            self.wt_init['components']['nacelle']['drivetrain']['mb1Type']                   = wt_opt['nacelle.mb1Type']
            self.wt_init['components']['nacelle']['drivetrain']['mb2Type']                   = wt_opt['nacelle.mb2Type']
            self.wt_init['components']['nacelle']['drivetrain']['uptower']                   = wt_opt['nacelle.uptower']
            self.wt_init['components']['nacelle']['drivetrain']['lss_material']              = wt_opt['nacelle.lss_material']
            self.wt_init['components']['nacelle']['drivetrain']['bedplate_material']         = wt_opt['nacelle.bedplate_material']

            if self.modeling_options['DriveSE']['direct']:
                # Direct only
                s_nose = np.linspace(0.0, 1.0, len(wt_opt['nacelle.nose_diameter'])).tolist()
                s_bed  = np.linspace(0.0, 1.0, len(wt_opt['nacelle.bedplate_wall_thickness'])).tolist()
                self.wt_init['components']['nacelle']['drivetrain']['access_diameter']           = float(wt_opt['nacelle.access_diameter'])
                self.wt_init['components']['nacelle']['drivetrain']['nose_diameter']             = wt_opt['nacelle.nose_diameter'].tolist()
                self.wt_init['components']['nacelle']['drivetrain']['nose_wall_thickness']        = wt_opt['nacelle.nose_wall_thickness'].tolist()
                self.wt_init['components']['nacelle']['drivetrain']['bedplate_wall_thickness']['grid'] = s_bed
                self.wt_init['components']['nacelle']['drivetrain']['bedplate_wall_thickness']['values']   = wt_opt['nacelle.bedplate_wall_thickness'].tolist()
            else:
                # Geared only
                s_hss  = np.linspace(0.0, 1.0, len(wt_opt['nacelle.hss_diameter'])).tolist()
                self.wt_init['components']['nacelle']['drivetrain']['hss_length']                = float(wt_opt['nacelle.hss_length'])
                self.wt_init['components']['nacelle']['drivetrain']['hss_diameter']              = wt_opt['nacelle.hss_diameter'].tolist()
                self.wt_init['components']['nacelle']['drivetrain']['hss_wall_thickness']        = wt_opt['nacelle.hss_wall_thickness'].tolist()
                self.wt_init['components']['nacelle']['drivetrain']['bedplate_flange_width']     = float(wt_opt['nacelle.bedplate_flange_width'])
                self.wt_init['components']['nacelle']['drivetrain']['bedplate_flange_thickness'] = float(wt_opt['nacelle.bedplate_flange_thickness'])
                self.wt_init['components']['nacelle']['drivetrain']['bedplate_web_thickness']    = float(wt_opt['nacelle.bedplate_web_thickness'])
                self.wt_init['components']['nacelle']['drivetrain']['gear_configuration']        = wt_opt['nacelle.gear_configuration']
                self.wt_init['components']['nacelle']['drivetrain']['planet_numbers']            = wt_opt['nacelle.planet_numbers']
                self.wt_init['components']['nacelle']['drivetrain']['hss_material']              = wt_opt['nacelle.hss_material']

        # Update generator
        if self.modeling_options['flags']['generator']:

            self.wt_init['components']['nacelle']['generator']['B_r']         = float(wt_opt['generator.B_r'])
            self.wt_init['components']['nacelle']['generator']['P_Fe0e']      = float(wt_opt['generator.P_Fe0e'])
            self.wt_init['components']['nacelle']['generator']['P_Fe0h']      = float(wt_opt['generator.P_Fe0h'])
            self.wt_init['components']['nacelle']['generator']['S_N']         = float(wt_opt['generator.S_N'])
            self.wt_init['components']['nacelle']['generator']['alpha_p']     = float(wt_opt['generator.alpha_p'])
            self.wt_init['components']['nacelle']['generator']['b_r_tau_r']   = float(wt_opt['generator.b_r_tau_r'])
            self.wt_init['components']['nacelle']['generator']['b_ro']        = float(wt_opt['generator.b_ro'])
            self.wt_init['components']['nacelle']['generator']['b_s_tau_s']   = float(wt_opt['generator.b_s_tau_s'])
            self.wt_init['components']['nacelle']['generator']['b_so']        = float(wt_opt['generator.b_so'])
            self.wt_init['components']['nacelle']['generator']['cofi']        = float(wt_opt['generator.cofi'])
            self.wt_init['components']['nacelle']['generator']['freq']        = float(wt_opt['generator.freq'])
            self.wt_init['components']['nacelle']['generator']['h_i']         = float(wt_opt['generator.h_i'])
            self.wt_init['components']['nacelle']['generator']['h_sy0']       = float(wt_opt['generator.h_sy0'])
            self.wt_init['components']['nacelle']['generator']['h_w']         = float(wt_opt['generator.h_w'])
            self.wt_init['components']['nacelle']['generator']['k_fes']       = float(wt_opt['generator.k_fes'])
            self.wt_init['components']['nacelle']['generator']['k_fillr']     = float(wt_opt['generator.k_fillr'])
            self.wt_init['components']['nacelle']['generator']['k_fills']     = float(wt_opt['generator.k_fills'])
            self.wt_init['components']['nacelle']['generator']['k_s']         = float(wt_opt['generator.k_s'])
            self.wt_init['components']['nacelle']['generator']['m']           = float(wt_opt['generator.m'] )
            self.wt_init['components']['nacelle']['generator']['mu_0']        = float(wt_opt['generator.mu_0'])
            self.wt_init['components']['nacelle']['generator']['mu_r']        = float(wt_opt['generator.mu_r'])
            self.wt_init['components']['nacelle']['generator']['p']           = float(wt_opt['generator.p'] )
            self.wt_init['components']['nacelle']['generator']['phi']         = float(wt_opt['generator.phi'])
            self.wt_init['components']['nacelle']['generator']['q1']          = float(wt_opt['generator.q1'])
            self.wt_init['components']['nacelle']['generator']['q2']          = float(wt_opt['generator.q2'])
            self.wt_init['components']['nacelle']['generator']['ratio_mw2pp'] = float(wt_opt['generator.ratio_mw2pp'])
            self.wt_init['components']['nacelle']['generator']['resist_Cu']   = float(wt_opt['generator.resist_Cu'])
            self.wt_init['components']['nacelle']['generator']['sigma']       = float(wt_opt['generator.sigma'])
            self.wt_init['components']['nacelle']['generator']['y_tau_p']     = float(wt_opt['generator.y_tau_p'])
            self.wt_init['components']['nacelle']['generator']['y_tau_pr']    = float(wt_opt['generator.y_tau_pr'])

            self.wt_init['components']['nacelle']['generator']['I_0']         = float(wt_opt['generator.I_0'])
            self.wt_init['components']['nacelle']['generator']['d_r']         = float(wt_opt['generator.d_r'])
            self.wt_init['components']['nacelle']['generator']['h_m']         = float(wt_opt['generator.h_m'])
            self.wt_init['components']['nacelle']['generator']['h_0']         = float(wt_opt['generator.h_0'])
            self.wt_init['components']['nacelle']['generator']['h_s']         = float(wt_opt['generator.h_s'])
            self.wt_init['components']['nacelle']['generator']['len_s']       = float(wt_opt['generator.len_s'])
            self.wt_init['components']['nacelle']['generator']['n_r']         = float(wt_opt['generator.n_r'])
            self.wt_init['components']['nacelle']['generator']['rad_ag']      = float(wt_opt['generator.rad_ag'])
            self.wt_init['components']['nacelle']['generator']['t_wr']        = float(wt_opt['generator.t_wr'])

            self.wt_init['components']['nacelle']['generator']['n_s']         = float(wt_opt['generator.n_s'])
            self.wt_init['components']['nacelle']['generator']['b_st']        = float(wt_opt['generator.b_st'])
            self.wt_init['components']['nacelle']['generator']['d_s']         = float(wt_opt['generator.d_s'])
            self.wt_init['components']['nacelle']['generator']['t_ws']        = float(wt_opt['generator.t_ws'])

            self.wt_init['components']['nacelle']['generator']['rho_Copper']  = float(wt_opt['generator.rho_Copper'])
            self.wt_init['components']['nacelle']['generator']['rho_Fe']      = float(wt_opt['generator.rho_Fe'])
            self.wt_init['components']['nacelle']['generator']['rho_Fes']     = float(wt_opt['generator.rho_Fes'])
            self.wt_init['components']['nacelle']['generator']['rho_PM']      = float(wt_opt['generator.rho_PM'])

            self.wt_init['components']['nacelle']['generator']['C_Cu']        = float(wt_opt['generator.C_Cu'])
            self.wt_init['components']['nacelle']['generator']['C_Fe']        = float(wt_opt['generator.C_Fe'])
            self.wt_init['components']['nacelle']['generator']['C_Fes']       = float(wt_opt['generator.C_Fes'])
            self.wt_init['components']['nacelle']['generator']['C_PM']        = float(wt_opt['generator.C_PM'])

            if self.modeling_options['GeneratorSE']['type'] in ['pmsg_outer']:
                self.wt_init['components']['nacelle']['generator']['N_c']           = float(wt_opt['generator.N_c'])
                self.wt_init['components']['nacelle']['generator']['b']             = float(wt_opt['generator.b'] )
                self.wt_init['components']['nacelle']['generator']['c']             = float(wt_opt['generator.c'] )
                self.wt_init['components']['nacelle']['generator']['E_p']           = float(wt_opt['generator.E_p'])
                self.wt_init['components']['nacelle']['generator']['h_yr']          = float(wt_opt['generator.h_yr'])
                self.wt_init['components']['nacelle']['generator']['h_ys']          = float(wt_opt['generator.h_ys'])
                self.wt_init['components']['nacelle']['generator']['h_sr']          = float(wt_opt['generator.h_sr'])
                self.wt_init['components']['nacelle']['generator']['h_ss']          = float(wt_opt['generator.h_ss'])
                self.wt_init['components']['nacelle']['generator']['t_r']           = float(wt_opt['generator.t_r'])
                self.wt_init['components']['nacelle']['generator']['t_s']           = float(wt_opt['generator.t_s'])

                self.wt_init['components']['nacelle']['generator']['u_allow_pcent'] = float(wt_opt['generator.u_allow_pcent'])
                self.wt_init['components']['nacelle']['generator']['y_allow_pcent'] = float(wt_opt['generator.y_allow_pcent'])
                self.wt_init['components']['nacelle']['generator']['z_allow_deg']   = float(wt_opt['generator.z_allow_deg'])
                self.wt_init['components']['nacelle']['generator']['B_tmax']        = float(wt_opt['generator.B_tmax'])

            if self.modeling_options['GeneratorSE']['type'] in ['eesg','pmsg_arms','pmsg_disc']:
                self.wt_init['components']['nacelle']['generator']['tau_p']         = float(wt_opt['generator.tau_p'])
                self.wt_init['components']['nacelle']['generator']['h_ys']          = float(wt_opt['generator.h_ys'])
                self.wt_init['components']['nacelle']['generator']['h_yr']          = float(wt_opt['generator.h_yr'])
                self.wt_init['components']['nacelle']['generator']['b_arm']         = float(wt_opt['generator.b_arm'])

            elif self.modeling_options['GeneratorSE']['type'] in ['scig','dfig']:
                self.wt_init['components']['nacelle']['generator']['B_symax']       = float(wt_opt['generator.B_symax'])
                self.wt_init['components']['nacelle']['generator']['S_Nmax']        = float(wt_opt['generator.S_Nmax'])

        # Update tower
        if self.modeling_options['flags']['tower']:
            self.wt_init['components']['tower']['outer_shape_bem']['outer_diameter']['grid']          = wt_opt['tower_grid.s'].tolist()
            self.wt_init['components']['tower']['outer_shape_bem']['outer_diameter']['values']        = wt_opt['tower.diameter'].tolist()
            self.wt_init['components']['tower']['outer_shape_bem']['reference_axis']['x']['grid']     = wt_opt['tower_grid.s'].tolist()
            self.wt_init['components']['tower']['outer_shape_bem']['reference_axis']['y']['grid']     = wt_opt['tower_grid.s'].tolist()
            self.wt_init['components']['tower']['outer_shape_bem']['reference_axis']['z']['grid']     = wt_opt['tower_grid.s'].tolist()
            self.wt_init['components']['tower']['outer_shape_bem']['reference_axis']['x']['values']   = wt_opt['tower.ref_axis'][:,0].tolist()
            self.wt_init['components']['tower']['outer_shape_bem']['reference_axis']['y']['values']   = wt_opt['tower.ref_axis'][:,1].tolist()
            self.wt_init['components']['tower']['outer_shape_bem']['reference_axis']['z']['values']   = wt_opt['tower.ref_axis'][:,2].tolist()
            self.wt_init['components']['tower']['internal_structure_2d_fem']['outfitting_factor']     = float( wt_opt['tower.outfitting_factor'] )
            for i in range(self.modeling_options['TowerSE']['n_layers']):
                self.wt_init['components']['tower']['internal_structure_2d_fem']['layers'][i]['thickness']['grid']      = wt_opt['tower_grid.s'].tolist()
                self.wt_init['components']['tower']['internal_structure_2d_fem']['layers'][i]['thickness']['values']    = np.hstack((wt_opt['tower.layer_thickness'][i,:], wt_opt['tower.layer_thickness'][i,-1])).tolist()
=======
        if self.modeling_options["flags"]["hub"]:
            # Update hub
            self.wt_init["components"]["hub"]["cone_angle"] = float(wt_opt["hub.cone"])
            self.wt_init["components"]["hub"]["flange_t2shell_t"] = float(wt_opt["hub.flange_t2shell_t"])
            self.wt_init["components"]["hub"]["flange_OD2hub_D"] = float(wt_opt["hub.flange_OD2hub_D"])
            self.wt_init["components"]["hub"]["flange_ID2OD"] = float(wt_opt["hub.flange_ID2flange_OD"])
            self.wt_init["components"]["hub"]["hub_blade_spacing_margin"] = float(wt_opt["hub.hub_in2out_circ"])
            self.wt_init["components"]["hub"]["hub_stress_concentration"] = float(
                wt_opt["hub.hub_stress_concentration"]
            )
            self.wt_init["components"]["hub"]["n_front_brackets"] = int(wt_opt["hub.n_front_brackets"])
            self.wt_init["components"]["hub"]["n_rear_brackets"] = int(wt_opt["hub.n_rear_brackets"])
            self.wt_init["components"]["hub"]["clearance_hub_spinner"] = float(wt_opt["hub.clearance_hub_spinner"])
            self.wt_init["components"]["hub"]["spin_hole_incr"] = float(wt_opt["hub.spin_hole_incr"])
            self.wt_init["components"]["hub"]["pitch_system_scaling_factor"] = float(
                wt_opt["hub.pitch_system_scaling_factor"]
            )
            self.wt_init["components"]["hub"]["spinner_gust_ws"] = float(wt_opt["hub.spinner_gust_ws"])

        # Update nacelle
        if self.modeling_options["flags"]["nacelle"]:
            # Common direct and geared
            self.wt_init["components"]["nacelle"]["drivetrain"]["uptilt"] = float(wt_opt["nacelle.uptilt"])
            self.wt_init["components"]["nacelle"]["drivetrain"]["distance_tt_hub"] = float(
                wt_opt["nacelle.distance_tt_hub"]
            )
            self.wt_init["components"]["nacelle"]["drivetrain"]["overhang"] = float(wt_opt["nacelle.overhang"])
            self.wt_init["components"]["nacelle"]["drivetrain"]["distance_hub_mb"] = float(
                wt_opt["nacelle.distance_hub2mb"]
            )
            self.wt_init["components"]["nacelle"]["drivetrain"]["distance_mb_mb"] = float(
                wt_opt["nacelle.distance_mb2mb"]
            )
            self.wt_init["components"]["nacelle"]["drivetrain"]["generator_length"] = float(
                wt_opt["nacelle.L_generator"]
            )
            s_lss = np.linspace(0.0, 1.0, len(wt_opt["nacelle.lss_diameter"])).tolist()
            self.wt_init["components"]["nacelle"]["drivetrain"]["lss_diameter"] = wt_opt[
                "nacelle.lss_diameter"
            ].tolist()
            self.wt_init["components"]["nacelle"]["drivetrain"]["lss_wall_thickness"] = wt_opt[
                "nacelle.lss_wall_thickness"
            ].tolist()
            self.wt_init["components"]["nacelle"]["drivetrain"]["gear_ratio"] = float(wt_opt["nacelle.gear_ratio"])
            self.wt_init["components"]["nacelle"]["drivetrain"]["gearbox_efficiency"] = float(
                wt_opt["nacelle.gearbox_efficiency"]
            )
            self.wt_init["components"]["nacelle"]["drivetrain"]["mb1Type"] = wt_opt["nacelle.mb1Type"]
            self.wt_init["components"]["nacelle"]["drivetrain"]["mb2Type"] = wt_opt["nacelle.mb2Type"]
            self.wt_init["components"]["nacelle"]["drivetrain"]["uptower"] = wt_opt["nacelle.uptower"]
            self.wt_init["components"]["nacelle"]["drivetrain"]["lss_material"] = wt_opt["nacelle.lss_material"]
            self.wt_init["components"]["nacelle"]["drivetrain"]["bedplate_material"] = wt_opt[
                "nacelle.bedplate_material"
            ]

            if self.modeling_options["DriveSE"]["direct"]:
                # Direct only
                s_nose = np.linspace(0.0, 1.0, len(wt_opt["nacelle.nose_diameter"])).tolist()
                s_bed = np.linspace(0.0, 1.0, len(wt_opt["nacelle.bedplate_wall_thickness"])).tolist()
                self.wt_init["components"]["nacelle"]["drivetrain"]["access_diameter"] = float(
                    wt_opt["nacelle.access_diameter"]
                )
                self.wt_init["components"]["nacelle"]["drivetrain"]["nose_diameter"] = wt_opt[
                    "nacelle.nose_diameter"
                ].tolist()
                self.wt_init["components"]["nacelle"]["drivetrain"]["nose_wall_thickness"] = wt_opt[
                    "nacelle.nose_wall_thickness"
                ].tolist()
                self.wt_init["components"]["nacelle"]["drivetrain"]["bedplate_wall_thickness"]["grid"] = s_bed
                self.wt_init["components"]["nacelle"]["drivetrain"]["bedplate_wall_thickness"]["values"] = wt_opt[
                    "nacelle.bedplate_wall_thickness"
                ].tolist()
            else:
                # Geared only
                s_hss = np.linspace(0.0, 1.0, len(wt_opt["nacelle.hss_diameter"])).tolist()
                self.wt_init["components"]["nacelle"]["drivetrain"]["hss_length"] = float(wt_opt["nacelle.hss_length"])
                self.wt_init["components"]["nacelle"]["drivetrain"]["hss_diameter"] = wt_opt[
                    "nacelle.hss_diameter"
                ].tolist()
                self.wt_init["components"]["nacelle"]["drivetrain"]["hss_wall_thickness"] = wt_opt[
                    "nacelle.hss_wall_thickness"
                ].tolist()
                self.wt_init["components"]["nacelle"]["drivetrain"]["bedplate_flange_width"] = float(
                    wt_opt["nacelle.bedplate_flange_width"]
                )
                self.wt_init["components"]["nacelle"]["drivetrain"]["bedplate_flange_thickness"] = float(
                    wt_opt["nacelle.bedplate_flange_thickness"]
                )
                self.wt_init["components"]["nacelle"]["drivetrain"]["bedplate_web_thickness"] = float(
                    wt_opt["nacelle.bedplate_web_thickness"]
                )
                self.wt_init["components"]["nacelle"]["drivetrain"]["gear_configuration"] = wt_opt[
                    "nacelle.gear_configuration"
                ]
                self.wt_init["components"]["nacelle"]["drivetrain"]["planet_numbers"] = wt_opt["nacelle.planet_numbers"]
                self.wt_init["components"]["nacelle"]["drivetrain"]["hss_material"] = wt_opt["nacelle.hss_material"]

        # Update generator
        if self.modeling_options["flags"]["generator"]:

            self.wt_init["components"]["nacelle"]["generator"]["B_r"] = float(wt_opt["generator.B_r"])
            self.wt_init["components"]["nacelle"]["generator"]["P_Fe0e"] = float(wt_opt["generator.P_Fe0e"])
            self.wt_init["components"]["nacelle"]["generator"]["P_Fe0h"] = float(wt_opt["generator.P_Fe0h"])
            self.wt_init["components"]["nacelle"]["generator"]["S_N"] = float(wt_opt["generator.S_N"])
            self.wt_init["components"]["nacelle"]["generator"]["alpha_p"] = float(wt_opt["generator.alpha_p"])
            self.wt_init["components"]["nacelle"]["generator"]["b_r_tau_r"] = float(wt_opt["generator.b_r_tau_r"])
            self.wt_init["components"]["nacelle"]["generator"]["b_ro"] = float(wt_opt["generator.b_ro"])
            self.wt_init["components"]["nacelle"]["generator"]["b_s_tau_s"] = float(wt_opt["generator.b_s_tau_s"])
            self.wt_init["components"]["nacelle"]["generator"]["b_so"] = float(wt_opt["generator.b_so"])
            self.wt_init["components"]["nacelle"]["generator"]["cofi"] = float(wt_opt["generator.cofi"])
            self.wt_init["components"]["nacelle"]["generator"]["freq"] = float(wt_opt["generator.freq"])
            self.wt_init["components"]["nacelle"]["generator"]["h_i"] = float(wt_opt["generator.h_i"])
            self.wt_init["components"]["nacelle"]["generator"]["h_sy0"] = float(wt_opt["generator.h_sy0"])
            self.wt_init["components"]["nacelle"]["generator"]["h_w"] = float(wt_opt["generator.h_w"])
            self.wt_init["components"]["nacelle"]["generator"]["k_fes"] = float(wt_opt["generator.k_fes"])
            self.wt_init["components"]["nacelle"]["generator"]["k_fillr"] = float(wt_opt["generator.k_fillr"])
            self.wt_init["components"]["nacelle"]["generator"]["k_fills"] = float(wt_opt["generator.k_fills"])
            self.wt_init["components"]["nacelle"]["generator"]["k_s"] = float(wt_opt["generator.k_s"])
            self.wt_init["components"]["nacelle"]["generator"]["m"] = float(wt_opt["generator.m"])
            self.wt_init["components"]["nacelle"]["generator"]["mu_0"] = float(wt_opt["generator.mu_0"])
            self.wt_init["components"]["nacelle"]["generator"]["mu_r"] = float(wt_opt["generator.mu_r"])
            self.wt_init["components"]["nacelle"]["generator"]["p"] = float(wt_opt["generator.p"])
            self.wt_init["components"]["nacelle"]["generator"]["phi"] = float(wt_opt["generator.phi"])
            self.wt_init["components"]["nacelle"]["generator"]["q1"] = float(wt_opt["generator.q1"])
            self.wt_init["components"]["nacelle"]["generator"]["q2"] = float(wt_opt["generator.q2"])
            self.wt_init["components"]["nacelle"]["generator"]["ratio_mw2pp"] = float(wt_opt["generator.ratio_mw2pp"])
            self.wt_init["components"]["nacelle"]["generator"]["resist_Cu"] = float(wt_opt["generator.resist_Cu"])
            self.wt_init["components"]["nacelle"]["generator"]["sigma"] = float(wt_opt["generator.sigma"])
            self.wt_init["components"]["nacelle"]["generator"]["y_tau_p"] = float(wt_opt["generator.y_tau_p"])
            self.wt_init["components"]["nacelle"]["generator"]["y_tau_pr"] = float(wt_opt["generator.y_tau_pr"])

            self.wt_init["components"]["nacelle"]["generator"]["I_0"] = float(wt_opt["generator.I_0"])
            self.wt_init["components"]["nacelle"]["generator"]["d_r"] = float(wt_opt["generator.d_r"])
            self.wt_init["components"]["nacelle"]["generator"]["h_m"] = float(wt_opt["generator.h_m"])
            self.wt_init["components"]["nacelle"]["generator"]["h_0"] = float(wt_opt["generator.h_0"])
            self.wt_init["components"]["nacelle"]["generator"]["h_s"] = float(wt_opt["generator.h_s"])
            self.wt_init["components"]["nacelle"]["generator"]["len_s"] = float(wt_opt["generator.len_s"])
            self.wt_init["components"]["nacelle"]["generator"]["n_r"] = float(wt_opt["generator.n_r"])
            self.wt_init["components"]["nacelle"]["generator"]["rad_ag"] = float(wt_opt["generator.rad_ag"])
            self.wt_init["components"]["nacelle"]["generator"]["t_wr"] = float(wt_opt["generator.t_wr"])

            self.wt_init["components"]["nacelle"]["generator"]["n_s"] = float(wt_opt["generator.n_s"])
            self.wt_init["components"]["nacelle"]["generator"]["b_st"] = float(wt_opt["generator.b_st"])
            self.wt_init["components"]["nacelle"]["generator"]["d_s"] = float(wt_opt["generator.d_s"])
            self.wt_init["components"]["nacelle"]["generator"]["t_ws"] = float(wt_opt["generator.t_ws"])

            self.wt_init["components"]["nacelle"]["generator"]["rho_Copper"] = float(wt_opt["generator.rho_Copper"])
            self.wt_init["components"]["nacelle"]["generator"]["rho_Fe"] = float(wt_opt["generator.rho_Fe"])
            self.wt_init["components"]["nacelle"]["generator"]["rho_Fes"] = float(wt_opt["generator.rho_Fes"])
            self.wt_init["components"]["nacelle"]["generator"]["rho_PM"] = float(wt_opt["generator.rho_PM"])

            self.wt_init["components"]["nacelle"]["generator"]["C_Cu"] = float(wt_opt["generator.C_Cu"])
            self.wt_init["components"]["nacelle"]["generator"]["C_Fe"] = float(wt_opt["generator.C_Fe"])
            self.wt_init["components"]["nacelle"]["generator"]["C_Fes"] = float(wt_opt["generator.C_Fes"])
            self.wt_init["components"]["nacelle"]["generator"]["C_PM"] = float(wt_opt["generator.C_PM"])

            if self.modeling_options["GeneratorSE"]["type"] in ["pmsg_outer"]:
                self.wt_init["components"]["nacelle"]["generator"]["N_c"] = float(wt_opt["generator.N_c"])
                self.wt_init["components"]["nacelle"]["generator"]["b"] = float(wt_opt["generator.b"])
                self.wt_init["components"]["nacelle"]["generator"]["c"] = float(wt_opt["generator.c"])
                self.wt_init["components"]["nacelle"]["generator"]["E_p"] = float(wt_opt["generator.E_p"])
                self.wt_init["components"]["nacelle"]["generator"]["h_yr"] = float(wt_opt["generator.h_yr"])
                self.wt_init["components"]["nacelle"]["generator"]["h_ys"] = float(wt_opt["generator.h_ys"])
                self.wt_init["components"]["nacelle"]["generator"]["h_sr"] = float(wt_opt["generator.h_sr"])
                self.wt_init["components"]["nacelle"]["generator"]["h_ss"] = float(wt_opt["generator.h_ss"])
                self.wt_init["components"]["nacelle"]["generator"]["t_r"] = float(wt_opt["generator.t_r"])
                self.wt_init["components"]["nacelle"]["generator"]["t_s"] = float(wt_opt["generator.t_s"])

                self.wt_init["components"]["nacelle"]["generator"]["u_allow_pcent"] = float(
                    wt_opt["generator.u_allow_pcent"]
                )
                self.wt_init["components"]["nacelle"]["generator"]["y_allow_pcent"] = float(
                    wt_opt["generator.y_allow_pcent"]
                )
                self.wt_init["components"]["nacelle"]["generator"]["z_allow_deg"] = float(
                    wt_opt["generator.z_allow_deg"]
                )
                self.wt_init["components"]["nacelle"]["generator"]["B_tmax"] = float(wt_opt["generator.B_tmax"])

            if self.modeling_options["GeneratorSE"]["type"] in ["eesg", "pmsg_arms", "pmsg_disc"]:
                self.wt_init["components"]["nacelle"]["generator"]["tau_p"] = float(wt_opt["generator.tau_p"])
                self.wt_init["components"]["nacelle"]["generator"]["h_ys"] = float(wt_opt["generator.h_ys"])
                self.wt_init["components"]["nacelle"]["generator"]["h_yr"] = float(wt_opt["generator.h_yr"])
                self.wt_init["components"]["nacelle"]["generator"]["b_arm"] = float(wt_opt["generator.b_arm"])

            elif self.modeling_options["GeneratorSE"]["type"] in ["scig", "dfig"]:
                self.wt_init["components"]["nacelle"]["generator"]["B_symax"] = float(wt_opt["generator.B_symax"])
                self.wt_init["components"]["nacelle"]["generator"]["S_Nmax"] = float(wt_opt["generator.S_Nmax"])

        # Update tower
        if self.modeling_options["flags"]["tower"]:
            self.wt_init["components"]["tower"]["outer_shape_bem"]["outer_diameter"]["grid"] = wt_opt[
                "tower_grid.s"
            ].tolist()
            self.wt_init["components"]["tower"]["outer_shape_bem"]["outer_diameter"]["values"] = wt_opt[
                "tower.diameter"
            ].tolist()
            self.wt_init["components"]["tower"]["outer_shape_bem"]["reference_axis"]["x"]["grid"] = wt_opt[
                "tower_grid.s"
            ].tolist()
            self.wt_init["components"]["tower"]["outer_shape_bem"]["reference_axis"]["y"]["grid"] = wt_opt[
                "tower_grid.s"
            ].tolist()
            self.wt_init["components"]["tower"]["outer_shape_bem"]["reference_axis"]["z"]["grid"] = wt_opt[
                "tower_grid.s"
            ].tolist()
            self.wt_init["components"]["tower"]["outer_shape_bem"]["reference_axis"]["x"]["values"] = wt_opt[
                "tower.ref_axis"
            ][:, 0].tolist()
            self.wt_init["components"]["tower"]["outer_shape_bem"]["reference_axis"]["y"]["values"] = wt_opt[
                "tower.ref_axis"
            ][:, 1].tolist()
            self.wt_init["components"]["tower"]["outer_shape_bem"]["reference_axis"]["z"]["values"] = wt_opt[
                "tower.ref_axis"
            ][:, 2].tolist()
            self.wt_init["components"]["tower"]["internal_structure_2d_fem"]["outfitting_factor"] = float(
                wt_opt["tower.outfitting_factor"]
            )
            for i in range(self.modeling_options["TowerSE"]["n_layers_tower"]):
                self.wt_init["components"]["tower"]["internal_structure_2d_fem"]["layers"][i]["thickness"][
                    "grid"
                ] = wt_opt["tower_grid.s"].tolist()
                self.wt_init["components"]["tower"]["internal_structure_2d_fem"]["layers"][i]["thickness"][
                    "values"
                ] = np.hstack((wt_opt["tower.layer_thickness"][i, :], wt_opt["tower.layer_thickness"][i, -1])).tolist()
>>>>>>> 0163a1b3

        # Update monopile
        if self.modeling_options["flags"]["monopile"]:
            self.wt_init["components"]["monopile"]["suctionpile_depth"] = float(wt_opt["monopile.suctionpile_depth"])
            self.wt_init["components"]["monopile"]["outer_shape_bem"]["outer_diameter"]["grid"] = wt_opt[
                "monopile.s"
            ].tolist()
            self.wt_init["components"]["monopile"]["outer_shape_bem"]["outer_diameter"]["values"] = wt_opt[
                "monopile.diameter"
            ].tolist()
            self.wt_init["components"]["monopile"]["outer_shape_bem"]["reference_axis"]["x"]["grid"] = wt_opt[
                "monopile.s"
            ].tolist()
            self.wt_init["components"]["monopile"]["outer_shape_bem"]["reference_axis"]["y"]["grid"] = wt_opt[
                "monopile.s"
            ].tolist()
            self.wt_init["components"]["monopile"]["outer_shape_bem"]["reference_axis"]["z"]["grid"] = wt_opt[
                "monopile.s"
            ].tolist()
            self.wt_init["components"]["monopile"]["outer_shape_bem"]["reference_axis"]["x"]["values"] = wt_opt[
                "monopile.ref_axis"
            ][:, 0].tolist()
            self.wt_init["components"]["monopile"]["outer_shape_bem"]["reference_axis"]["y"]["values"] = wt_opt[
                "monopile.ref_axis"
            ][:, 1].tolist()
            self.wt_init["components"]["monopile"]["outer_shape_bem"]["reference_axis"]["z"]["values"] = wt_opt[
                "monopile.ref_axis"
            ][:, 2].tolist()
            self.wt_init["components"]["monopile"]["internal_structure_2d_fem"]["outfitting_factor"] = float(
                wt_opt["monopile.outfitting_factor"]
            )
            for i in range(self.modeling_options["TowerSE"]["n_layers_monopile"]):
                self.wt_init["components"]["monopile"]["internal_structure_2d_fem"]["layers"][i]["thickness"][
                    "grid"
                ] = wt_opt["monopile.s"].tolist()
                self.wt_init["components"]["monopile"]["internal_structure_2d_fem"]["layers"][i]["thickness"][
                    "values"
                ] = wt_opt["monopile.layer_thickness"][i, :].tolist()

        # Update rotor nacelle assembly
        if self.modeling_options["flags"]["RNA"]:
            self.wt_init["components"]["RNA"] = {}
            self.wt_init["components"]["RNA"]["elastic_properties_mb"] = {}
            self.wt_init["components"]["RNA"]["elastic_properties_mb"]["mass"] = float(wt_opt["drivese.rna_mass"])
            self.wt_init["components"]["RNA"]["elastic_properties_mb"]["inertia"] = wt_opt["drivese.rna_I_TT"].tolist()
            self.wt_init["components"]["RNA"]["elastic_properties_mb"]["center_mass"] = wt_opt[
                "drivese.rna_cm"
            ].tolist()

        # Update rotor diameter and hub height
        self.wt_init["assembly"]["rotor_diameter"] = float(wt_opt["assembly.rotor_diameter"])
        self.wt_init["assembly"]["hub_height"] = float(wt_opt["assembly.hub_height"])

        # Update controller
        if self.modeling_options["flags"]["control"]:
            self.wt_init["control"]["tsr"] = float(wt_opt["control.rated_TSR"])

        # Update rotor diameter and hub height
        self.wt_init['assembly']['rotor_diameter'] = float(wt_opt['assembly.rotor_diameter'])
        self.wt_init['assembly']['hub_height']     = float(wt_opt['assembly.hub_height'])

        # Update controller
        if self.modeling_options['flags']['control']:
            self.wt_init['control']['tsr'] = float(wt_opt['control.rated_TSR'])

        # Write yaml with updated values
        sch.write_geometry_yaml(self.wt_init, fname_output)<|MERGE_RESOLUTION|>--- conflicted
+++ resolved
@@ -35,18 +35,6 @@
             self.modeling_options["flags"][k] = k in self.wt_init
 
         # Generator flag
-<<<<<<< HEAD
-        self.modeling_options['flags']['generator'] = False
-        if self.modeling_options['flags']['nacelle'] and 'generator' in self.wt_init['components']['nacelle']:
-            self.modeling_options['flags']['generator'] = True
-            if not 'GeneratorSE' in self.modeling_options: self.modeling_options['GeneratorSE'] = {}
-            self.modeling_options['GeneratorSE']['type'] = self.wt_init['components']['nacelle']['generator']['generator_type'].lower()
-
-        # Offshore flags
-        self.modeling_options['flags']['floating'] = self.modeling_options['flags']['floating_platform']
-        self.modeling_options['flags']['offshore'] = self.modeling_options['flags']['floating'] or self.modeling_options['flags']['monopile'] 
-        
-=======
         self.modeling_options["flags"]["generator"] = False
         if self.modeling_options["flags"]["nacelle"] and "generator" in self.wt_init["components"]["nacelle"]:
             self.modeling_options["flags"]["generator"] = True
@@ -62,21 +50,10 @@
             self.modeling_options["flags"]["floating"] or self.modeling_options["flags"]["monopile"]
         )
 
->>>>>>> 0163a1b3
         # Put in some logic about what needs to be in there
         flags = self.modeling_options["flags"]
 
         # Even if the block is in the inputs, the user can turn off via modeling options
-<<<<<<< HEAD
-        if flags['bos']:   flags['bos']   = self.modeling_options['BOS']['flag']
-        if flags['blade']: flags['blade'] = self.modeling_options['RotorSE']['flag']
-        if flags['tower']: flags['tower'] = self.modeling_options['TowerSE']['flag']
-        if flags['hub']:   flags['hub']   = self.modeling_options['DriveSE']['flag']
-        if flags['nacelle']: flags['nacelle'] = self.modeling_options['DriveSE']['flag']
-        if flags['generator']: flags['generator'] = self.modeling_options['DriveSE']['flag']
-        flags['hub'] = flags['nacelle'] = (flags['hub'] or flags['nacelle']) # Hub and nacelle have to go together
-        
-=======
         if flags["bos"]:
             flags["bos"] = self.modeling_options["BOS"]["flag"]
         if flags["blade"]:
@@ -91,7 +68,6 @@
             flags["generator"] = self.modeling_options["DriveSE"]["flag"]
         flags["hub"] = flags["nacelle"] = flags["hub"] or flags["nacelle"]  # Hub and nacelle have to go together
 
->>>>>>> 0163a1b3
         # Blades and airfoils
         if flags["blade"] and not flags["airfoils"]:
             raise ValueError("Blades/rotor analysis is requested but no airfoils are found")
@@ -99,38 +75,6 @@
             print("WARNING: Airfoils provided but no blades/rotor found or RotorSE deactivated")
 
         # Blades, tower, monopile and environment
-<<<<<<< HEAD
-        if flags['blade'] and not flags['environment']:
-            raise ValueError('Blades/rotor analysis is requested but no environment input found')
-        if flags['tower'] and not flags['environment']:
-            raise ValueError('Tower analysis is requested but no environment input found')
-        if flags['monopile'] and not flags['environment']:
-            raise ValueError('Monopile analysis is requested but no environment input found')
-        if flags['floating_platform'] and not flags['environment']:
-            raise ValueError('Floating analysis is requested but no environment input found')
-        if flags['environment'] and not (flags['blade'] or flags['tower'] or flags['monopile'] or flags['floating_platform']):
-            print('WARNING: Environment provided but no related component found found')
-
-        # Tower, monopile and foundation
-        if flags['tower'] and not flags['foundation'] and not flags['monopile'] and not flags['floating_platform']:
-            raise ValueError('Tower analysis is requested but no foundation, no monopile, and no floating are found')
-        if flags['monopile'] and not flags['foundation']:
-            raise ValueError('Monopile analysis is requested but no foundation is found')
-        if flags['foundation'] and not (flags['tower'] or flags['monopile']):
-            print('WARNING: Foundation provided but no tower/monopile found or TowerSE deactivated')
-            
-
-        # Foundation and floating/monopile
-        if flags['floating_platform'] and flags['foundation']:
-            raise ValueError('Cannot have both floating and foundation components')
-        if flags['floating_platform'] and flags['monopile']:
-            raise ValueError('Cannot have both floating and monopile components')
-
-        # Water depth check
-        if 'water_depth' in self.wt_init['environment']:
-            if self.wt_init['environment']['water_depth'] <= 0.0 and (flags['monopile'] or flags['floating_platform']):
-                raise ValueError('Water depth must be > 0 to do monopile or floating analysis')
-=======
         if flags["blade"] and not flags["environment"]:
             raise ValueError("Blades/rotor analysis is requested but no environment input found")
         if flags["tower"] and not flags["environment"]:
@@ -157,7 +101,6 @@
             raise ValueError("Cannot have both floating and foundation components")
         if flags["floating_platform"] and flags["monopile"]:
             raise ValueError("Cannot have both floating and monopile components")
->>>>>>> 0163a1b3
 
         # Water depth check
         if "water_depth" in self.wt_init["environment"]:
@@ -173,20 +116,12 @@
         self.modeling_options["materials"]["n_mat"] = len(self.wt_init["materials"])
 
         # Airfoils
-<<<<<<< HEAD
-        self.modeling_options['airfoils']           = {}
-        if self.modeling_options['flags']['airfoils']:
-            self.modeling_options['airfoils']['n_af']   = len(self.wt_init['airfoils'])
-            self.modeling_options['airfoils']['n_aoa']  = self.modeling_options['RotorSE']['n_aoa']
-            if self.modeling_options['airfoils']['n_aoa'] / 4. == int(self.modeling_options['airfoils']['n_aoa'] / 4.):
-=======
         if self.modeling_options["flags"]["airfoils"]:
             self.modeling_options["RotorSE"]["n_af"] = len(self.wt_init["airfoils"])
             self.modeling_options["RotorSE"]["n_aoa"] = self.modeling_options["RotorSE"]["n_aoa"]
             if self.modeling_options["RotorSE"]["n_aoa"] / 4.0 == int(
                 self.modeling_options["RotorSE"]["n_aoa"] / 4.0
             ):
->>>>>>> 0163a1b3
                 # One fourth of the angles of attack from -pi to -pi/6, half between -pi/6 to pi/6, and one fourth from pi/6 to pi
                 self.modeling_options["RotorSE"]["aoa"] = np.unique(
                     np.hstack(
@@ -211,42 +146,6 @@
                     + " is not a multiple of 4 and an equally spaced grid is adopted."
                 )
             Re_all = []
-<<<<<<< HEAD
-            for i in range(self.modeling_options['airfoils']['n_af']):
-                for j in range(len(self.wt_init['airfoils'][i]['polars'])):
-                    Re_all.append(self.wt_init['airfoils'][i]['polars'][j]['re'])
-            self.modeling_options['airfoils']['n_Re']   = len(np.unique(Re_all))
-            self.modeling_options['airfoils']['n_tab']  = 1
-            self.modeling_options['airfoils']['n_xy']   = self.modeling_options['RotorSE']['n_xy']
-            self.modeling_options['airfoils']['af_used']      = self.wt_init['components']['blade']['outer_shape_bem']['airfoil_position']['labels']
-
-        # Blade
-        if self.modeling_options['flags']['blade']:
-            self.modeling_options['RotorSE']['nd_span']   = np.linspace(0., 1., self.modeling_options['RotorSE']['n_span']) # Equally spaced non-dimensional spanwise grid
-            self.modeling_options['RotorSE']['n_af_span'] = len(self.wt_init['components']['blade']['outer_shape_bem']['airfoil_position']['labels']) # This is the number of airfoils defined along blade span and it is often different than n_af, which is the number of airfoils defined in the airfoil database
-            self.modeling_options['RotorSE']['n_webs']    = len(self.wt_init['components']['blade']['internal_structure_2d_fem']['webs'])
-            self.modeling_options['RotorSE']['n_layers']  = len(self.wt_init['components']['blade']['internal_structure_2d_fem']['layers'])
-            self.modeling_options['RotorSE']['lofted_output'] = False
-            self.modeling_options['RotorSE']['n_freq']    = 10 # Number of blade nat frequencies computed
-
-            self.modeling_options['RotorSE']['layer_name'] = self.modeling_options['RotorSE']['n_layers'] * ['']
-            self.modeling_options['RotorSE']['layer_mat']  = self.modeling_options['RotorSE']['n_layers'] * ['']
-            for i in range(self.modeling_options['RotorSE']['n_layers']):
-                self.modeling_options['RotorSE']['layer_name'][i]  = self.wt_init['components']['blade']['internal_structure_2d_fem']['layers'][i]['name']
-                self.modeling_options['RotorSE']['layer_mat'][i]   = self.wt_init['components']['blade']['internal_structure_2d_fem']['layers'][i]['material']
-
-
-            self.modeling_options['RotorSE']['web_name']  = self.modeling_options['RotorSE']['n_webs'] * ['']
-            for i in range(self.modeling_options['RotorSE']['n_webs']):
-                self.modeling_options['RotorSE']['web_name'][i]  = self.wt_init['components']['blade']['internal_structure_2d_fem']['webs'][i]['name']
-
-            # Distributed aerodynamic control devices along blade
-            self.modeling_options['RotorSE']['n_te_flaps']      = 0
-            if 'aerodynamic_control' in self.wt_init['components']['blade']:
-                if 'te_flaps' in self.wt_init['components']['blade']['aerodynamic_control']:
-                    self.modeling_options['RotorSE']['n_te_flaps'] = len(self.wt_init['components']['blade']['aerodynamic_control']['te_flaps'])
-                    self.modeling_options['airfoils']['n_tab']   = 3
-=======
             for i in range(self.modeling_options["RotorSE"]["n_af"]):
                 for j in range(len(self.wt_init["airfoils"][i]["polars"])):
                     Re_all.append(self.wt_init["airfoils"][i]["polars"][j]["re"])
@@ -298,125 +197,12 @@
                         self.wt_init["components"]["blade"]["aerodynamic_control"]["te_flaps"]
                     )
                     self.modeling_options["RotorSE"]["n_tab"] = 3
->>>>>>> 0163a1b3
                 else:
                     raise RuntimeError(
                         "A distributed aerodynamic control device is provided in the yaml input file, but not supported by wisdem."
                     )
 
         # Drivetrain
-<<<<<<< HEAD
-        if self.modeling_options['flags']['nacelle']:
-            self.modeling_options['DriveSE']['direct'] = self.wt_init['assembly']['drivetrain'].lower() in ['direct','direct_drive','pm_direct_drive']
-
-        # Tower
-        if self.modeling_options['flags']['tower']:
-            self.modeling_options['TowerSE']['n_height']  = len(self.wt_init['components']['tower']['outer_shape_bem']['outer_diameter']['grid'])
-            self.modeling_options['TowerSE']['n_layers']  = len(self.wt_init['components']['tower']['internal_structure_2d_fem']['layers'])
-
-        # Monopile
-        self.modeling_options['monopile'] = {}
-        if self.modeling_options['flags']['monopile']:
-            self.modeling_options['monopile']['n_height']  = len(self.wt_init['components']['monopile']['outer_shape_bem']['outer_diameter']['grid'])
-            self.modeling_options['monopile']['n_layers']  = len(self.wt_init['components']['monopile']['internal_structure_2d_fem']['layers'])
-
-        # Floating platform
-        self.modeling_options['floating'] = {}
-        if self.modeling_options['flags']['floating_platform']:
-            n_joints  = len(self.wt_init['components']['floating_platform']['joints'])
-            self.modeling_options['floating']['joints'] = {}
-            self.modeling_options['floating']['joints']['n_joints']     = n_joints
-            self.modeling_options['floating']['joints']['name']         = [''] * n_joints
-            self.modeling_options['floating']['joints']['transition']   = [False] * n_joints
-            self.modeling_options['floating']['joints']['cylindrical']  = [False] * n_joints
-            for i in range(n_joints):
-                self.modeling_options['floating']['joints']['name'][i] = self.wt_init['components']['floating_platform']['joints'][i]['name']
-                self.modeling_options['floating']['joints']['transition'][i] = self.wt_init['components']['floating_platform']['joints'][i]['transition']
-                self.modeling_options['floating']['joints']['cylindrical'][i] = self.wt_init['components']['floating_platform']['joints'][i]['cylindrical']
-
-
-            n_members = len(self.wt_init['components']['floating_platform']['members'])
-            self.modeling_options['floating']['members']                = {}
-            self.modeling_options['floating']['members']['n_members']   = n_members
-            self.modeling_options['floating']['members']['name']        = [''] * n_members
-            self.modeling_options['floating']['members']['joint1']      = [''] * n_members
-            self.modeling_options['floating']['members']['joint2']      = [''] * n_members
-            self.modeling_options['floating']['members']['outer_shape'] = [''] * n_members
-            self.modeling_options['floating']['members']['n_layers']        = np.zeros(n_members, dtype = int)
-            self.modeling_options['floating']['members']['n_ballasts']      = np.zeros(n_members, dtype = int)
-            self.modeling_options['floating']['members']['n_axial_joints']  = np.zeros(n_members, dtype = int)
-            for i in range(n_members):
-                self.modeling_options['floating']['members']['name'][i] = self.wt_init['components']['floating_platform']['members'][i]['name']
-                self.modeling_options['floating']['members']['joint1'][i] = self.wt_init['components']['floating_platform']['members'][i]['joint1']
-                self.modeling_options['floating']['members']['joint2'][i] = self.wt_init['components']['floating_platform']['members'][i]['joint2']
-                self.modeling_options['floating']['members']['outer_shape'][i] = self.wt_init['components']['floating_platform']['members'][i]['outer_shape']['shape']
-
-                n_layers = len(self.wt_init['components']['floating_platform']['members'][i]['internal_structure']['layers'])
-                self.modeling_options['floating']['members']['n_layers'][i]  = n_layers
-                if 'ballasts' in self.wt_init['components']['floating_platform']['members'][i]['internal_structure']:
-                    n_ballasts = len(self.wt_init['components']['floating_platform']['members'][i]['internal_structure']['ballasts'])
-                else:
-                    n_ballasts = 0
-                self.modeling_options['floating']['members']['n_ballasts'][i] = n_ballasts
-                grid = []
-                if 'bulkhead' in self.wt_init['components']['floating_platform']['members'][i]['internal_structure']:
-                    grid = np.unique(np.hstack([self.wt_init['components']['floating_platform']['members'][i]['outer_shape']['outer_diameter']['grid'], self.wt_init['components']['floating_platform']['members'][i]['internal_structure']['bulkhead']['thickness']['grid']]))
-                else:
-                    grid = self.wt_init['components']['floating_platform']['members'][i]['outer_shape']['outer_diameter']['grid']
-                self.modeling_options['floating']['members']['layer_mat_member_' + self.modeling_options['floating']['members']['name'][i]] = [''] * n_layers
-                for j in range(n_layers):
-                    self.modeling_options['floating']['members']['layer_mat_member_' + self.modeling_options['floating']['members']['name'][i]][j] = self.wt_init['components']['floating_platform']['members'][i]['internal_structure']['layers'][j]['material']
-                    grid = np.unique(np.hstack([grid, self.wt_init['components']['floating_platform']['members'][i]['internal_structure']['layers'][j]['thickness']['grid']]))
-                self.modeling_options['floating']['members']['ballast_flag_member_' + self.modeling_options['floating']['members']['name'][i]] = [False] * n_ballasts
-                self.modeling_options['floating']['members']['ballast_mat_member_' + self.modeling_options['floating']['members']['name'][i]] = [''] * n_ballasts
-                for k in range(n_ballasts):
-                    self.modeling_options['floating']['members']['ballast_flag_member_' + self.modeling_options['floating']['members']['name'][i]][k] = self.wt_init['components']['floating_platform']['members'][i]['internal_structure']['ballasts'][k]['variable_flag']
-                    if self.modeling_options['floating']['members']['ballast_flag_member_' + self.modeling_options['floating']['members']['name'][i]][k] == False:
-                        self.modeling_options['floating']['members']['ballast_mat_member_' + self.modeling_options['floating']['members']['name'][i]][k] = self.wt_init['components']['floating_platform']['members'][i]['internal_structure']['ballasts'][k]['material']
-                    grid = np.unique(np.hstack([grid, self.wt_init['components']['floating_platform']['members'][i]['internal_structure']['ballasts'][k]['grid']]))
-                if 'axial_joints' in self.wt_init['components']['floating_platform']['members'][i]:
-                    n_axial_joints = len(self.wt_init['components']['floating_platform']['members'][i]['axial_joints'])
-                    self.modeling_options['floating']['members']['n_axial_joints'][i] = n_axial_joints
-                    self.modeling_options['floating']['members']['axial_joint_name_member_' + self.modeling_options['floating']['members']['name'][i]] = [''] * n_axial_joints
-                    for m in range(n_axial_joints):
-                        self.modeling_options['floating']['members']['axial_joint_name_member_' + self.modeling_options['floating']['members']['name'][i]] = self.wt_init['components']['floating_platform']['members'][i]['axial_joints'][m]['name']
-                        grid = np.unique(np.hstack([grid, self.wt_init['components']['floating_platform']['members'][i]['axial_joints'][m]['grid']]))
-                else:
-                    self.modeling_options['floating']['members']['n_axial_joints'][i] = 0
-                self.modeling_options['floating']['members']['grid_member_' + self.modeling_options['floating']['members']['name'][i]] = grid
-
-        # Mooring
-        self.modeling_options['mooring'] = {}
-        if self.modeling_options['flags']['mooring']:
-            n_nodes = len(self.wt_init['components']['mooring']['nodes'])
-            n_lines = len(self.wt_init['components']['mooring']['lines'])
-            n_line_types   = len(self.wt_init['components']['mooring']['line_types'])
-            n_anchor_types = len(self.wt_init['components']['mooring']['anchor_types'])
-            self.modeling_options['mooring']['n_nodes']         = n_nodes
-            self.modeling_options['mooring']['n_lines']         = n_lines
-            self.modeling_options['mooring']['n_line_types']    = n_line_types
-            self.modeling_options['mooring']['n_anchor_types']  = n_anchor_types
-            self.modeling_options['mooring']['node_type']       = [''] * n_nodes
-            self.modeling_options['mooring']['anchor_type']     = [''] * n_nodes
-            self.modeling_options['mooring']['fairlead_type']   = [''] * n_nodes
-            for i in range(n_nodes):
-                self.modeling_options['mooring']['node_type'][i]    = self.wt_init['components']['mooring']['nodes'][i]['node_type']
-                self.modeling_options['mooring']['anchor_type'][i]  = self.wt_init['components']['mooring']['nodes'][i]['anchor_type']
-                self.modeling_options['mooring']['fairlead_type'][i]= self.wt_init['components']['mooring']['nodes'][i]['fairlead_type']
-            self.modeling_options['mooring']['node1']               = [''] * n_lines
-            self.modeling_options['mooring']['node2']               = [''] * n_lines
-            self.modeling_options['mooring']['line_type']           = [''] * n_lines
-            for i in range(n_lines):
-                self.modeling_options['mooring']['node1'][i]    = self.wt_init['components']['mooring']['lines'][i]['node1']
-                self.modeling_options['mooring']['node2'][i]    = self.wt_init['components']['mooring']['lines'][i]['node2']
-                self.modeling_options['mooring']['line_type'][i]            = self.wt_init['components']['mooring']['lines'][i]['line_type']
-            self.modeling_options['mooring']['line_type_name']  = [''] * n_line_types
-            for i in range(n_line_types):
-                self.modeling_options['mooring']['line_type_name'][i] = self.wt_init['components']['mooring']['line_types'][i]['name']
-            self.modeling_options['mooring']['anchor_type_name']  = [''] * n_anchor_types
-            for i in range(n_anchor_types):
-                self.modeling_options['mooring']['anchor_type_name'][i] = self.wt_init['components']['mooring']['anchor_types'][i]['name']
-=======
         if self.modeling_options["flags"]["nacelle"]:
             self.modeling_options["DriveSE"]["direct"] = self.wt_init["assembly"]["drivetrain"].lower() in [
                 "direct",
@@ -652,7 +438,6 @@
                 self.modeling_options["mooring"]["anchor_type_name"][i] = self.wt_init["components"]["mooring"][
                     "anchor_types"
                 ][i]["name"]
->>>>>>> 0163a1b3
 
         # Assembly
         self.modeling_options["assembly"] = {}
@@ -678,35 +463,6 @@
             self.analysis_options["opt_flag"] = recursive_flag(self.analysis_options["optimization_variables"])
 
         # If not an optimization DV, then the number of points should be same as the discretization
-<<<<<<< HEAD
-        blade_opt_options = self.analysis_options['optimization_variables']['blade']
-        if not blade_opt_options['aero_shape']['twist']['flag']:
-            blade_opt_options['aero_shape']['twist']['n_opt'] = self.modeling_options['RotorSE']['n_span']
-        elif blade_opt_options['aero_shape']['twist']['n_opt'] < 4:
-                raise ValueError('Cannot optimize twist with less than 4 control points along blade span')
-
-        if not blade_opt_options['aero_shape']['chord']['flag']:
-            blade_opt_options['aero_shape']['chord']['n_opt'] = self.modeling_options['RotorSE']['n_span']
-        elif blade_opt_options['aero_shape']['chord']['n_opt'] < 4:
-                raise ValueError('Cannot optimize chord with less than 4 control points along blade span')
-
-        if not blade_opt_options['structure']['spar_cap_ss']['flag']:
-            blade_opt_options['structure']['spar_cap_ss']['n_opt'] = self.modeling_options['RotorSE']['n_span']
-        elif blade_opt_options['structure']['spar_cap_ss']['n_opt'] < 4:
-                raise ValueError('Cannot optimize spar cap suction side with less than 4 control points along blade span')
-
-        if not blade_opt_options['structure']['spar_cap_ps']['flag']:
-            blade_opt_options['structure']['spar_cap_ps']['n_opt'] = self.modeling_options['RotorSE']['n_span']
-        elif blade_opt_options['structure']['spar_cap_ps']['n_opt'] < 4:
-                raise ValueError('Cannot optimize spar cap pressure side with less than 4 control points along blade span')
-
-
-
-    def write_ontology(self, wt_opt, fname_output):
-        
-        # Update blade
-        if self.modeling_options['flags']['blade']:
-=======
         blade_opt_options = self.analysis_options["optimization_variables"]["blade"]
         if not blade_opt_options["aero_shape"]["twist"]["flag"]:
             blade_opt_options["aero_shape"]["twist"]["n_opt"] = self.modeling_options["RotorSE"]["n_span"]
@@ -732,7 +488,6 @@
 
         # Update blade
         if self.modeling_options["flags"]["blade"]:
->>>>>>> 0163a1b3
             # Update blade outer shape
             self.wt_init["components"]["blade"]["outer_shape_bem"]["airfoil_position"]["grid"] = wt_opt[
                 "blade.opt_var.af_position"
@@ -780,52 +535,6 @@
                 "components"
             ]["blade"]["outer_shape_bem"]["reference_axis"]
             # Webs positions
-<<<<<<< HEAD
-            for i in range(self.modeling_options['RotorSE']['n_webs']):
-                if 'rotation' in self.wt_init['components']['blade']['internal_structure_2d_fem']['webs']:
-                    self.wt_init['components']['blade']['internal_structure_2d_fem']['webs'][i]['rotation']['grid']   = wt_opt['blade.internal_structure_2d_fem.s'].tolist()
-                    self.wt_init['components']['blade']['internal_structure_2d_fem']['webs'][i]['rotation']['values'] = wt_opt['blade.internal_structure_2d_fem.web_rotation'][i,:].tolist()
-                    self.wt_init['components']['blade']['internal_structure_2d_fem']['webs'][i]['offset_y_pa']['grid']   = wt_opt['blade.internal_structure_2d_fem.s'].tolist()
-                    self.wt_init['components']['blade']['internal_structure_2d_fem']['webs'][i]['offset_y_pa']['values'] = wt_opt['blade.internal_structure_2d_fem.web_offset_y_pa'][i,:].tolist()
-                if 'start_nd_arc' not in self.wt_init['components']['blade']['internal_structure_2d_fem']['webs'][i]:
-                    self.wt_init['components']['blade']['internal_structure_2d_fem']['webs'][i]['start_nd_arc'] = {}
-                if 'end_nd_arc' not in self.wt_init['components']['blade']['internal_structure_2d_fem']['webs'][i]:
-                    self.wt_init['components']['blade']['internal_structure_2d_fem']['webs'][i]['end_nd_arc'] = {}
-                self.wt_init['components']['blade']['internal_structure_2d_fem']['webs'][i]['start_nd_arc']['grid']   = wt_opt['blade.internal_structure_2d_fem.s'].tolist()
-                self.wt_init['components']['blade']['internal_structure_2d_fem']['webs'][i]['start_nd_arc']['values'] = wt_opt['blade.internal_structure_2d_fem.web_start_nd'][i,:].tolist()
-                self.wt_init['components']['blade']['internal_structure_2d_fem']['webs'][i]['end_nd_arc']['grid']     = wt_opt['blade.internal_structure_2d_fem.s'].tolist()
-                self.wt_init['components']['blade']['internal_structure_2d_fem']['webs'][i]['end_nd_arc']['values']   = wt_opt['blade.internal_structure_2d_fem.web_end_nd'][i,:].tolist()
-
-            # Structural layers
-            for i in range(self.modeling_options['RotorSE']['n_layers']):
-                self.wt_init['components']['blade']['internal_structure_2d_fem']['layers'][i]['thickness']['grid']      = wt_opt['blade.internal_structure_2d_fem.s'].tolist()
-                self.wt_init['components']['blade']['internal_structure_2d_fem']['layers'][i]['thickness']['values']    = wt_opt['blade.ps.layer_thickness_param'][i,:].tolist()
-                if wt_opt['blade.internal_structure_2d_fem.definition_layer'][i] < 7:
-                    if 'start_nd_arc' not in self.wt_init['components']['blade']['internal_structure_2d_fem']['layers'][i]:
-                        self.wt_init['components']['blade']['internal_structure_2d_fem']['layers'][i]['start_nd_arc'] = {}
-                    if 'end_nd_arc' not in self.wt_init['components']['blade']['internal_structure_2d_fem']['layers'][i]:
-                        self.wt_init['components']['blade']['internal_structure_2d_fem']['layers'][i]['end_nd_arc'] = {}
-                    self.wt_init['components']['blade']['internal_structure_2d_fem']['layers'][i]['start_nd_arc']['grid']   = wt_opt['blade.internal_structure_2d_fem.s'].tolist()
-                    self.wt_init['components']['blade']['internal_structure_2d_fem']['layers'][i]['start_nd_arc']['values'] = wt_opt['blade.internal_structure_2d_fem.layer_start_nd'][i,:].tolist()
-                    self.wt_init['components']['blade']['internal_structure_2d_fem']['layers'][i]['end_nd_arc']['grid']     = wt_opt['blade.internal_structure_2d_fem.s'].tolist()
-                    self.wt_init['components']['blade']['internal_structure_2d_fem']['layers'][i]['end_nd_arc']['values']   = wt_opt['blade.internal_structure_2d_fem.layer_end_nd'][i,:].tolist()
-                if wt_opt['blade.internal_structure_2d_fem.definition_layer'][i] > 1 and wt_opt['blade.internal_structure_2d_fem.definition_layer'][i] < 6:
-                    self.wt_init['components']['blade']['internal_structure_2d_fem']['layers'][i]['width']['grid']   = wt_opt['blade.internal_structure_2d_fem.s'].tolist()
-                    self.wt_init['components']['blade']['internal_structure_2d_fem']['layers'][i]['width']['values'] = wt_opt['blade.internal_structure_2d_fem.layer_width'][i,:].tolist()
-                if wt_opt['blade.internal_structure_2d_fem.definition_layer'][i] == 2 or wt_opt['blade.internal_structure_2d_fem.definition_layer'][i] == 3:
-                    self.wt_init['components']['blade']['internal_structure_2d_fem']['layers'][i]['rotation']['grid']   = wt_opt['blade.internal_structure_2d_fem.s'].tolist()
-                    self.wt_init['components']['blade']['internal_structure_2d_fem']['layers'][i]['rotation']['values'] = wt_opt['blade.internal_structure_2d_fem.layer_rotation'][i,:].tolist()
-                    self.wt_init['components']['blade']['internal_structure_2d_fem']['layers'][i]['offset_y_pa']['grid']   = wt_opt['blade.internal_structure_2d_fem.s'].tolist()
-                    self.wt_init['components']['blade']['internal_structure_2d_fem']['layers'][i]['offset_y_pa']['values'] = wt_opt['blade.internal_structure_2d_fem.layer_offset_y_pa'][i,:].tolist()
-                if wt_opt['blade.internal_structure_2d_fem.definition_layer'][i] == 4 or wt_opt['blade.internal_structure_2d_fem.definition_layer'][i] == 5:
-                    self.wt_init['components']['blade']['internal_structure_2d_fem']['layers'][i]['midpoint_nd_arc']['grid']   = wt_opt['blade.internal_structure_2d_fem.s'].tolist()
-                    self.wt_init['components']['blade']['internal_structure_2d_fem']['layers'][i]['midpoint_nd_arc']['values'] = wt_opt['blade.internal_structure_2d_fem.layer_midpoint_nd'][i,:].tolist()
-
-                self.wt_init['components']['blade']['internal_structure_2d_fem']['layers'][i]['fiber_orientation'] = {}
-
-                self.wt_init['components']['blade']['internal_structure_2d_fem']['layers'][i]['fiber_orientation']['grid'] = wt_opt['blade.internal_structure_2d_fem.s'].tolist()
-                self.wt_init['components']['blade']['internal_structure_2d_fem']['layers'][i]['fiber_orientation']['values'] = np.zeros(len(wt_opt['blade.internal_structure_2d_fem.s'])).tolist()
-=======
             for i in range(self.modeling_options["RotorSE"]["n_webs"]):
                 if "rotation" in self.wt_init["components"]["blade"]["internal_structure_2d_fem"]["webs"]:
                     self.wt_init["components"]["blade"]["internal_structure_2d_fem"]["webs"][i]["rotation"][
@@ -935,7 +644,6 @@
                 self.wt_init["components"]["blade"]["internal_structure_2d_fem"]["layers"][i]["fiber_orientation"][
                     "values"
                 ] = np.zeros(len(wt_opt["blade.internal_structure_2d_fem.s"])).tolist()
->>>>>>> 0163a1b3
 
             # Elastic properties of the blade
             self.wt_init["components"]["blade"]["elastic_properties_mb"] = {}
@@ -951,21 +659,12 @@
                 "blade.outer_shape_bem.s"
             ].tolist()
             K = []
-<<<<<<< HEAD
-            for i in range(self.modeling_options['RotorSE']['n_span']):
-                Ki = np.zeros(21)
-                Ki[11] = wt_opt['re.EA'][i]
-                Ki[15] = wt_opt['re.EIxx'][i]
-                Ki[18] = wt_opt['re.EIyy'][i]
-                Ki[20] = wt_opt['re.GJ'][i]
-=======
             for i in range(self.modeling_options["RotorSE"]["n_span"]):
                 Ki = np.zeros(21)
                 Ki[11] = wt_opt["re.EA"][i]
                 Ki[15] = wt_opt["re.EIxx"][i]
                 Ki[18] = wt_opt["re.EIyy"][i]
                 Ki[20] = wt_opt["re.GJ"][i]
->>>>>>> 0163a1b3
                 K.append(Ki.tolist())
             self.wt_init["components"]["blade"]["elastic_properties_mb"]["six_x_six"]["stiff_matrix"]["values"] = K
             self.wt_init["components"]["blade"]["elastic_properties_mb"]["six_x_six"]["inertia_matrix"] = {}
@@ -973,21 +672,6 @@
                 "grid"
             ] = wt_opt["blade.outer_shape_bem.s"].tolist()
             I = []
-<<<<<<< HEAD
-            for i in range(self.modeling_options['RotorSE']['n_span']):
-                Ii = np.zeros(21)
-                Ii[0]  = wt_opt['re.rhoA'][i]
-                Ii[5]  = - wt_opt['re.rhoA'][i] * wt_opt['re.precomp.y_cg'][i]
-                Ii[6]  = wt_opt['re.rhoA'][i]
-                Ii[10] = wt_opt['re.rhoA'][i] * wt_opt['re.precomp.x_cg'][i]
-                Ii[11] = wt_opt['re.rhoA'][i]
-                Ii[12] = wt_opt['re.rhoA'][i] * wt_opt['re.precomp.y_cg'][i]
-                Ii[13] = - wt_opt['re.rhoA'][i] * wt_opt['re.precomp.x_cg'][i]
-                Ii[15] = wt_opt['re.precomp.edge_iner'][i]
-                Ii[16] = wt_opt['re.precomp.edge_iner'][i]
-                # Ii[18] = wt_opt['re.precomp.edge_iner'][i]
-                Ii[20] = wt_opt['re.rhoJ'][i]
-=======
             for i in range(self.modeling_options["RotorSE"]["n_span"]):
                 Ii = np.zeros(21)
                 Ii[0] = wt_opt["re.rhoA"][i]
@@ -1001,170 +685,10 @@
                 Ii[16] = wt_opt["re.precomp.edge_iner"][i]
                 # Ii[18] = wt_opt['re.precomp.edge_iner'][i]
                 Ii[20] = wt_opt["re.rhoJ"][i]
->>>>>>> 0163a1b3
                 I.append(Ii.tolist())
             self.wt_init["components"]["blade"]["elastic_properties_mb"]["six_x_six"]["inertia_matrix"]["values"] = I
 
         # Update hub
-<<<<<<< HEAD
-        if self.modeling_options['flags']['hub']:
-            # Update hub
-            self.wt_init['components']['hub']['cone_angle']                  = float(wt_opt['hub.cone'])
-            self.wt_init['components']['hub']['flange_t2shell_t']            = float(wt_opt['hub.flange_t2shell_t'])
-            self.wt_init['components']['hub']['flange_OD2hub_D']             = float(wt_opt['hub.flange_OD2hub_D'])
-            self.wt_init['components']['hub']['flange_ID2OD']                = float(wt_opt['hub.flange_ID2flange_OD'])
-            self.wt_init['components']['hub']['hub_blade_spacing_margin']    = float(wt_opt['hub.hub_in2out_circ'])
-            self.wt_init['components']['hub']['hub_stress_concentration']    = float(wt_opt['hub.hub_stress_concentration'])
-            self.wt_init['components']['hub']['n_front_brackets']            = int(wt_opt['hub.n_front_brackets'])
-            self.wt_init['components']['hub']['n_rear_brackets']             = int(wt_opt['hub.n_rear_brackets'])
-            self.wt_init['components']['hub']['clearance_hub_spinner']       = float(wt_opt['hub.clearance_hub_spinner'])
-            self.wt_init['components']['hub']['spin_hole_incr']              = float(wt_opt['hub.spin_hole_incr'])
-            self.wt_init['components']['hub']['pitch_system_scaling_factor'] = float(wt_opt['hub.pitch_system_scaling_factor'])
-            self.wt_init['components']['hub']['spinner_gust_ws']             = float(wt_opt['hub.spinner_gust_ws'])
-
-        # Update nacelle
-        if self.modeling_options['flags']['nacelle']:
-            # Common direct and geared
-            self.wt_init['components']['nacelle']['drivetrain']['uptilt']                    = float(wt_opt['nacelle.uptilt'])
-            self.wt_init['components']['nacelle']['drivetrain']['distance_tt_hub']           = float(wt_opt['nacelle.distance_tt_hub'])
-            self.wt_init['components']['nacelle']['drivetrain']['overhang']                  = float(wt_opt['nacelle.overhang'])
-            self.wt_init['components']['nacelle']['drivetrain']['distance_hub_mb']           = float(wt_opt['nacelle.distance_hub2mb'])
-            self.wt_init['components']['nacelle']['drivetrain']['distance_mb_mb']            = float(wt_opt['nacelle.distance_mb2mb'])
-            self.wt_init['components']['nacelle']['drivetrain']['generator_length']          = float(wt_opt['nacelle.L_generator'])
-            s_lss  = np.linspace(0.0, 1.0, len(wt_opt['nacelle.lss_diameter'])).tolist()
-            self.wt_init['components']['nacelle']['drivetrain']['lss_diameter']              = wt_opt['nacelle.lss_diameter'].tolist()
-            self.wt_init['components']['nacelle']['drivetrain']['lss_wall_thickness']        = wt_opt['nacelle.lss_wall_thickness'].tolist()
-            self.wt_init['components']['nacelle']['drivetrain']['gear_ratio']                = float(wt_opt['nacelle.gear_ratio'])
-            self.wt_init['components']['nacelle']['drivetrain']['gearbox_efficiency']        = float(wt_opt['nacelle.gearbox_efficiency'])
-            self.wt_init['components']['nacelle']['drivetrain']['mb1Type']                   = wt_opt['nacelle.mb1Type']
-            self.wt_init['components']['nacelle']['drivetrain']['mb2Type']                   = wt_opt['nacelle.mb2Type']
-            self.wt_init['components']['nacelle']['drivetrain']['uptower']                   = wt_opt['nacelle.uptower']
-            self.wt_init['components']['nacelle']['drivetrain']['lss_material']              = wt_opt['nacelle.lss_material']
-            self.wt_init['components']['nacelle']['drivetrain']['bedplate_material']         = wt_opt['nacelle.bedplate_material']
-
-            if self.modeling_options['DriveSE']['direct']:
-                # Direct only
-                s_nose = np.linspace(0.0, 1.0, len(wt_opt['nacelle.nose_diameter'])).tolist()
-                s_bed  = np.linspace(0.0, 1.0, len(wt_opt['nacelle.bedplate_wall_thickness'])).tolist()
-                self.wt_init['components']['nacelle']['drivetrain']['access_diameter']           = float(wt_opt['nacelle.access_diameter'])
-                self.wt_init['components']['nacelle']['drivetrain']['nose_diameter']             = wt_opt['nacelle.nose_diameter'].tolist()
-                self.wt_init['components']['nacelle']['drivetrain']['nose_wall_thickness']        = wt_opt['nacelle.nose_wall_thickness'].tolist()
-                self.wt_init['components']['nacelle']['drivetrain']['bedplate_wall_thickness']['grid'] = s_bed
-                self.wt_init['components']['nacelle']['drivetrain']['bedplate_wall_thickness']['values']   = wt_opt['nacelle.bedplate_wall_thickness'].tolist()
-            else:
-                # Geared only
-                s_hss  = np.linspace(0.0, 1.0, len(wt_opt['nacelle.hss_diameter'])).tolist()
-                self.wt_init['components']['nacelle']['drivetrain']['hss_length']                = float(wt_opt['nacelle.hss_length'])
-                self.wt_init['components']['nacelle']['drivetrain']['hss_diameter']              = wt_opt['nacelle.hss_diameter'].tolist()
-                self.wt_init['components']['nacelle']['drivetrain']['hss_wall_thickness']        = wt_opt['nacelle.hss_wall_thickness'].tolist()
-                self.wt_init['components']['nacelle']['drivetrain']['bedplate_flange_width']     = float(wt_opt['nacelle.bedplate_flange_width'])
-                self.wt_init['components']['nacelle']['drivetrain']['bedplate_flange_thickness'] = float(wt_opt['nacelle.bedplate_flange_thickness'])
-                self.wt_init['components']['nacelle']['drivetrain']['bedplate_web_thickness']    = float(wt_opt['nacelle.bedplate_web_thickness'])
-                self.wt_init['components']['nacelle']['drivetrain']['gear_configuration']        = wt_opt['nacelle.gear_configuration']
-                self.wt_init['components']['nacelle']['drivetrain']['planet_numbers']            = wt_opt['nacelle.planet_numbers']
-                self.wt_init['components']['nacelle']['drivetrain']['hss_material']              = wt_opt['nacelle.hss_material']
-
-        # Update generator
-        if self.modeling_options['flags']['generator']:
-
-            self.wt_init['components']['nacelle']['generator']['B_r']         = float(wt_opt['generator.B_r'])
-            self.wt_init['components']['nacelle']['generator']['P_Fe0e']      = float(wt_opt['generator.P_Fe0e'])
-            self.wt_init['components']['nacelle']['generator']['P_Fe0h']      = float(wt_opt['generator.P_Fe0h'])
-            self.wt_init['components']['nacelle']['generator']['S_N']         = float(wt_opt['generator.S_N'])
-            self.wt_init['components']['nacelle']['generator']['alpha_p']     = float(wt_opt['generator.alpha_p'])
-            self.wt_init['components']['nacelle']['generator']['b_r_tau_r']   = float(wt_opt['generator.b_r_tau_r'])
-            self.wt_init['components']['nacelle']['generator']['b_ro']        = float(wt_opt['generator.b_ro'])
-            self.wt_init['components']['nacelle']['generator']['b_s_tau_s']   = float(wt_opt['generator.b_s_tau_s'])
-            self.wt_init['components']['nacelle']['generator']['b_so']        = float(wt_opt['generator.b_so'])
-            self.wt_init['components']['nacelle']['generator']['cofi']        = float(wt_opt['generator.cofi'])
-            self.wt_init['components']['nacelle']['generator']['freq']        = float(wt_opt['generator.freq'])
-            self.wt_init['components']['nacelle']['generator']['h_i']         = float(wt_opt['generator.h_i'])
-            self.wt_init['components']['nacelle']['generator']['h_sy0']       = float(wt_opt['generator.h_sy0'])
-            self.wt_init['components']['nacelle']['generator']['h_w']         = float(wt_opt['generator.h_w'])
-            self.wt_init['components']['nacelle']['generator']['k_fes']       = float(wt_opt['generator.k_fes'])
-            self.wt_init['components']['nacelle']['generator']['k_fillr']     = float(wt_opt['generator.k_fillr'])
-            self.wt_init['components']['nacelle']['generator']['k_fills']     = float(wt_opt['generator.k_fills'])
-            self.wt_init['components']['nacelle']['generator']['k_s']         = float(wt_opt['generator.k_s'])
-            self.wt_init['components']['nacelle']['generator']['m']           = float(wt_opt['generator.m'] )
-            self.wt_init['components']['nacelle']['generator']['mu_0']        = float(wt_opt['generator.mu_0'])
-            self.wt_init['components']['nacelle']['generator']['mu_r']        = float(wt_opt['generator.mu_r'])
-            self.wt_init['components']['nacelle']['generator']['p']           = float(wt_opt['generator.p'] )
-            self.wt_init['components']['nacelle']['generator']['phi']         = float(wt_opt['generator.phi'])
-            self.wt_init['components']['nacelle']['generator']['q1']          = float(wt_opt['generator.q1'])
-            self.wt_init['components']['nacelle']['generator']['q2']          = float(wt_opt['generator.q2'])
-            self.wt_init['components']['nacelle']['generator']['ratio_mw2pp'] = float(wt_opt['generator.ratio_mw2pp'])
-            self.wt_init['components']['nacelle']['generator']['resist_Cu']   = float(wt_opt['generator.resist_Cu'])
-            self.wt_init['components']['nacelle']['generator']['sigma']       = float(wt_opt['generator.sigma'])
-            self.wt_init['components']['nacelle']['generator']['y_tau_p']     = float(wt_opt['generator.y_tau_p'])
-            self.wt_init['components']['nacelle']['generator']['y_tau_pr']    = float(wt_opt['generator.y_tau_pr'])
-
-            self.wt_init['components']['nacelle']['generator']['I_0']         = float(wt_opt['generator.I_0'])
-            self.wt_init['components']['nacelle']['generator']['d_r']         = float(wt_opt['generator.d_r'])
-            self.wt_init['components']['nacelle']['generator']['h_m']         = float(wt_opt['generator.h_m'])
-            self.wt_init['components']['nacelle']['generator']['h_0']         = float(wt_opt['generator.h_0'])
-            self.wt_init['components']['nacelle']['generator']['h_s']         = float(wt_opt['generator.h_s'])
-            self.wt_init['components']['nacelle']['generator']['len_s']       = float(wt_opt['generator.len_s'])
-            self.wt_init['components']['nacelle']['generator']['n_r']         = float(wt_opt['generator.n_r'])
-            self.wt_init['components']['nacelle']['generator']['rad_ag']      = float(wt_opt['generator.rad_ag'])
-            self.wt_init['components']['nacelle']['generator']['t_wr']        = float(wt_opt['generator.t_wr'])
-
-            self.wt_init['components']['nacelle']['generator']['n_s']         = float(wt_opt['generator.n_s'])
-            self.wt_init['components']['nacelle']['generator']['b_st']        = float(wt_opt['generator.b_st'])
-            self.wt_init['components']['nacelle']['generator']['d_s']         = float(wt_opt['generator.d_s'])
-            self.wt_init['components']['nacelle']['generator']['t_ws']        = float(wt_opt['generator.t_ws'])
-
-            self.wt_init['components']['nacelle']['generator']['rho_Copper']  = float(wt_opt['generator.rho_Copper'])
-            self.wt_init['components']['nacelle']['generator']['rho_Fe']      = float(wt_opt['generator.rho_Fe'])
-            self.wt_init['components']['nacelle']['generator']['rho_Fes']     = float(wt_opt['generator.rho_Fes'])
-            self.wt_init['components']['nacelle']['generator']['rho_PM']      = float(wt_opt['generator.rho_PM'])
-
-            self.wt_init['components']['nacelle']['generator']['C_Cu']        = float(wt_opt['generator.C_Cu'])
-            self.wt_init['components']['nacelle']['generator']['C_Fe']        = float(wt_opt['generator.C_Fe'])
-            self.wt_init['components']['nacelle']['generator']['C_Fes']       = float(wt_opt['generator.C_Fes'])
-            self.wt_init['components']['nacelle']['generator']['C_PM']        = float(wt_opt['generator.C_PM'])
-
-            if self.modeling_options['GeneratorSE']['type'] in ['pmsg_outer']:
-                self.wt_init['components']['nacelle']['generator']['N_c']           = float(wt_opt['generator.N_c'])
-                self.wt_init['components']['nacelle']['generator']['b']             = float(wt_opt['generator.b'] )
-                self.wt_init['components']['nacelle']['generator']['c']             = float(wt_opt['generator.c'] )
-                self.wt_init['components']['nacelle']['generator']['E_p']           = float(wt_opt['generator.E_p'])
-                self.wt_init['components']['nacelle']['generator']['h_yr']          = float(wt_opt['generator.h_yr'])
-                self.wt_init['components']['nacelle']['generator']['h_ys']          = float(wt_opt['generator.h_ys'])
-                self.wt_init['components']['nacelle']['generator']['h_sr']          = float(wt_opt['generator.h_sr'])
-                self.wt_init['components']['nacelle']['generator']['h_ss']          = float(wt_opt['generator.h_ss'])
-                self.wt_init['components']['nacelle']['generator']['t_r']           = float(wt_opt['generator.t_r'])
-                self.wt_init['components']['nacelle']['generator']['t_s']           = float(wt_opt['generator.t_s'])
-
-                self.wt_init['components']['nacelle']['generator']['u_allow_pcent'] = float(wt_opt['generator.u_allow_pcent'])
-                self.wt_init['components']['nacelle']['generator']['y_allow_pcent'] = float(wt_opt['generator.y_allow_pcent'])
-                self.wt_init['components']['nacelle']['generator']['z_allow_deg']   = float(wt_opt['generator.z_allow_deg'])
-                self.wt_init['components']['nacelle']['generator']['B_tmax']        = float(wt_opt['generator.B_tmax'])
-
-            if self.modeling_options['GeneratorSE']['type'] in ['eesg','pmsg_arms','pmsg_disc']:
-                self.wt_init['components']['nacelle']['generator']['tau_p']         = float(wt_opt['generator.tau_p'])
-                self.wt_init['components']['nacelle']['generator']['h_ys']          = float(wt_opt['generator.h_ys'])
-                self.wt_init['components']['nacelle']['generator']['h_yr']          = float(wt_opt['generator.h_yr'])
-                self.wt_init['components']['nacelle']['generator']['b_arm']         = float(wt_opt['generator.b_arm'])
-
-            elif self.modeling_options['GeneratorSE']['type'] in ['scig','dfig']:
-                self.wt_init['components']['nacelle']['generator']['B_symax']       = float(wt_opt['generator.B_symax'])
-                self.wt_init['components']['nacelle']['generator']['S_Nmax']        = float(wt_opt['generator.S_Nmax'])
-
-        # Update tower
-        if self.modeling_options['flags']['tower']:
-            self.wt_init['components']['tower']['outer_shape_bem']['outer_diameter']['grid']          = wt_opt['tower_grid.s'].tolist()
-            self.wt_init['components']['tower']['outer_shape_bem']['outer_diameter']['values']        = wt_opt['tower.diameter'].tolist()
-            self.wt_init['components']['tower']['outer_shape_bem']['reference_axis']['x']['grid']     = wt_opt['tower_grid.s'].tolist()
-            self.wt_init['components']['tower']['outer_shape_bem']['reference_axis']['y']['grid']     = wt_opt['tower_grid.s'].tolist()
-            self.wt_init['components']['tower']['outer_shape_bem']['reference_axis']['z']['grid']     = wt_opt['tower_grid.s'].tolist()
-            self.wt_init['components']['tower']['outer_shape_bem']['reference_axis']['x']['values']   = wt_opt['tower.ref_axis'][:,0].tolist()
-            self.wt_init['components']['tower']['outer_shape_bem']['reference_axis']['y']['values']   = wt_opt['tower.ref_axis'][:,1].tolist()
-            self.wt_init['components']['tower']['outer_shape_bem']['reference_axis']['z']['values']   = wt_opt['tower.ref_axis'][:,2].tolist()
-            self.wt_init['components']['tower']['internal_structure_2d_fem']['outfitting_factor']     = float( wt_opt['tower.outfitting_factor'] )
-            for i in range(self.modeling_options['TowerSE']['n_layers']):
-                self.wt_init['components']['tower']['internal_structure_2d_fem']['layers'][i]['thickness']['grid']      = wt_opt['tower_grid.s'].tolist()
-                self.wt_init['components']['tower']['internal_structure_2d_fem']['layers'][i]['thickness']['values']    = np.hstack((wt_opt['tower.layer_thickness'][i,:], wt_opt['tower.layer_thickness'][i,-1])).tolist()
-=======
         if self.modeling_options["flags"]["hub"]:
             # Update hub
             self.wt_init["components"]["hub"]["cone_angle"] = float(wt_opt["hub.cone"])
@@ -1390,7 +914,6 @@
                 self.wt_init["components"]["tower"]["internal_structure_2d_fem"]["layers"][i]["thickness"][
                     "values"
                 ] = np.hstack((wt_opt["tower.layer_thickness"][i, :], wt_opt["tower.layer_thickness"][i, -1])).tolist()
->>>>>>> 0163a1b3
 
         # Update monopile
         if self.modeling_options["flags"]["monopile"]:
@@ -1448,13 +971,5 @@
         if self.modeling_options["flags"]["control"]:
             self.wt_init["control"]["tsr"] = float(wt_opt["control.rated_TSR"])
 
-        # Update rotor diameter and hub height
-        self.wt_init['assembly']['rotor_diameter'] = float(wt_opt['assembly.rotor_diameter'])
-        self.wt_init['assembly']['hub_height']     = float(wt_opt['assembly.hub_height'])
-
-        # Update controller
-        if self.modeling_options['flags']['control']:
-            self.wt_init['control']['tsr'] = float(wt_opt['control.rated_TSR'])
-
         # Write yaml with updated values
         sch.write_geometry_yaml(self.wt_init, fname_output)