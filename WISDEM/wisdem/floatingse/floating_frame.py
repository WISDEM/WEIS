--- conflicted
+++ resolved
@@ -629,14 +629,6 @@
             "water_depth",
             "yaw",
         ]
-<<<<<<< HEAD
-        self.add_subsystem(
-            "tower",
-            Member(column_options=opt["floating"]["tower"], idx=0, n_mat=opt["materials"]["n_mat"], n_refine=opt["WISDEM"]["TowerSE"]["n_refine"]),
-            promotes=prom,
-        )
-        self.add_subsystem("mux", PlatformTowerFrame(options=opt), promotes=["*"])
-=======
 
         U_prom = []
         for iLC in range(nLC):
@@ -658,7 +650,6 @@
 
         self.add_subsystem("loadsys", PlatformLoads(options=opt), promotes=["*"])
 
->>>>>>> 63acc5ef
         self.add_subsystem("frame", FrameAnalysis(options=opt), promotes=["*"])
 
         if self.options["modeling_options"]["flags"]["tower"]:
