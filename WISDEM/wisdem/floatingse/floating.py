--- conflicted
+++ resolved
@@ -12,31 +12,6 @@
         self.options.declare("modeling_options")
 
     def setup(self):
-<<<<<<< HEAD
-        opt = self.options['modeling_options']['platform']
-        n_mat = self.options['modeling_options']['materials']['n_mat']
-        n_height_main = opt['columns']['main']['n_height']
-        n_height_off  = opt['columns']['offset']['n_height']
-        n_height_tow  = self.options['modeling_options']['TowerSE']['n_height']
-
-        self.set_input_defaults('mooring_type', 'chain')
-        self.set_input_defaults('anchor_type', 'SUCTIONPILE')
-        self.set_input_defaults('loading', 'hydrostatic')
-        self.set_input_defaults('wave_period_range_low', 2.0, units='s')
-        self.set_input_defaults('wave_period_range_high', 20.0, units='s')
-        self.set_input_defaults('cd_usr', -1.0)
-        self.set_input_defaults('zref', 100.0)
-        self.set_input_defaults('number_of_offset_columns', 0)
-        self.set_input_defaults('material_names', ['steel'])
-        
-        self.add_subsystem('tow', TowerLeanSE(modeling_options=self.options['modeling_options']),
-                           promotes=['tower_s','tower_height','tower_outer_diameter_in','tower_layer_thickness','tower_outfitting_factor',
-                                     'rna_mass','rna_cg','rna_I',
-                                     'tower_mass','tower_I_base','hub_height','material_names',
-                                     'labor_cost_rate','painting_cost_rate','unit_cost_mat','rho_mat','E_mat','G_mat','sigma_y_mat',
-                                     ('transition_piece_height', 'main_freeboard'), ('foundation_height', 'main_freeboard')])
-        
-=======
         opt = self.options["modeling_options"]["platform"]
         n_mat = self.options["modeling_options"]["materials"]["n_mat"]
         n_height_main = opt["columns"]["main"]["n_height"]
@@ -81,7 +56,6 @@
             ],
         )
 
->>>>>>> 0163a1b3
         # Next do main and ballast columns
         # Ballast columns are replicated from same design in the components
         column_promotes = [
