--- conflicted
+++ resolved
@@ -232,14 +232,10 @@
     !       4| a    b   c
     !       5| d    e   f
     !       6| g    H   i
-<<<<<<< HEAD
-        USE ieee_arithmetic
-=======
 
         USE ROSCO_Types, ONLY : ErrorVariables
         USE ieee_arithmetic
         
->>>>>>> 65b315bd
         IMPLICIT NONE
     
         ! Inputs
