--- conflicted
+++ resolved
@@ -14,11 +14,8 @@
 1                   ! SS_Mode           - Setpoint Smoother mode {0: no setpoint smoothing, 1: introduce setpoint smoothing}
 2                   ! WE_Mode           - Wind speed estimator mode {0: One-second low pass filtered hub height wind speed, 1: Immersion and Invariance Estimator, 2: Extended Kalman Filter}
 1                   ! PS_Mode           - Peak shaving mode {0: no peak shaving, 1: implement peak shaving}
-<<<<<<< HEAD
+0                   ! SD_Mode           - Shutdown mode {0: no shutdown procedure, 1: pitch to max pitch at shutdown}
 1                   ! Flp_Mode          - Peak actuator mode {0: no flap actuation, 1: steady state flap angle}
-=======
-0                   ! SD_Mode           - Shutdown mode {0: no shutdown procedure, 1: pitch to max pitch at shutdown}
->>>>>>> 00859d35
 
 !------- FILTERS ----------------------------------------------------------
 1.13                ! F_LPFCornerFreq	- Corner frequency (-3dB point) in the low-pass filters, [rad/s]
@@ -108,11 +105,10 @@
 4.00 4.50 5.00 5.50 6.00 6.50 7.00 7.50 8.00 8.50 9.00 9.50 10.00 10.50 11.00 11.90 12.40 12.90 13.40 13.90 14.40 14.90 15.40 15.90 16.40 16.90 17.40 17.90 18.40 18.90 19.40 19.90 20.40 20.90 21.40 21.90 22.40 22.90 23.40 23.90 24.40 24.90               ! PS_WindSpeeds       - Wind speeds corresponding to minimum blade pitch angles [m/s]
 -0.01745329 -0.01745329 -0.01745329 -0.01745329 -0.01745329 -0.01745329 -0.01745329 -0.01745329 -0.01745329 -0.01745329 -0.01745329 0.01139256 0.03954465 0.06151733 0.07951239 0.10218597 0.11346152 0.12442215 0.13515521 0.14568190 0.15604391 0.16623229 0.17621767 0.18609242 0.19591524 0.20553978 0.21504302 0.22459719 0.23380511 0.24321524 0.25220762 0.26147499 0.27028214 0.27930685 0.28810785 0.29682237 0.30579567 0.31417250 0.32274307 0.33155921 0.33969923 0.34802211               ! PS_BldPitchMin          - Minimum blade pitch angles [rad]
 
-<<<<<<< HEAD
-!------- FLAP ACTUATION -------------------------------------------
-0                   ! Flp_Angle  - Steady state flap angle, [deg]
-=======
 !------- SHUTDOWN -------------------------------------------
 0.407510000000      ! SD_MaxPit         - Maximum blade pitch angle to initiate shutdown, [rad]
 0.418880000000      ! SD_CornerFreq     - Cutoff Frequency for first order low-pass filter for blade pitch angle, [rad/s]
->>>>>>> 00859d35
+-0.01745329 -0.01745329 -0.01745329 -0.01745329 -0.01745329 -0.01745329 -0.01745329 -0.01745329 -0.01745329 -0.01745329 -0.01745329 0.01139256 0.03954465 0.06151733 0.07951239 0.10218597 0.11346152 0.12442215 0.13515521 0.14568190 0.15604391 0.16623229 0.17621767 0.18609242 0.19591524 0.20553978 0.21504302 0.22459719 0.23380511 0.24321524 0.25220762 0.26147499 0.27028214 0.27930685 0.28810785 0.29682237 0.30579567 0.31417250 0.32274307 0.33155921 0.33969923 0.34802211               ! PS_BldPitchMin          - Minimum blade pitch angles [rad]
+
+!------- FLAP ACTUATION -------------------------------------------
+0                   ! Flp_Angle  - Steady state flap angle, [deg]