--- conflicted
+++ resolved
@@ -9,10 +9,5 @@
 
 Specific implementation of WindIO within WEIS is explained below.
 
-<<<<<<< HEAD
-.. .. jsonschema:: geometry_schema.json
-..    :hide_key_if_empty: /**/default
-=======
 .. raw:: html
-   :file: ../_static/geometry_doc.html
->>>>>>> 411d614f
+   :file: ../_static/geometry_doc.html