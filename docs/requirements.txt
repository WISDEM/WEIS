<<<<<<< HEAD
=======
# Requirements list for WEIS

# simulation
matplotlib
numpy
scipy
openmdao>=3.2
simpy
marmot-agents

# docs
sphinx>2.0
numpydoc
sphinxcontrib-bibtex<2.0.0
sphinx-rtd-theme
# sphinx-autoapi

>>>>>>> 375bed11
<|MERGE_RESOLUTION|>--- conflicted
+++ resolved
@@ -1,20 +1,16 @@
-<<<<<<< HEAD
-=======
-# Requirements list for WEIS
-
-# simulation
-matplotlib
-numpy
-scipy
-openmdao>=3.2
-simpy
-marmot-agents
-
-# docs
-sphinx>2.0
-numpydoc
-sphinxcontrib-bibtex<2.0.0
-sphinx-rtd-theme
-# sphinx-autoapi
-
->>>>>>> 375bed11
+# Requirements list for WEIS
+
+# simulation
+matplotlib
+numpy
+scipy
+openmdao>=3.2
+simpy
+marmot-agents
+
+# docs
+sphinx>2.0
+numpydoc
+sphinxcontrib-bibtex<2.0.0
+sphinx-rtd-theme
+# sphinx-autoapi