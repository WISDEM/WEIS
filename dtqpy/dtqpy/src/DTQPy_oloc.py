--- conflicted
+++ resolved
@@ -137,7 +137,23 @@
     
     # wind speeds
     ws = LinearModels.u_h
-
+    
+    reduce_flag = True
+    
+    nw,nx,nu = np.shape(Bw)
+    
+    if reduce_flag:
+        nx_new = np.zeros((nx),dtype = 'bool')
+        nx_new[0:5] = True
+        
+        Aw = Aw[:,nx_new,:]; Aw = Aw[:,:,nx_new]
+        Bw = Bw[:,nx_new,:]
+        Cw = Cw[:,:,nx_new]
+    
+        xw = xw[nx_new,:]
+        
+    nw,nx,nu = np.shape(Bw)
+ 
     # construct LPV models
     # A matrix   
     A_op_pp = PchipInterpolator(ws, Aw, axis = 0)
@@ -203,14 +219,9 @@
     opts = options()
 
     opts.dt.nt = 1000
-    opts.solver.tolerence = 1e-10
-<<<<<<< HEAD
-    opts.solver.maxiters = 150
+    opts.solver.tolerence = 1e-6
+    opts.solver.maxiters = 50
     opts.solver.function = 'ipopt'
-=======
-    opts.solver.maxiters = 1500
-    opts.solver.function = 'pyoptsparse'
->>>>>>> 24a3edb4
 
     time = np.linspace(tt[0],tt[-1],opts.dt.nt)
     W_pp = PchipInterpolator(np.squeeze(tt),np.squeeze(Wind_speed))
@@ -370,7 +381,7 @@
     L[lx].left = 2;
     L[lx].right = 2;
     L1 = np.zeros((nx,nx))
-    L1[iPtfmPitch,iPtfmPitch] = 0
+    L1[iPtfmPitch,iPtfmPitch] = -1e9
     L[lx].matrix = L1
     
     lx = lx+1
